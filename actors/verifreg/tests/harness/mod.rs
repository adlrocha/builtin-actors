use fil_fungible_token::receiver::types::{
    FRC46TokenReceived, UniversalReceiverParams, FRC46_TOKEN_TYPE,
};
use fil_fungible_token::token::types::{BurnParams, BurnReturn, TransferParams};
use fil_fungible_token::token::TOKEN_PRECISION;
use fvm_ipld_encoding::RawBytes;
use fvm_shared::address::Address;
<<<<<<< HEAD
use fvm_shared::bigint::bigint_ser::{BigIntDe, BigIntSer};
use fvm_shared::clock::ChainEpoch;
use fvm_shared::econ::TokenAmount;
use fvm_shared::error::ExitCode;
use fvm_shared::piece::PaddedPieceSize;
use fvm_shared::sector::SectorNumber;
use fvm_shared::{ActorID, MethodNum, HAMT_BIT_WIDTH};
use lazy_static::lazy_static;
use num_traits::{ToPrimitive, Zero};
=======
use fvm_shared::bigint::bigint_ser::BigIntDe;
use fvm_shared::{MethodNum, HAMT_BIT_WIDTH};
>>>>>>> fa943651

use fil_actor_verifreg::testing::check_state_invariants;
use fil_actor_verifreg::{
    ext, Actor as VerifregActor, AddVerifierClientParams, AddVerifierParams, Allocation,
    AllocationID, AllocationRequest, AllocationRequests, AllocationsResponse, Claim,
    ClaimAllocationsParams, ClaimAllocationsReturn, ClaimExtensionRequest, ClaimID, DataCap,
    ExtendClaimTermsParams, ExtendClaimTermsReturn, GetClaimsParams, GetClaimsReturn, Method,
    RemoveExpiredAllocationsParams, RemoveExpiredAllocationsReturn, SectorAllocationClaim, State,
};
use fil_actors_runtime::cbor::serialize;
use fil_actors_runtime::runtime::policy_constants::{
    MAXIMUM_VERIFIED_ALLOCATION_TERM, MINIMUM_VERIFIED_ALLOCATION_TERM,
};
use fil_actors_runtime::runtime::Runtime;
use fil_actors_runtime::test_utils::*;
use fil_actors_runtime::{
    make_empty_map, ActorError, AsActorError, BatchReturn, DATACAP_TOKEN_ACTOR_ADDR,
    STORAGE_MARKET_ACTOR_ADDR, SYSTEM_ACTOR_ADDR, VERIFIED_REGISTRY_ACTOR_ADDR,
};

pub const ROOT_ADDR: Address = Address::new_id(101);

pub fn new_runtime() -> MockRuntime {
    MockRuntime {
<<<<<<< HEAD
        receiver: *VERIFIED_REGISTRY_ACTOR_ADDR,
        caller: *SYSTEM_ACTOR_ADDR,
=======
        receiver: ROOT_ADDR,
        caller: SYSTEM_ACTOR_ADDR,
>>>>>>> fa943651
        caller_type: *SYSTEM_ACTOR_CODE_ID,
        ..Default::default()
    }
}

// Sets the miner code/type for an actor ID
pub fn add_miner(rt: &mut MockRuntime, id: ActorID) {
    rt.set_address_actor_type(Address::new_id(id), *MINER_ACTOR_CODE_ID);
}

pub fn new_harness() -> (Harness, MockRuntime) {
    let mut rt = new_runtime();
    let h = Harness { root: ROOT_ADDR };
    h.construct_and_verify(&mut rt, &h.root);
    (h, rt)
}

pub struct Harness {
    pub root: Address,
}

impl Harness {
    pub fn construct_and_verify(&self, rt: &mut MockRuntime, root_param: &Address) {
        rt.expect_validate_caller_addr(vec![SYSTEM_ACTOR_ADDR]);
        let ret = rt
            .call::<VerifregActor>(
                Method::Constructor as MethodNum,
                &RawBytes::serialize(root_param).unwrap(),
            )
            .unwrap();

        assert_eq!(RawBytes::default(), ret);
        rt.verify();

        let empty_map = make_empty_map::<_, ()>(&rt.store, HAMT_BIT_WIDTH).flush().unwrap();
        let state: State = rt.get_state();
        assert_eq!(self.root, state.root_key);
        assert_eq!(empty_map, state.verifiers);
    }

    pub fn add_verifier(
        &self,
        rt: &mut MockRuntime,
        verifier: &Address,
        allowance: &DataCap,
    ) -> Result<(), ActorError> {
        self.add_verifier_with_existing_cap(rt, verifier, allowance, &DataCap::zero())
    }

    pub fn add_verifier_with_existing_cap(
        &self,
        rt: &mut MockRuntime,
        verifier: &Address,
        allowance: &DataCap,
        cap: &DataCap, // Mocked data cap balance of the prospective verifier
    ) -> Result<(), ActorError> {
        rt.expect_validate_caller_addr(vec![self.root]);
        rt.set_caller(*ACCOUNT_ACTOR_CODE_ID, self.root);
        let verifier_resolved = rt.get_id_address(verifier).unwrap_or(*verifier);
        // Expect checking the verifier's token balance.
        rt.expect_send(
            *DATACAP_TOKEN_ACTOR_ADDR,
            ext::datacap::Method::BalanceOf as MethodNum,
            RawBytes::serialize(&verifier_resolved).unwrap(),
            TokenAmount::zero(),
            serialize(&BigIntSer(&(cap * TOKEN_PRECISION)), "").unwrap(),
            ExitCode::OK,
        );

        let params = AddVerifierParams { address: *verifier, allowance: allowance.clone() };
        let ret = rt.call::<VerifregActor>(
            Method::AddVerifier as MethodNum,
            &RawBytes::serialize(params).unwrap(),
        )?;
        assert_eq!(RawBytes::default(), ret);
        rt.verify();

        self.assert_verifier_allowance(rt, verifier, allowance);
        Ok(())
    }

    pub fn remove_verifier(
        &self,
        rt: &mut MockRuntime,
        verifier: &Address,
    ) -> Result<(), ActorError> {
        rt.expect_validate_caller_addr(vec![self.root]);
        rt.set_caller(*ACCOUNT_ACTOR_CODE_ID, self.root);
        let ret = rt.call::<VerifregActor>(
            Method::RemoveVerifier as MethodNum,
            &RawBytes::serialize(verifier).unwrap(),
        )?;
        assert_eq!(RawBytes::default(), ret);
        rt.verify();

        self.assert_verifier_removed(rt, verifier);
        Ok(())
    }

    pub fn assert_verifier_allowance(
        &self,
        rt: &MockRuntime,
        verifier: &Address,
        allowance: &DataCap,
    ) {
        let verifier_id_addr = rt.get_id_address(verifier).unwrap();
        assert_eq!(*allowance, self.get_verifier_allowance(rt, &verifier_id_addr));
    }

    pub fn get_verifier_allowance(&self, rt: &MockRuntime, verifier: &Address) -> DataCap {
        let verifiers = rt.get_state::<State>().load_verifiers(&rt.store).unwrap();
        let BigIntDe(allowance) = verifiers.get(&verifier.to_bytes()).unwrap().unwrap();
        allowance.clone()
    }

    pub fn assert_verifier_removed(&self, rt: &MockRuntime, verifier: &Address) {
        let verifier_id_addr = rt.get_id_address(verifier).unwrap();
        let verifiers = rt.get_state::<State>().load_verifiers(&rt.store).unwrap();
        assert!(!verifiers.contains_key(&verifier_id_addr.to_bytes()).unwrap())
    }

    pub fn add_client(
        &self,
        rt: &mut MockRuntime,
        verifier: &Address,
        client: &Address,
        allowance: &DataCap,
    ) -> Result<(), ActorError> {
        rt.expect_validate_caller_any();
        rt.set_caller(*ACCOUNT_ACTOR_CODE_ID, *verifier);
        let client_resolved = rt.get_id_address(client).unwrap_or(*client);

        // Expect tokens to be minted.
        let mint_params = ext::datacap::MintParams {
            to: client_resolved,
            amount: TokenAmount::from_whole(allowance.to_i64().unwrap()),
            operators: vec![*STORAGE_MARKET_ACTOR_ADDR],
        };
        rt.expect_send(
            *DATACAP_TOKEN_ACTOR_ADDR,
            ext::datacap::Method::Mint as MethodNum,
            RawBytes::serialize(&mint_params).unwrap(),
            TokenAmount::zero(),
            RawBytes::default(),
            ExitCode::OK,
        );

        let params = AddVerifierClientParams { address: *client, allowance: allowance.clone() };
        let ret = rt.call::<VerifregActor>(
            Method::AddVerifiedClient as MethodNum,
            &RawBytes::serialize(params).unwrap(),
        )?;
        assert_eq!(RawBytes::default(), ret);
        rt.verify();

        Ok(())
    }

    pub fn check_state(&self, rt: &MockRuntime) {
        let (_, acc) = check_state_invariants(&rt.get_state(), rt.store());
        acc.assert_empty();
    }

    // TODO this should be implemented through a call to verifreg but for now it modifies state directly
    pub fn create_alloc(
        &self,
        rt: &mut MockRuntime,
        alloc: &Allocation,
    ) -> Result<AllocationID, ActorError> {
        let mut st: State = rt.get_state();
        let mut allocs = st.load_allocs(rt.store()).unwrap();
        let alloc_id = st.next_allocation_id;
        assert!(allocs
            .put_if_absent(alloc.client, alloc_id, alloc.clone())
            .context_code(ExitCode::USR_ILLEGAL_STATE, "faild to put")?);
        st.next_allocation_id += 1;
        st.allocations = allocs.flush().expect("failed flushing allocation table");
        rt.replace_state(&st);
        Ok(alloc_id)
    }

    pub fn load_alloc(
        &self,
        rt: &mut MockRuntime,
        client: ActorID,
        id: AllocationID,
    ) -> Option<Allocation> {
        let st: State = rt.get_state();
        let mut allocs = st.load_allocs(rt.store()).unwrap();
        allocs.get(client, id).unwrap().cloned()
    }

    // Invokes the ClaimAllocations actor method
    pub fn claim_allocations(
        &self,
        rt: &mut MockRuntime,
        provider: ActorID,
        claim_allocs: Vec<SectorAllocationClaim>,
        datacap_burnt: u64,
    ) -> Result<ClaimAllocationsReturn, ActorError> {
        rt.expect_validate_caller_type(vec![*MINER_ACTOR_CODE_ID]);
        rt.set_caller(*MINER_ACTOR_CODE_ID, Address::new_id(provider));

        rt.expect_send(
            *DATACAP_TOKEN_ACTOR_ADDR,
            ext::datacap::Method::Burn as MethodNum,
            RawBytes::serialize(&BurnParams {
                amount: TokenAmount::from_whole(datacap_burnt.to_i64().unwrap()),
            })
            .unwrap(),
            TokenAmount::zero(),
            RawBytes::serialize(&BurnReturn { balance: TokenAmount::zero() }).unwrap(),
            ExitCode::OK,
        );

        let params = ClaimAllocationsParams { sectors: claim_allocs };
        let ret = rt
            .call::<VerifregActor>(
                Method::ClaimAllocations as MethodNum,
                &RawBytes::serialize(params).unwrap(),
            )?
            .deserialize()
            .expect("failed to deserialize claim allocations return");
        rt.verify();
        Ok(ret)
    }

    // Invokes the RemoveExpiredAllocations actor method.
    pub fn remove_expired_allocations(
        &self,
        rt: &mut MockRuntime,
<<<<<<< HEAD
        client: ActorID,
        allocation_ids: Vec<AllocationID>,
        expected_datacap: u64,
    ) -> Result<RemoveExpiredAllocationsReturn, ActorError> {
        rt.expect_validate_caller_any();

        rt.expect_send(
            *DATACAP_TOKEN_ACTOR_ADDR,
            ext::datacap::Method::Transfer as MethodNum,
            RawBytes::serialize(&TransferParams {
                to: Address::new_id(client),
                amount: TokenAmount::from_whole(expected_datacap.to_i64().unwrap()),
                operator_data: RawBytes::default(),
            })
            .unwrap(),
            TokenAmount::zero(),
            RawBytes::default(),
            ExitCode::OK,
        );

        let params = RemoveExpiredAllocationsParams { client, allocation_ids };
        let ret = rt
            .call::<VerifregActor>(
                Method::RemoveExpiredAllocations as MethodNum,
                &RawBytes::serialize(params).unwrap(),
            )?
            .deserialize()
            .expect("failed to deserialize remove expired allocations return");
=======
        client: &Address,
        amount: &DataCap,
    ) -> Result<(), ActorError> {
        rt.expect_validate_caller_addr(vec![STORAGE_MARKET_ACTOR_ADDR]);
        rt.set_caller(*MARKET_ACTOR_CODE_ID, STORAGE_MARKET_ACTOR_ADDR);
        let params = UseBytesParams { address: *client, deal_size: amount.clone() };
        let ret = rt.call::<VerifregActor>(
            Method::UseBytes as MethodNum,
            &RawBytes::serialize(params).unwrap(),
        )?;
        assert_eq!(RawBytes::default(), ret);
>>>>>>> fa943651
        rt.verify();
        Ok(ret)
    }

    pub fn receive_tokens(
        &self,
        rt: &mut MockRuntime,
        payload: FRC46TokenReceived,
        expected_alloc_results: BatchReturn,
        expected_extension_results: BatchReturn,
        expected_alloc_ids: Vec<AllocationID>,
    ) -> Result<(), ActorError> {
<<<<<<< HEAD
        rt.set_caller(*DATACAP_TOKEN_ACTOR_CODE_ID, *DATACAP_TOKEN_ACTOR_ADDR);
        let params = UniversalReceiverParams {
            type_: FRC46_TOKEN_TYPE,
            payload: serialize(&payload, "payload").unwrap(),
        };

        rt.expect_validate_caller_addr(vec![*DATACAP_TOKEN_ACTOR_ADDR]);
=======
        rt.expect_validate_caller_addr(vec![STORAGE_MARKET_ACTOR_ADDR]);
        rt.set_caller(*MARKET_ACTOR_CODE_ID, STORAGE_MARKET_ACTOR_ADDR);
        let params = RestoreBytesParams { address: *client, deal_size: amount.clone() };
>>>>>>> fa943651
        let ret = rt.call::<VerifregActor>(
            Method::UniversalReceiverHook as MethodNum,
            &serialize(&params, "hook params").unwrap(),
        )?;
        assert_eq!(
            RawBytes::serialize(AllocationsResponse {
                allocation_results: expected_alloc_results,
                extension_results: expected_extension_results,
                new_allocations: expected_alloc_ids
            })
            .unwrap(),
            ret
        );
        rt.verify();
        Ok(())
    }

    // Creates a claim directly in state.
    pub fn create_claim(&self, rt: &mut MockRuntime, claim: &Claim) -> Result<ClaimID, ActorError> {
        let mut st: State = rt.get_state();
        let mut claims = st.load_claims(rt.store()).unwrap();
        let id = st.next_allocation_id;
        assert!(claims
            .put_if_absent(claim.provider, id, claim.clone())
            .context_code(ExitCode::USR_ILLEGAL_STATE, "faild to put")?);
        st.next_allocation_id += 1;
        st.claims = claims.flush().expect("failed flushing allocation table");
        rt.replace_state(&st);
        Ok(id)
    }

    pub fn get_claims(
        &self,
        rt: &mut MockRuntime,
        provider: ActorID,
        claim_ids: Vec<ClaimID>,
    ) -> Result<GetClaimsReturn, ActorError> {
        rt.expect_validate_caller_any();
        let params = GetClaimsParams { claim_ids, provider };
        let ret = rt
            .call::<VerifregActor>(
                Method::GetClaims as MethodNum,
                &serialize(&params, "get claims params").unwrap(),
            )?
            .deserialize()
            .expect("failed to deserialize get claims return");
        rt.verify();
        Ok(ret)
    }

    pub fn extend_claim_terms(
        &self,
        rt: &mut MockRuntime,
        params: &ExtendClaimTermsParams,
    ) -> Result<ExtendClaimTermsReturn, ActorError> {
        rt.expect_validate_caller_any();
        let ret = rt
            .call::<VerifregActor>(
                Method::ExtendClaimTerms as MethodNum,
                &serialize(&params, "extend claim terms params").unwrap(),
            )?
            .deserialize()
            .expect("failed to deserialize extend claim terms return");
        rt.verify();
        Ok(ret)
    }
}

<<<<<<< HEAD
pub fn make_alloc(data_id: &str, client: ActorID, provider: ActorID, size: u64) -> Allocation {
    Allocation {
        client,
        provider,
        data: make_piece_cid(data_id.as_bytes()),
        size: PaddedPieceSize(size),
        term_min: 1000,
        term_max: 2000,
        expiration: 100,
    }
}

// Creates an allocation request for fixed data with default terms.
pub fn make_alloc_req(rt: &MockRuntime, provider: ActorID, size: u64) -> AllocationRequest {
    AllocationRequest {
        provider: Address::new_id(provider),
        data: make_piece_cid("1234".as_bytes()),
        size: PaddedPieceSize(size),
        term_min: MINIMUM_VERIFIED_ALLOCATION_TERM,
        term_max: MAXIMUM_VERIFIED_ALLOCATION_TERM,
        expiration: rt.epoch + 100,
    }
}

pub fn make_extension_req(
    provider: ActorID,
    claim: ClaimID,
    term_max: ChainEpoch,
) -> ClaimExtensionRequest {
    ClaimExtensionRequest { provider: Address::new_id(provider), claim, term_max }
}

// Creates the expected allocation from a request.
pub fn alloc_from_req(client: ActorID, req: &AllocationRequest) -> Allocation {
    Allocation {
        client,
        provider: req.provider.id().unwrap(),
        data: req.data,
        size: req.size,
        term_min: req.term_min,
        term_max: req.term_max,
        expiration: req.expiration,
    }
}

pub fn make_claim_req(
    id: AllocationID,
    alloc: &Allocation,
    sector_id: SectorNumber,
    sector_expiry: ChainEpoch,
) -> SectorAllocationClaim {
    SectorAllocationClaim {
        client: alloc.client,
        allocation_id: id,
        data: alloc.data,
        size: alloc.size,
        sector: sector_id,
        sector_expiry,
    }
}

#[allow(clippy::too_many_arguments)]
pub fn make_claim(
    data_id: &str,
    client: ActorID,
    provider: ActorID,
    size: u64,
    term_min: i64,
    term_max: i64,
    term_start: i64,
    sector: u64,
) -> Claim {
    Claim {
        provider,
        client,
        data: make_piece_cid(data_id.as_bytes()),
        size: PaddedPieceSize(size),
        term_min,
        term_max,
        term_start,
        sector,
    }
}

pub fn claim_from_alloc(alloc: &Allocation, term_start: ChainEpoch, sector: SectorNumber) -> Claim {
    Claim {
        provider: alloc.provider,
        client: alloc.client,
        data: alloc.data,
        size: alloc.size,
        term_min: alloc.term_min,
        term_max: alloc.term_max,
        term_start,
        sector,
    }
}

pub fn make_receiver_hook_token_payload(
    client: ActorID,
    alloc_requests: Vec<AllocationRequest>,
    extension_requests: Vec<ClaimExtensionRequest>,
    datacap_received: u64,
) -> FRC46TokenReceived {
    // let total_size: u64 = alloc_requests.iter().map(|r| r.size.0).sum();
    let payload =
        AllocationRequests { allocations: alloc_requests, extensions: extension_requests };
    FRC46TokenReceived {
        from: client,
        to: VERIFIED_REGISTRY_ACTOR_ADDR.id().unwrap(),
        operator: client,
        amount: TokenAmount::from_whole(datacap_received as i64),
        operator_data: serialize(&payload, "operator data").unwrap(),
        token_data: Default::default(),
    }
}

pub fn assert_allocation(
    rt: &MockRuntime,
    client: ActorID,
    id: AllocationID,
    expected: &Allocation,
) {
    let st: State = rt.get_state();
    let store = &rt.store();
    let mut allocs = st.load_allocs(store).unwrap();

    assert_eq!(expected, allocs.get(client, id).unwrap().unwrap());
}

pub fn assert_claim(rt: &MockRuntime, provider: ActorID, id: ClaimID, expected: &Claim) {
    let st: State = rt.get_state();
    let store = &rt.store();
    let mut claims = st.load_claims(store).unwrap();

    assert_eq!(expected, claims.get(provider, id).unwrap().unwrap());
=======
fn load_verifiers(rt: &MockRuntime) -> Map<MemoryBlockstore, BigIntDe> {
    let state: State = rt.get_state();
    make_map_with_root_and_bitwidth::<_, BigIntDe>(&state.verifiers, &*rt.store, HAMT_BIT_WIDTH)
        .unwrap()
}

fn load_clients(rt: &MockRuntime) -> Map<MemoryBlockstore, BigIntDe> {
    let state: State = rt.get_state();
    make_map_with_root_and_bitwidth::<_, BigIntDe>(
        &state.verified_clients,
        &*rt.store,
        HAMT_BIT_WIDTH,
    )
    .unwrap()
>>>>>>> fa943651
}<|MERGE_RESOLUTION|>--- conflicted
+++ resolved
@@ -5,7 +5,6 @@
 use fil_fungible_token::token::TOKEN_PRECISION;
 use fvm_ipld_encoding::RawBytes;
 use fvm_shared::address::Address;
-<<<<<<< HEAD
 use fvm_shared::bigint::bigint_ser::{BigIntDe, BigIntSer};
 use fvm_shared::clock::ChainEpoch;
 use fvm_shared::econ::TokenAmount;
@@ -13,12 +12,7 @@
 use fvm_shared::piece::PaddedPieceSize;
 use fvm_shared::sector::SectorNumber;
 use fvm_shared::{ActorID, MethodNum, HAMT_BIT_WIDTH};
-use lazy_static::lazy_static;
 use num_traits::{ToPrimitive, Zero};
-=======
-use fvm_shared::bigint::bigint_ser::BigIntDe;
-use fvm_shared::{MethodNum, HAMT_BIT_WIDTH};
->>>>>>> fa943651
 
 use fil_actor_verifreg::testing::check_state_invariants;
 use fil_actor_verifreg::{
@@ -29,6 +23,7 @@
     RemoveExpiredAllocationsParams, RemoveExpiredAllocationsReturn, SectorAllocationClaim, State,
 };
 use fil_actors_runtime::cbor::serialize;
+use fil_actors_runtime::runtime::builtins::Type;
 use fil_actors_runtime::runtime::policy_constants::{
     MAXIMUM_VERIFIED_ALLOCATION_TERM, MINIMUM_VERIFIED_ALLOCATION_TERM,
 };
@@ -43,13 +38,8 @@
 
 pub fn new_runtime() -> MockRuntime {
     MockRuntime {
-<<<<<<< HEAD
-        receiver: *VERIFIED_REGISTRY_ACTOR_ADDR,
-        caller: *SYSTEM_ACTOR_ADDR,
-=======
-        receiver: ROOT_ADDR,
+        receiver: VERIFIED_REGISTRY_ACTOR_ADDR,
         caller: SYSTEM_ACTOR_ADDR,
->>>>>>> fa943651
         caller_type: *SYSTEM_ACTOR_CODE_ID,
         ..Default::default()
     }
@@ -111,7 +101,7 @@
         let verifier_resolved = rt.get_id_address(verifier).unwrap_or(*verifier);
         // Expect checking the verifier's token balance.
         rt.expect_send(
-            *DATACAP_TOKEN_ACTOR_ADDR,
+            DATACAP_TOKEN_ACTOR_ADDR,
             ext::datacap::Method::BalanceOf as MethodNum,
             RawBytes::serialize(&verifier_resolved).unwrap(),
             TokenAmount::zero(),
@@ -186,10 +176,10 @@
         let mint_params = ext::datacap::MintParams {
             to: client_resolved,
             amount: TokenAmount::from_whole(allowance.to_i64().unwrap()),
-            operators: vec![*STORAGE_MARKET_ACTOR_ADDR],
+            operators: vec![STORAGE_MARKET_ACTOR_ADDR],
         };
         rt.expect_send(
-            *DATACAP_TOKEN_ACTOR_ADDR,
+            DATACAP_TOKEN_ACTOR_ADDR,
             ext::datacap::Method::Mint as MethodNum,
             RawBytes::serialize(&mint_params).unwrap(),
             TokenAmount::zero(),
@@ -250,11 +240,11 @@
         claim_allocs: Vec<SectorAllocationClaim>,
         datacap_burnt: u64,
     ) -> Result<ClaimAllocationsReturn, ActorError> {
-        rt.expect_validate_caller_type(vec![*MINER_ACTOR_CODE_ID]);
+        rt.expect_validate_caller_type(vec![Type::Miner]);
         rt.set_caller(*MINER_ACTOR_CODE_ID, Address::new_id(provider));
 
         rt.expect_send(
-            *DATACAP_TOKEN_ACTOR_ADDR,
+            DATACAP_TOKEN_ACTOR_ADDR,
             ext::datacap::Method::Burn as MethodNum,
             RawBytes::serialize(&BurnParams {
                 amount: TokenAmount::from_whole(datacap_burnt.to_i64().unwrap()),
@@ -281,7 +271,6 @@
     pub fn remove_expired_allocations(
         &self,
         rt: &mut MockRuntime,
-<<<<<<< HEAD
         client: ActorID,
         allocation_ids: Vec<AllocationID>,
         expected_datacap: u64,
@@ -289,7 +278,7 @@
         rt.expect_validate_caller_any();
 
         rt.expect_send(
-            *DATACAP_TOKEN_ACTOR_ADDR,
+            DATACAP_TOKEN_ACTOR_ADDR,
             ext::datacap::Method::Transfer as MethodNum,
             RawBytes::serialize(&TransferParams {
                 to: Address::new_id(client),
@@ -310,19 +299,6 @@
             )?
             .deserialize()
             .expect("failed to deserialize remove expired allocations return");
-=======
-        client: &Address,
-        amount: &DataCap,
-    ) -> Result<(), ActorError> {
-        rt.expect_validate_caller_addr(vec![STORAGE_MARKET_ACTOR_ADDR]);
-        rt.set_caller(*MARKET_ACTOR_CODE_ID, STORAGE_MARKET_ACTOR_ADDR);
-        let params = UseBytesParams { address: *client, deal_size: amount.clone() };
-        let ret = rt.call::<VerifregActor>(
-            Method::UseBytes as MethodNum,
-            &RawBytes::serialize(params).unwrap(),
-        )?;
-        assert_eq!(RawBytes::default(), ret);
->>>>>>> fa943651
         rt.verify();
         Ok(ret)
     }
@@ -335,19 +311,13 @@
         expected_extension_results: BatchReturn,
         expected_alloc_ids: Vec<AllocationID>,
     ) -> Result<(), ActorError> {
-<<<<<<< HEAD
-        rt.set_caller(*DATACAP_TOKEN_ACTOR_CODE_ID, *DATACAP_TOKEN_ACTOR_ADDR);
+        rt.set_caller(*DATACAP_TOKEN_ACTOR_CODE_ID, DATACAP_TOKEN_ACTOR_ADDR);
         let params = UniversalReceiverParams {
             type_: FRC46_TOKEN_TYPE,
             payload: serialize(&payload, "payload").unwrap(),
         };
 
-        rt.expect_validate_caller_addr(vec![*DATACAP_TOKEN_ACTOR_ADDR]);
-=======
-        rt.expect_validate_caller_addr(vec![STORAGE_MARKET_ACTOR_ADDR]);
-        rt.set_caller(*MARKET_ACTOR_CODE_ID, STORAGE_MARKET_ACTOR_ADDR);
-        let params = RestoreBytesParams { address: *client, deal_size: amount.clone() };
->>>>>>> fa943651
+        rt.expect_validate_caller_addr(vec![DATACAP_TOKEN_ACTOR_ADDR]);
         let ret = rt.call::<VerifregActor>(
             Method::UniversalReceiverHook as MethodNum,
             &serialize(&params, "hook params").unwrap(),
@@ -416,7 +386,6 @@
     }
 }
 
-<<<<<<< HEAD
 pub fn make_alloc(data_id: &str, client: ActorID, provider: ActorID, size: u64) -> Allocation {
     Allocation {
         client,
@@ -552,20 +521,4 @@
     let mut claims = st.load_claims(store).unwrap();
 
     assert_eq!(expected, claims.get(provider, id).unwrap().unwrap());
-=======
-fn load_verifiers(rt: &MockRuntime) -> Map<MemoryBlockstore, BigIntDe> {
-    let state: State = rt.get_state();
-    make_map_with_root_and_bitwidth::<_, BigIntDe>(&state.verifiers, &*rt.store, HAMT_BIT_WIDTH)
-        .unwrap()
-}
-
-fn load_clients(rt: &MockRuntime) -> Map<MemoryBlockstore, BigIntDe> {
-    let state: State = rt.get_state();
-    make_map_with_root_and_bitwidth::<_, BigIntDe>(
-        &state.verified_clients,
-        &*rt.store,
-        HAMT_BIT_WIDTH,
-    )
-    .unwrap()
->>>>>>> fa943651
 }