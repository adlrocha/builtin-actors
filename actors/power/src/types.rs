--- conflicted
+++ resolved
@@ -2,11 +2,7 @@
 // SPDX-License-Identifier: Apache-2.0, MIT
 
 use fvm_ipld_encoding::tuple::*;
-<<<<<<< HEAD
-use fvm_ipld_encoding::{strict_bytes, BytesDe, Cbor, RawBytes};
-=======
-use fvm_ipld_encoding::{serde_bytes, BytesDe, RawBytes};
->>>>>>> e5e13180
+use fvm_ipld_encoding::{strict_bytes, BytesDe, RawBytes};
 use fvm_shared::address::Address;
 use fvm_shared::bigint::bigint_ser;
 use fvm_shared::clock::ChainEpoch;
@@ -62,17 +58,13 @@
     pub payload: RawBytes,
 }
 
-<<<<<<< HEAD
-#[derive(Serialize_tuple, Deserialize_tuple, Debug, Clone, Eq, PartialEq)]
-=======
 #[derive(Debug, Serialize, Deserialize, PartialEq, Eq, Clone, Default)]
 #[serde(transparent)]
 pub struct UpdatePledgeTotalParams {
     pub pledge_delta: TokenAmount,
 }
 
-#[derive(Serialize_tuple, Deserialize_tuple, Debug, Clone, PartialEq)]
->>>>>>> e5e13180
+#[derive(Serialize_tuple, Deserialize_tuple, Debug, Clone, PartialEq, Eq)]
 pub struct CurrentTotalPowerReturn {
     #[serde(with = "bigint_ser")]
     pub raw_byte_power: StoragePower,
