--- conflicted
+++ resolved
@@ -22,11 +22,8 @@
     EnrollCronEventParams, Method, MinerRawPowerParams, MinerRawPowerReturn, NetworkRawPowerReturn,
     State, UpdateClaimedPowerParams, CONSENSUS_MINER_MIN_MINERS,
 };
-<<<<<<< HEAD
-use fil_actors_runtime::cbor::serialize;
-=======
+
 use fvm_ipld_encoding::ipld_block::IpldBlock;
->>>>>>> 18f89bef
 
 use crate::harness::*;
 
@@ -83,37 +80,6 @@
 }
 
 #[test]
-<<<<<<< HEAD
-=======
-fn create_miner_given_caller_is_not_of_signable_type_should_fail() {
-    let (h, mut rt) = setup();
-
-    let peer = "miner".as_bytes().to_vec();
-    let multiaddrs = vec![BytesDe("multiaddr".as_bytes().to_vec())];
-
-    let create_miner_params = CreateMinerParams {
-        owner: *OWNER,
-        worker: *OWNER,
-        window_post_proof_type: RegisteredPoStProof::StackedDRGWindow32GiBV1,
-        peer,
-        multiaddrs,
-    };
-
-    rt.set_caller(*MINER_ACTOR_CODE_ID, *OWNER);
-    rt.expect_validate_caller_type((*CALLER_TYPES_SIGNABLE).to_vec());
-    expect_abort(
-        ExitCode::USR_FORBIDDEN,
-        rt.call::<PowerActor>(
-            Method::CreateMiner as u64,
-            IpldBlock::serialize_cbor(&&create_miner_params).unwrap(),
-        ),
-    );
-    rt.verify();
-    h.check_state(&rt);
-}
-
-#[test]
->>>>>>> 18f89bef
 fn create_miner_given_send_to_init_actor_fails_should_fail() {
     let (h, mut rt) = setup();
 
@@ -620,7 +586,7 @@
 
     rt.expect_validate_caller_any();
     let network_power: NetworkRawPowerReturn = rt
-        .call::<Actor>(Method::NetworkRawPowerExported as u64, &RawBytes::default())
+        .call::<Actor>(Method::NetworkRawPowerExported as u64, None)
         .unwrap()
         .deserialize()
         .unwrap();
@@ -631,11 +597,8 @@
     let miner_power: MinerRawPowerReturn = rt
         .call::<Actor>(
             Method::MinerRawPowerExported as u64,
-            &serialize(
-                &MinerRawPowerParams { miner: MINER1.id().unwrap() },
-                "serializing MinerRawPowerParams",
-            )
-            .unwrap(),
+            IpldBlock::serialize_cbor(&MinerRawPowerParams { miner: MINER1.id().unwrap() })
+                .unwrap(),
         )
         .unwrap()
         .deserialize()
@@ -1483,16 +1446,13 @@
     let peer = "miner".as_bytes().to_vec();
     let multiaddrs = vec![BytesDe("multiaddr".as_bytes().to_vec())];
 
-    let params = serialize(
-        &CreateMinerParams {
-            owner: *OWNER,
-            worker: *OWNER,
-            window_post_proof_type: RegisteredPoStProof::StackedDRGWinning2KiBV1,
-            peer: peer.clone(),
-            multiaddrs: multiaddrs.clone(),
-        },
-        "create miner params",
-    )
+    let params = IpldBlock::serialize_cbor(&CreateMinerParams {
+        owner: *OWNER,
+        worker: *OWNER,
+        window_post_proof_type: RegisteredPoStProof::StackedDRGWinning2KiBV1,
+        peer: peer.clone(),
+        multiaddrs: multiaddrs.clone(),
+    })
     .unwrap();
 
     rt.set_caller(make_identity_cid(b"1234"), *OWNER);
@@ -1501,7 +1461,7 @@
     expect_abort_contains_message(
         ExitCode::USR_FORBIDDEN,
         "must be built-in",
-        rt.call::<PowerActor>(Method::CreateMiner as MethodNum, &params),
+        rt.call::<PowerActor>(Method::CreateMiner as MethodNum, params.clone()),
     );
 
     // can call the exported method
@@ -1509,31 +1469,28 @@
     rt.expect_validate_caller_any();
     let expected_init_params = ExecParams {
         code_cid: *MINER_ACTOR_CODE_ID,
-        constructor_params: serialize(
-            &MinerConstructorParams {
-                owner: *OWNER,
-                worker: *OWNER,
-                control_addresses: vec![],
-                window_post_proof_type: RegisteredPoStProof::StackedDRGWinning2KiBV1,
-                peer_id: peer,
-                multi_addresses: multiaddrs,
-            },
-            "minerctor params",
-        )
+        constructor_params: RawBytes::serialize(MinerConstructorParams {
+            owner: *OWNER,
+            worker: *OWNER,
+            control_addresses: vec![],
+            window_post_proof_type: RegisteredPoStProof::StackedDRGWinning2KiBV1,
+            peer_id: peer,
+            multi_addresses: multiaddrs,
+        })
         .unwrap(),
     };
     let create_miner_ret = CreateMinerReturn { id_address: *MINER, robust_address: *ACTOR };
     rt.expect_send(
         INIT_ACTOR_ADDR,
         EXEC_METHOD,
-        RawBytes::serialize(expected_init_params).unwrap(),
+        IpldBlock::serialize_cbor(&expected_init_params).unwrap(),
         TokenAmount::zero(),
         RawBytes::serialize(create_miner_ret).unwrap(),
         ExitCode::OK,
     );
 
     let ret: CreateMinerReturn = rt
-        .call::<PowerActor>(Method::CreateMinerExported as MethodNum, &params)
+        .call::<PowerActor>(Method::CreateMinerExported as MethodNum, params)
         .unwrap()
         .deserialize()
         .unwrap();
