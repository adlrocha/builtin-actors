// Copyright 2019-2022 ChainSafe Systems
// SPDX-License-Identifier: Apache-2.0, MIT

use fil_actor_market::balance_table::BALANCE_TABLE_BITWIDTH;
use fil_actor_market::policy::detail::DEAL_MAX_LABEL_SIZE;
use fil_actor_market::{
    deal_id_key, ext, ActivateDealsParams, Actor as MarketActor, ClientDealProposal, DealArray,
    DealMetaArray, Label, MarketNotifyDealParams, Method, PublishStorageDealsParams,
    PublishStorageDealsReturn, State, WithdrawBalanceParams, MARKET_NOTIFY_DEAL_METHOD,
    NO_ALLOCATION_ID, PROPOSALS_AMT_BITWIDTH, STATES_AMT_BITWIDTH,
};
use fil_actors_runtime::cbor::{deserialize, serialize};
use fil_actors_runtime::network::EPOCHS_IN_DAY;
use fil_actors_runtime::runtime::{builtins::Type, Policy, Runtime};
use fil_actors_runtime::test_utils::*;
use fil_actors_runtime::{
    make_empty_map, make_map_with_root_and_bitwidth, ActorError, BatchReturn, Map, SetMultimap,
    BURNT_FUNDS_ACTOR_ADDR, DATACAP_TOKEN_ACTOR_ADDR, SYSTEM_ACTOR_ADDR,
    VERIFIED_REGISTRY_ACTOR_ADDR,
};
use frc46_token::token::types::{TransferFromParams, TransferFromReturn};
use fvm_ipld_amt::Amt;
use fvm_ipld_encoding::{to_vec, RawBytes};
use fvm_shared::address::Address;
use fvm_shared::clock::{ChainEpoch, EPOCH_UNDEFINED};
use fvm_shared::crypto::signature::Signature;
use fvm_shared::deal::DealID;
use fvm_shared::econ::TokenAmount;
use fvm_shared::error::ExitCode;
use fvm_shared::piece::PaddedPieceSize;
use fvm_shared::sector::StoragePower;
use fvm_shared::{MethodNum, HAMT_BIT_WIDTH, METHOD_CONSTRUCTOR, METHOD_SEND};
use regex::Regex;
use std::ops::Add;

use fil_actor_market::ext::account::{AuthenticateMessageParams, AUTHENTICATE_MESSAGE_METHOD};
use fil_actor_market::ext::verifreg::{AllocationID, AllocationRequest, AllocationsResponse};
use fvm_ipld_encoding::ipld_block::IpldBlock;
use num_traits::{FromPrimitive, Zero};

mod harness;

use harness::*;

#[test]
fn test_remove_all_error() {
    let market_actor = Address::new_id(100);
    let rt = MockRuntime { receiver: market_actor, ..Default::default() };

    SetMultimap::new(&rt.store()).remove_all(42).expect("expected no error");
}

// TODO add array stuff
#[test]
fn simple_construction() {
    let mut rt = MockRuntime {
        receiver: Address::new_id(100),
        caller: SYSTEM_ACTOR_ADDR,
        caller_type: *INIT_ACTOR_CODE_ID,
        ..Default::default()
    };

    rt.set_caller(*SYSTEM_ACTOR_CODE_ID, SYSTEM_ACTOR_ADDR);
    rt.expect_validate_caller_addr(vec![SYSTEM_ACTOR_ADDR]);

    assert!(rt.call::<MarketActor>(METHOD_CONSTRUCTOR, None).unwrap().is_none());

    rt.verify();

    let store = &rt.store;

    let empty_balance_table =
        make_empty_map::<_, TokenAmount>(store, BALANCE_TABLE_BITWIDTH).flush().unwrap();
    let empty_map = make_empty_map::<_, ()>(store, HAMT_BIT_WIDTH).flush().unwrap();
    let empty_proposals_array =
        Amt::<(), _>::new_with_bit_width(store, PROPOSALS_AMT_BITWIDTH).flush().unwrap();
    let empty_states_array =
        Amt::<(), _>::new_with_bit_width(store, STATES_AMT_BITWIDTH).flush().unwrap();
    let empty_multimap = SetMultimap::new(store).root().unwrap();

    let state_data: State = rt.get_state();

    assert_eq!(empty_proposals_array, state_data.proposals);
    assert_eq!(empty_states_array, state_data.states);
    assert_eq!(empty_map, state_data.pending_proposals);
    assert_eq!(empty_balance_table, state_data.escrow_table);
    assert_eq!(empty_balance_table, state_data.locked_table);
    assert_eq!(0, state_data.next_id);
    assert_eq!(empty_multimap, state_data.deal_ops_by_epoch);
    assert_eq!(state_data.last_cron, EPOCH_UNDEFINED);
}

#[test]
fn label_cbor() {
    let label = Label::String("i_am_random_string____i_am_random_string____".parse().unwrap());
    let _ = to_vec(&label)
        .map_err(|e| ActorError::from(e).wrap("failed to serialize DealProposal"))
        .unwrap();

    let label2 = Label::Bytes(b"i_am_random_____i_am_random_____".to_vec());
    let _ = to_vec(&label2)
        .map_err(|e| ActorError::from(e).wrap("failed to serialize DealProposal"))
        .unwrap();

    let empty_string_label = Label::String("".parse().unwrap());
    let sv_bz = to_vec(&empty_string_label).unwrap();
    assert_eq!(vec![0x60], sv_bz);

    let empty_bytes_label = Label::Bytes(b"".to_vec());
    let sv_bz = to_vec(&empty_bytes_label).unwrap();
    assert_eq!(vec![0x40], sv_bz);
}

#[test]
fn label_from_cbor() {
    // empty string, b001_00000
    let empty_cbor_text = vec![0x60];
    let label1: Label = deserialize(&RawBytes::from(empty_cbor_text), "empty cbor string").unwrap();
    if let Label::String(s) = label1 {
        assert_eq!("", s)
    } else {
        panic!("expected string label not bytes")
    }

    // valid utf8 string b011_01000 "deadbeef"
    let end_valid_cbor_text = b"deadbeef".to_vec();
    let mut valid_cbor_text = vec![0x68];
    for i in end_valid_cbor_text {
        valid_cbor_text.push(i);
    }
    let label2: Label = deserialize(&RawBytes::from(valid_cbor_text), "valid cbor string").unwrap();
    if let Label::String(s) = label2 {
        assert_eq!("deadbeef", s)
    } else {
        panic!("expected string label not bytes")
    }

    // invalid utf8 string 0b011_00100 0xde 0xad 0xbe 0xeef
    let invalid_cbor_text = vec![0x64, 0xde, 0xad, 0xbe, 0xef];
    let out = deserialize::<Label>(&RawBytes::from(invalid_cbor_text), "invalid cbor string");
    out.expect_err("invalid utf8 string in maj typ 3 should fail deser");

    // empty bytes, b010_00000
    let empty_cbor_bytes = vec![0x40];
    let label3: Label = deserialize(&RawBytes::from(empty_cbor_bytes), "empty cbor bytes").unwrap();
    if let Label::Bytes(b) = label3 {
        assert_eq!(Vec::<u8>::new(), b)
    } else {
        panic!("expected bytes label not string")
    }

    // bytes b010_00100 0xde 0xad 0xbe 0xef
    let cbor_bytes = vec![0x44, 0xde, 0xad, 0xbe, 0xef];
    let label4: Label = deserialize(&RawBytes::from(cbor_bytes), "cbor bytes").unwrap();
    if let Label::Bytes(b) = label4 {
        assert_eq!(vec![0xde, 0xad, 0xbe, 0xef], b)
    } else {
        panic!("expected bytes label not string")
    }

    // bad major type, array of empty array b100_00001 b100_00000
    let bad_bytes = vec![0x81, 0x80];
    let out = deserialize::<Label>(&RawBytes::from(bad_bytes), "cbor array, unexpected major type");
    out.expect_err("major type 4 should not be recognized by union type and deser should fail");
}

#[test]
fn label_non_utf8() {
    let bad_str_bytes = vec![0xde, 0xad, 0xbe, 0xef];
    let bad_str = unsafe { std::str::from_utf8_unchecked(&bad_str_bytes) };
    let bad_label = Label::String(bad_str.parse().unwrap());
    let bad_label_ser = to_vec(&bad_label)
        .map_err(|e| ActorError::from(e).wrap("failed to serialize DealProposal"))
        .unwrap();
    let out: Result<Label, _> = deserialize(&RawBytes::from(bad_label_ser), "invalid cbor string");
    out.expect_err("invalid cbor string shouldn't deser");
}

#[test]
fn adds_to_provider_escrow_funds() {
    struct TestCase {
        delta: u64,
        total: u64,
    }
    let test_cases = [
        TestCase { delta: 10, total: 10 },
        TestCase { delta: 20, total: 30 },
        TestCase { delta: 40, total: 70 },
    ];

    for caller_addr in &[OWNER_ADDR, WORKER_ADDR] {
        let mut rt = setup();

        for tc in &test_cases {
            rt.set_caller(*ACCOUNT_ACTOR_CODE_ID, *caller_addr);
            rt.set_value(TokenAmount::from_atto(tc.delta));
            rt.expect_validate_caller_any();
            expect_provider_control_address(&mut rt, PROVIDER_ADDR, OWNER_ADDR, WORKER_ADDR);

            assert!(rt
                .call::<MarketActor>(
                    Method::AddBalance as u64,
                    IpldBlock::serialize_cbor(&PROVIDER_ADDR).unwrap(),
                )
                .unwrap()
                .is_none());

            rt.verify();

            let acct = get_balance(&mut rt, &PROVIDER_ADDR);
            assert_eq!(acct.balance, TokenAmount::from_atto(tc.total));
            assert_eq!(acct.locked, TokenAmount::zero());
            check_state(&rt);
        }
    }
}

#[test]
fn fails_if_withdraw_from_non_provider_funds_is_not_initiated_by_the_recipient() {
    let mut rt = setup();

    add_participant_funds(&mut rt, CLIENT_ADDR, TokenAmount::from_atto(20u8));

    assert_eq!(TokenAmount::from_atto(20u8), get_balance(&mut rt, &CLIENT_ADDR).balance);

    rt.expect_validate_caller_addr(vec![CLIENT_ADDR]);

    let params = WithdrawBalanceParams {
        provider_or_client: CLIENT_ADDR,
        amount: TokenAmount::from_atto(1u8),
    };

    // caller is not the recipient
    rt.set_caller(*ACCOUNT_ACTOR_CODE_ID, Address::new_id(909));
    expect_abort(
        ExitCode::USR_FORBIDDEN,
        rt.call::<MarketActor>(
            Method::WithdrawBalance as u64,
            IpldBlock::serialize_cbor(&params).unwrap(),
        ),
    );
    rt.verify();

    // verify there was no withdrawal
    assert_eq!(TokenAmount::from_atto(20u8), get_balance(&mut rt, &CLIENT_ADDR).balance);

    check_state(&rt);
}

#[test]
fn balance_after_withdrawal_must_always_be_greater_than_or_equal_to_locked_amount() {
    let start_epoch = ChainEpoch::from(10);
    let end_epoch = start_epoch + 200 * EPOCHS_IN_DAY;
    let publish_epoch = ChainEpoch::from(5);

    let mut rt = setup();

    // publish the deal so that client AND provider collateral is locked
    rt.set_epoch(publish_epoch);
    let deal_id = generate_and_publish_deal(
        &mut rt,
        CLIENT_ADDR,
        &MinerAddresses::default(),
        start_epoch,
        end_epoch,
    );
    let deal = get_deal_proposal(&mut rt, deal_id);
    let provider_acct = get_balance(&mut rt, &PROVIDER_ADDR);
    assert_eq!(deal.provider_collateral, provider_acct.balance);
    assert_eq!(deal.provider_collateral, provider_acct.locked);
    let client_acct = get_balance(&mut rt, &CLIENT_ADDR);
    assert_eq!(deal.client_balance_requirement(), client_acct.balance);
    assert_eq!(deal.client_balance_requirement(), client_acct.locked);

    let withdraw_amount = TokenAmount::from_atto(1u8);
    let withdrawable_amount = TokenAmount::zero();
    // client cannot withdraw any funds since all it's balance is locked
    withdraw_client_balance(
        &mut rt,
        withdraw_amount.clone(),
        withdrawable_amount.clone(),
        CLIENT_ADDR,
    );
    // provider cannot withdraw any funds since all it's balance is locked
    withdraw_provider_balance(
        &mut rt,
        withdraw_amount,
        withdrawable_amount,
        PROVIDER_ADDR,
        OWNER_ADDR,
        WORKER_ADDR,
    );

    // add some more funds to the provider & ensure withdrawal is limited by the locked funds
    let withdraw_amount = TokenAmount::from_atto(30u8);
    let withdrawable_amount = TokenAmount::from_atto(25u8);

    add_provider_funds(&mut rt, withdrawable_amount.clone(), &MinerAddresses::default());
    let provider_acct = get_balance(&mut rt, &PROVIDER_ADDR);
    assert_eq!(&deal.provider_collateral + &withdrawable_amount, provider_acct.balance);
    assert_eq!(deal.provider_collateral, provider_acct.locked);

    withdraw_provider_balance(
        &mut rt,
        withdraw_amount.clone(),
        withdrawable_amount.clone(),
        PROVIDER_ADDR,
        OWNER_ADDR,
        WORKER_ADDR,
    );

    // add some more funds to the client & ensure withdrawal is limited by the locked funds
    add_participant_funds(&mut rt, CLIENT_ADDR, withdrawable_amount.clone());
    let client_acct = get_balance(&mut rt, &CLIENT_ADDR);
    assert_eq!(deal.client_balance_requirement() + &withdrawable_amount, client_acct.balance);
    assert_eq!(deal.client_balance_requirement(), client_acct.locked);

    withdraw_client_balance(&mut rt, withdraw_amount, withdrawable_amount, CLIENT_ADDR);
    check_state(&rt);
}

#[test]
fn worker_balance_after_withdrawal_must_account_for_slashed_funds() {
    let start_epoch = ChainEpoch::from(10);
    let end_epoch = start_epoch + 200 * EPOCHS_IN_DAY;
    let publish_epoch = ChainEpoch::from(5);

    let mut rt = setup();

    // publish deal
    rt.set_epoch(publish_epoch);
    let deal_id = generate_and_publish_deal(
        &mut rt,
        CLIENT_ADDR,
        &MinerAddresses::default(),
        start_epoch,
        end_epoch,
    );

    // activate the deal
    activate_deals(&mut rt, end_epoch + 1, PROVIDER_ADDR, publish_epoch, &[deal_id]);
    let st = get_deal_state(&mut rt, deal_id);
    assert_eq!(publish_epoch, st.sector_start_epoch);

    // slash the deal
    rt.set_epoch(publish_epoch + 1);
    terminate_deals(&mut rt, PROVIDER_ADDR, &[deal_id]);
    let st = get_deal_state(&mut rt, deal_id);
    assert_eq!(publish_epoch + 1, st.slash_epoch);

    // provider cannot withdraw any funds since all it's balance is locked
    let withdraw_amount = TokenAmount::from_atto(1);
    let actual_withdrawn = TokenAmount::zero();
    withdraw_provider_balance(
        &mut rt,
        withdraw_amount,
        actual_withdrawn,
        PROVIDER_ADDR,
        OWNER_ADDR,
        WORKER_ADDR,
    );

    // add some more funds to the provider & ensure withdrawal is limited by the locked funds
    add_provider_funds(&mut rt, TokenAmount::from_atto(25), &MinerAddresses::default());
    let withdraw_amount = TokenAmount::from_atto(30);
    let actual_withdrawn = TokenAmount::from_atto(25);

    withdraw_provider_balance(
        &mut rt,
        withdraw_amount,
        actual_withdrawn,
        PROVIDER_ADDR,
        OWNER_ADDR,
        WORKER_ADDR,
    );
    check_state(&rt);
}

#[test]
fn adds_to_non_provider_funds() {
    struct TestCase {
        delta: u64,
        total: u64,
    }
    let test_cases = [
        TestCase { delta: 10, total: 10 },
        TestCase { delta: 20, total: 30 },
        TestCase { delta: 40, total: 70 },
    ];

    for caller_addr in &[CLIENT_ADDR, WORKER_ADDR] {
        let mut rt = setup();

        for tc in &test_cases {
            rt.set_caller(*ACCOUNT_ACTOR_CODE_ID, *caller_addr);
            rt.set_value(TokenAmount::from_atto(tc.delta));
            rt.expect_validate_caller_any();
            assert!(rt
                .call::<MarketActor>(
                    Method::AddBalance as u64,
                    IpldBlock::serialize_cbor(caller_addr).unwrap(),
                )
                .unwrap()
                .is_none());

            rt.verify();

            assert_eq!(get_balance(&mut rt, caller_addr).balance, TokenAmount::from_atto(tc.total));
            check_state(&rt);
        }
    }
}

#[test]
fn withdraws_from_provider_escrow_funds_and_sends_to_owner() {
    let mut rt = setup();

    let amount = TokenAmount::from_atto(20);
    add_provider_funds(&mut rt, amount.clone(), &MinerAddresses::default());

    assert_eq!(amount, get_balance(&mut rt, &PROVIDER_ADDR).balance);

    // worker calls WithdrawBalance, balance is transferred to owner
    let withdraw_amount = TokenAmount::from_atto(1);
    withdraw_provider_balance(
        &mut rt,
        withdraw_amount.clone(),
        withdraw_amount,
        PROVIDER_ADDR,
        OWNER_ADDR,
        WORKER_ADDR,
    );

    assert_eq!(TokenAmount::from_atto(19), get_balance(&mut rt, &PROVIDER_ADDR).balance);
    check_state(&rt);
}

#[test]
fn withdraws_from_non_provider_escrow_funds() {
    let mut rt = setup();

    let amount = TokenAmount::from_atto(20);
    add_participant_funds(&mut rt, CLIENT_ADDR, amount.clone());

    assert_eq!(get_balance(&mut rt, &CLIENT_ADDR).balance, amount);

    let withdraw_amount = TokenAmount::from_atto(1);
    withdraw_client_balance(&mut rt, withdraw_amount.clone(), withdraw_amount, CLIENT_ADDR);

    assert_eq!(get_balance(&mut rt, &CLIENT_ADDR).balance, TokenAmount::from_atto(19));
    check_state(&rt);
}

#[test]
fn client_withdrawing_more_than_escrow_balance_limits_to_available_funds() {
    let mut rt = setup();

    let amount = TokenAmount::from_atto(20);
    add_participant_funds(&mut rt, CLIENT_ADDR, amount.clone());

    // withdraw amount greater than escrow balance
    let withdraw_amount = TokenAmount::from_atto(25);
    withdraw_client_balance(&mut rt, withdraw_amount, amount, CLIENT_ADDR);

    assert_eq!(get_balance(&mut rt, &CLIENT_ADDR).balance, TokenAmount::zero());
    check_state(&rt);
}

#[test]
fn worker_withdrawing_more_than_escrow_balance_limits_to_available_funds() {
    let mut rt = setup();

    let amount = TokenAmount::from_atto(20);
    add_provider_funds(&mut rt, amount.clone(), &MinerAddresses::default());

    assert_eq!(get_balance(&mut rt, &PROVIDER_ADDR).balance, amount);

    let withdraw_amount = TokenAmount::from_atto(25);
    withdraw_provider_balance(
        &mut rt,
        withdraw_amount,
        amount,
        PROVIDER_ADDR,
        OWNER_ADDR,
        WORKER_ADDR,
    );

    assert_eq!(get_balance(&mut rt, &PROVIDER_ADDR).balance, TokenAmount::zero());
    check_state(&rt);
}

#[test]
fn fail_when_balance_is_zero() {
    let mut rt = setup();

    rt.set_caller(*ACCOUNT_ACTOR_CODE_ID, OWNER_ADDR);
    rt.set_received(TokenAmount::zero());

    expect_abort(
        ExitCode::USR_ILLEGAL_ARGUMENT,
        rt.call::<MarketActor>(
            Method::AddBalance as u64,
            IpldBlock::serialize_cbor(&PROVIDER_ADDR).unwrap(),
        ),
    );

    rt.verify();
    check_state(&rt);
}

#[test]
fn fails_with_a_negative_withdraw_amount() {
    let mut rt = setup();

    let params = WithdrawBalanceParams {
        provider_or_client: PROVIDER_ADDR,
        amount: TokenAmount::from_atto(-1_i32),
    };

    expect_abort(
        ExitCode::USR_ILLEGAL_ARGUMENT,
        rt.call::<MarketActor>(
            Method::WithdrawBalance as u64,
            IpldBlock::serialize_cbor(&params).unwrap(),
        ),
    );

    rt.verify();
    check_state(&rt);
}

#[test]
fn fails_if_withdraw_from_provider_funds_is_not_initiated_by_the_owner_or_worker() {
    let mut rt = setup();

    let amount = TokenAmount::from_atto(20u8);
    add_provider_funds(&mut rt, amount.clone(), &MinerAddresses::default());

    assert_eq!(get_balance(&mut rt, &PROVIDER_ADDR).balance, amount);

    rt.expect_validate_caller_addr(vec![OWNER_ADDR, WORKER_ADDR]);
    let params = WithdrawBalanceParams {
        provider_or_client: PROVIDER_ADDR,
        amount: TokenAmount::from_atto(1u8),
    };

    // caller is not owner or worker
    rt.set_caller(*ACCOUNT_ACTOR_CODE_ID, Address::new_id(909));
    expect_provider_control_address(&mut rt, PROVIDER_ADDR, OWNER_ADDR, WORKER_ADDR);

    expect_abort(
        ExitCode::USR_FORBIDDEN,
        rt.call::<MarketActor>(
            Method::WithdrawBalance as u64,
            IpldBlock::serialize_cbor(&params).unwrap(),
        ),
    );
    rt.verify();

    // verify there was no withdrawal
    assert_eq!(get_balance(&mut rt, &PROVIDER_ADDR).balance, amount);
    check_state(&rt);
}

#[test]
fn deal_starts_on_day_boundary() {
    let deal_updates_interval = Policy::default().deal_updates_interval;
    let start_epoch = deal_updates_interval; // 2880
    let end_epoch = start_epoch + 200 * EPOCHS_IN_DAY;
    let publish_epoch = ChainEpoch::from(1);

    let mut rt = setup();
    rt.set_epoch(publish_epoch);

    for i in 0..(3 * deal_updates_interval) {
        let piece_cid = make_piece_cid((format!("{i}")).as_bytes());
        let deal_id = generate_and_publish_deal_for_piece(
            &mut rt,
            CLIENT_ADDR,
            &MinerAddresses::default(),
            start_epoch,
            end_epoch,
            piece_cid,
            PaddedPieceSize(2048u64),
        );
        assert_eq!(i as DealID, deal_id);
    }

    // Check that DOBE has exactly 3 deals scheduled every epoch in the day following the start time
    let st: State = rt.get_state();
    let store = &rt.store;
    let dobe = SetMultimap::from_root(store, &st.deal_ops_by_epoch).unwrap();
    for e in deal_updates_interval..(2 * deal_updates_interval) {
        assert_n_good_deals(&dobe, e, 3);
    }

    // DOBE has no deals scheduled in the previous or next day
    for e in 0..deal_updates_interval {
        assert_n_good_deals(&dobe, e, 0);
    }
    for e in (2 * deal_updates_interval)..(3 * deal_updates_interval) {
        assert_n_good_deals(&dobe, e, 0);
    }
}

#[test]
fn deal_starts_partway_through_day() {
    let start_epoch = 1000;
    let end_epoch = start_epoch + 200 * EPOCHS_IN_DAY;
    let publish_epoch = ChainEpoch::from(1);

    let mut rt = setup();
    rt.set_epoch(publish_epoch);

    // First 1000 deals (start_epoch % update interval) scheduled starting in the next day
    for i in 0..1000 {
        let piece_cid = make_piece_cid((format!("{i}")).as_bytes());
        let deal_id = generate_and_publish_deal_for_piece(
            &mut rt,
            CLIENT_ADDR,
            &MinerAddresses::default(),
            start_epoch,
            end_epoch,
            piece_cid,
            PaddedPieceSize(2048u64),
        );
        assert_eq!(i as DealID, deal_id);
    }
    let st: State = rt.get_state();
    let store = &rt.store;
    let dobe = SetMultimap::from_root(store, &st.deal_ops_by_epoch).unwrap();
    for e in 2880..(2880 + start_epoch) {
        assert_n_good_deals(&dobe, e, 1);
    }
    // Nothing scheduled between 0 and 2880
    for e in 0..2880 {
        assert_n_good_deals(&dobe, e, 0);
    }

    // Now add another 500 deals
    for i in 1000..1500 {
        let piece_cid = make_piece_cid((format!("{i}")).as_bytes());
        let deal_id = generate_and_publish_deal_for_piece(
            &mut rt,
            CLIENT_ADDR,
            &MinerAddresses::default(),
            start_epoch,
            end_epoch,
            piece_cid,
            PaddedPieceSize(2048u64),
        );
        assert_eq!(i as DealID, deal_id);
    }
    let st: State = rt.get_state();
    let store = &rt.store;
    let dobe = SetMultimap::from_root(store, &st.deal_ops_by_epoch).unwrap();
    for e in start_epoch..(start_epoch + 500) {
        assert_n_good_deals(&dobe, e, 1);
    }
}

#[test]
fn simple_deal() {
    let start_epoch = 1000;
    let end_epoch = start_epoch + 200 * EPOCHS_IN_DAY;
    let publish_epoch = ChainEpoch::from(1);

    let mut rt = setup();
    rt.set_epoch(publish_epoch);
    let next_allocation_id = 1;

    // Publish from miner worker.
    let mut deal1 = generate_deal_and_add_funds(
        &mut rt,
        CLIENT_ADDR,
        &MinerAddresses::default(),
        start_epoch,
        end_epoch,
    );
    deal1.verified_deal = false;
    rt.set_caller(*ACCOUNT_ACTOR_CODE_ID, WORKER_ADDR);
    let deal1_id = publish_deals(
        &mut rt,
        &MinerAddresses::default(),
        &[deal1],
        TokenAmount::zero(),
        next_allocation_id,
    )[0];

    // Publish from miner control address.
    let mut deal2 = generate_deal_and_add_funds(
        &mut rt,
        CLIENT_ADDR,
        &MinerAddresses::default(),
        start_epoch + 1,
        end_epoch + 1,
    );
    deal2.verified_deal = true;
    rt.set_caller(*ACCOUNT_ACTOR_CODE_ID, CONTROL_ADDR);
    let deal2_id = publish_deals(
        &mut rt,
        &MinerAddresses::default(),
        &[deal2.clone()],
        TokenAmount::from_whole(deal2.piece_size.0),
        next_allocation_id,
    )[0];

    // activate the deal
    activate_deals(&mut rt, end_epoch + 1, PROVIDER_ADDR, publish_epoch, &[deal1_id, deal2_id]);
    let deal1st = get_deal_state(&mut rt, deal1_id);
    assert_eq!(publish_epoch, deal1st.sector_start_epoch);
    assert_eq!(NO_ALLOCATION_ID, deal1st.verified_claim);

    let deal2st = get_deal_state(&mut rt, deal2_id);
    assert_eq!(publish_epoch, deal2st.sector_start_epoch);
    assert_eq!(next_allocation_id, deal2st.verified_claim);

    check_state(&rt);
}

#[test]
fn deal_expires() {
    let start_epoch = 100;
    let end_epoch = start_epoch + 200 * EPOCHS_IN_DAY;
    let publish_epoch = ChainEpoch::from(1);

    let mut rt = setup();
    rt.set_epoch(publish_epoch);
    let next_allocation_id = 1;

    // Publish from miner worker.
    let mut deal = generate_deal_and_add_funds(
        &mut rt,
        CLIENT_ADDR,
        &MinerAddresses::default(),
        start_epoch,
        end_epoch,
    );
    deal.verified_deal = true;
    rt.set_caller(*ACCOUNT_ACTOR_CODE_ID, WORKER_ADDR);
    let deal_id = publish_deals(
        &mut rt,
        &MinerAddresses::default(),
        &[deal.clone()],
        TokenAmount::from_whole(deal.piece_size.0),
        next_allocation_id,
    )[0];

    rt.set_epoch(start_epoch + EPOCHS_IN_DAY + 1);
    rt.expect_send(
        BURNT_FUNDS_ACTOR_ADDR,
        METHOD_SEND,
        None,
        deal.provider_collateral,
        None,
        ExitCode::OK,
    );
    cron_tick(&mut rt);

    // No deal state for unactivated deal
    let st: State = rt.get_state();
    let states = DealMetaArray::load(&st.states, &rt.store).unwrap();
    assert!(states.get(deal_id).unwrap().is_none());

    // The proposal is gone
    assert!(DealArray::load(&st.proposals, &rt.store).unwrap().get(deal_id).unwrap().is_none());

    // Pending allocation ID is gone
    let pending_allocs: Map<_, AllocationID> =
        make_map_with_root_and_bitwidth(&st.pending_deal_allocation_ids, &rt.store, HAMT_BIT_WIDTH)
            .unwrap();
    assert!(pending_allocs.get(&deal_id_key(deal_id)).unwrap().is_none());

    check_state(&rt);
}

// Converted from: https://github.com/filecoin-project/specs-actors/blob/0afe155bfffa036057af5519afdead845e0780de/actors/builtin/market/market_test.go#L529
#[test]
fn provider_and_client_addresses_are_resolved_before_persisting_state_and_sent_to_verigreg_actor_for_a_verified_deal(
) {
    use fvm_shared::address::BLS_PUB_LEN;

    // provider addresses
    let provider_bls = Address::new_bls(&[101; BLS_PUB_LEN]).unwrap();
    let provider_resolved = Address::new_id(112);

    // client addresses
    let client_bls = Address::new_bls(&[90; BLS_PUB_LEN]).unwrap();
    let client_resolved = Address::new_id(333);

    let mut rt = setup();
    rt.actor_code_cids.insert(client_resolved, *ACCOUNT_ACTOR_CODE_ID);
    rt.actor_code_cids.insert(provider_resolved, *MINER_ACTOR_CODE_ID);

    // mappings for resolving address
    rt.id_addresses.insert(client_bls, client_resolved);
    rt.id_addresses.insert(provider_bls, provider_resolved);

    // generate deal and add required funds for deal
    let start_epoch = 42;
    let end_epoch = start_epoch + 200 * EPOCHS_IN_DAY;
    rt.set_epoch(start_epoch);

    let mut deal = generate_deal_proposal(client_bls, provider_bls, start_epoch, end_epoch);
    deal.verified_deal = true;

    // add funds for client using its BLS address -> will be resolved and persisted
    let amount = deal.client_balance_requirement();

    rt.set_value(amount.clone());
    rt.set_caller(*ACCOUNT_ACTOR_CODE_ID, client_resolved);
    rt.expect_validate_caller_any();
    assert!(rt
        .call::<MarketActor>(
            Method::AddBalanceExported as u64,
            IpldBlock::serialize_cbor(&client_bls).unwrap()
        )
        .is_ok());
    rt.verify();
    rt.add_balance(amount);

    assert_eq!(deal.client_balance_requirement(), get_balance(&mut rt, &client_resolved).balance);

    // add funds for provider using it's BLS address -> will be resolved and persisted
    rt.value_received = deal.provider_collateral.clone();
    rt.set_caller(*ACCOUNT_ACTOR_CODE_ID, OWNER_ADDR);
    rt.expect_validate_caller_any();
    expect_provider_control_address(&mut rt, provider_resolved, OWNER_ADDR, WORKER_ADDR);

    assert!(rt
        .call::<MarketActor>(
            Method::AddBalance as u64,
            IpldBlock::serialize_cbor(&provider_bls).unwrap(),
        )
        .unwrap()
        .is_none());
    rt.verify();
    rt.add_balance(deal.provider_collateral.clone());
    assert_eq!(deal.provider_collateral, get_balance(&mut rt, &provider_resolved).balance);

    // publish deal using the BLS addresses
    rt.set_caller(*ACCOUNT_ACTOR_CODE_ID, WORKER_ADDR);
    rt.expect_validate_caller_any();

    expect_provider_control_address(&mut rt, provider_resolved, OWNER_ADDR, WORKER_ADDR);
    expect_query_network_info(&mut rt);

    //  create a client proposal with a valid signature
    let st: State = rt.get_state();
    let deal_id = st.next_id;
    let mut params = PublishStorageDealsParams { deals: vec![] };
    let buf = RawBytes::serialize(&deal).expect("failed to marshal deal proposal");
    let sig = Signature::new_bls(buf.to_vec());
    let client_proposal = ClientDealProposal { client_signature: sig, proposal: deal.clone() };
    params.deals.push(client_proposal);
    // expect a call to verify the above signature

    let auth_param = IpldBlock::serialize_cbor(&AuthenticateMessageParams {
        signature: buf.to_vec(),
        message: buf.to_vec(),
    })
    .unwrap();

    rt.expect_send(
        deal.client,
        AUTHENTICATE_MESSAGE_METHOD,
        auth_param,
        TokenAmount::zero(),
        None,
        ExitCode::OK,
    );

    // Data cap transfer is requested using the resolved address (not that it matters).
    let alloc_req = ext::verifreg::AllocationRequests {
        allocations: vec![AllocationRequest {
            provider: provider_resolved.id().unwrap(),
            data: deal.piece_cid,
            size: deal.piece_size,
            term_min: deal.end_epoch - deal.start_epoch,
            term_max: (deal.end_epoch - deal.start_epoch) + 90 * EPOCHS_IN_DAY,
            expiration: deal.start_epoch,
        }],
        extensions: vec![],
    };
    let balance_of_params = client_resolved;
    let balance_of_return = TokenAmount::from_whole(2048);
    rt.expect_send(
        DATACAP_TOKEN_ACTOR_ADDR,
        ext::datacap::BALANCE_OF_METHOD as u64,
        IpldBlock::serialize_cbor(&balance_of_params).unwrap(),
        TokenAmount::zero(),
        IpldBlock::serialize_cbor(&balance_of_return).unwrap(),
        ExitCode::OK,
    );

    let datacap_amount = TokenAmount::from_whole(deal.piece_size.0 as i64);
    let transfer_params = TransferFromParams {
        from: client_resolved,
        to: VERIFIED_REGISTRY_ACTOR_ADDR,
        amount: datacap_amount.clone(),
        operator_data: serialize(&alloc_req, "allocation requests").unwrap(),
    };
    let transfer_return = TransferFromReturn {
        from_balance: TokenAmount::zero(),
        to_balance: datacap_amount,
        allowance: TokenAmount::zero(),
        recipient_data: serialize(
            &AllocationsResponse {
                allocation_results: BatchReturn::ok(1),
                extension_results: BatchReturn::empty(),
                new_allocations: vec![1],
            },
            "allocations response",
        )
        .unwrap(),
    };
    rt.expect_send(
        DATACAP_TOKEN_ACTOR_ADDR,
        ext::datacap::TRANSFER_FROM_METHOD as u64,
        IpldBlock::serialize_cbor(&transfer_params).unwrap(),
        TokenAmount::zero(),
        IpldBlock::serialize_cbor(&transfer_return).unwrap(),
        ExitCode::OK,
    );
    let mut normalized_deal = deal;
    normalized_deal.provider = provider_resolved;
    normalized_deal.client = client_resolved;
    let normalized_proposal_bytes =
        RawBytes::serialize(&normalized_deal).expect("failed to marshal deal proposal");
    let notify_param = IpldBlock::serialize_cbor(&MarketNotifyDealParams {
        proposal: normalized_proposal_bytes.to_vec(),
        deal_id,
    })
    .unwrap();
    rt.expect_send(
        client_resolved,
        MARKET_NOTIFY_DEAL_METHOD,
        notify_param,
        TokenAmount::zero(),
        None,
        ExitCode::USR_UNHANDLED_MESSAGE,
    );

    let ret: PublishStorageDealsReturn = rt
        .call::<MarketActor>(
            Method::PublishStorageDeals as u64,
            IpldBlock::serialize_cbor(&params).unwrap(),
        )
        .unwrap()
        .unwrap()
        .deserialize()
        .unwrap();
    rt.verify();
    let deal_id = ret.ids[0];

    // assert that deal is persisted with the resolved addresses
    let prop = get_deal_proposal(&mut rt, deal_id);
    assert_eq!(client_resolved, prop.client);
    assert_eq!(provider_resolved, prop.provider);

    check_state(&rt);
}

#[test]
fn datacap_transfers_batched() {
    let mut rt = setup();
    let start_epoch = 42;
    let end_epoch = start_epoch + 200 * EPOCHS_IN_DAY;
    rt.set_epoch(start_epoch);

    let client1_addr = Address::new_id(900);
    let client2_addr = Address::new_id(901);

    // Propose two deals for client1, and one for client2.
    let mut deal1 = generate_deal_and_add_funds(
        &mut rt,
        client1_addr,
        &MinerAddresses::default(),
        start_epoch,
        end_epoch,
    );
    let mut deal2 = generate_deal_and_add_funds(
        &mut rt,
        client1_addr,
        &MinerAddresses::default(),
        start_epoch,
        end_epoch + 1,
    );
    let mut deal3 = generate_deal_and_add_funds(
        &mut rt,
        client2_addr,
        &MinerAddresses::default(),
        start_epoch,
        end_epoch,
    );
    deal1.verified_deal = true;
    deal2.verified_deal = true;
    deal3.verified_deal = true;
    let datacap_balance = TokenAmount::from_whole(deal1.piece_size.0 * 10);

    rt.set_caller(*ACCOUNT_ACTOR_CODE_ID, WORKER_ADDR);
    let ids = publish_deals(
        &mut rt,
        &MinerAddresses::default(),
        &[deal1, deal2, deal3],
        datacap_balance,
        1,
    );
    assert_eq!(3, ids.len());

    check_state(&rt);
}

#[test]
fn datacap_transfer_drops_deal_when_cap_insufficient() {
    let mut rt = setup();
    let start_epoch = 42;
    let end_epoch = start_epoch + 200 * EPOCHS_IN_DAY;
    let client1_addr = Address::new_id(900);
    rt.set_epoch(start_epoch);

    let mut deal1 = generate_deal_and_add_funds(
        &mut rt,
        client1_addr,
        &MinerAddresses::default(),
        start_epoch,
        end_epoch,
    );
    let mut deal2 = generate_deal_and_add_funds(
        &mut rt,
        client1_addr,
        &MinerAddresses::default(),
        start_epoch,
        end_epoch + 1,
    );
    deal1.verified_deal = true;
    deal2.verified_deal = true;
    let datacap_balance = TokenAmount::from_whole(deal1.piece_size.0); // Enough for 1 deal

    rt.set_caller(*ACCOUNT_ACTOR_CODE_ID, WORKER_ADDR);
    let ids = publish_deals(
        &mut rt,
        &MinerAddresses::default(),
        &[deal1, deal2],
        datacap_balance,
        1, // Only 1
    );
    assert_eq!(1, ids.len());

    check_state(&rt);
}

#[test]
fn publish_a_deal_after_activating_a_previous_deal_which_has_a_start_epoch_far_in_the_future() {
    let start_epoch = 1000;
    let end_epoch = start_epoch + 200 * EPOCHS_IN_DAY;
    let publish_epoch = ChainEpoch::from(1);

    let mut rt = setup();

    // publish the deal and activate it
    rt.set_epoch(publish_epoch);
    let deal1 = generate_and_publish_deal(
        &mut rt,
        CLIENT_ADDR,
        &MinerAddresses::default(),
        start_epoch,
        end_epoch,
    );
    activate_deals(&mut rt, end_epoch, PROVIDER_ADDR, publish_epoch, &[deal1]);
    let st = get_deal_state(&mut rt, deal1);
    assert_eq!(publish_epoch, st.sector_start_epoch);

    // now publish a second deal and activate it
    let new_epoch = publish_epoch + 1;
    rt.set_epoch(new_epoch);
    let deal2 = generate_and_publish_deal(
        &mut rt,
        CLIENT_ADDR,
        &MinerAddresses::default(),
        start_epoch + 1,
        end_epoch + 1,
    );
    activate_deals(&mut rt, end_epoch + 1, PROVIDER_ADDR, new_epoch, &[deal2]);
    check_state(&rt);
}

#[test]
fn publish_a_deal_with_enough_collateral_when_circulating_supply_is_superior_to_zero() {
    let policy = Policy::default();

    let start_epoch = 1000;
    let end_epoch = start_epoch + 200 * EPOCHS_IN_DAY;
    let publish_epoch = ChainEpoch::from(1);

    let mut rt = setup();

    let client_collateral = TokenAmount::from_atto(10u8); // min is zero so this is placeholder

    // given power and circ supply cancel this should be 1*dealqapower / 100
    let deal_size = PaddedPieceSize(2048u64); // generateDealProposal's deal size
    let provider_collateral = TokenAmount::from_atto(
        (deal_size.0 * (policy.prov_collateral_percent_supply_num as u64))
            / policy.prov_collateral_percent_supply_denom as u64,
    );

    let deal = generate_deal_with_collateral_and_add_funds(
        &mut rt,
        CLIENT_ADDR,
        &MinerAddresses::default(),
        provider_collateral,
        client_collateral,
        start_epoch,
        end_epoch,
    );
    let qa_power = StoragePower::from_i128(1 << 50).unwrap();
    rt.set_circulating_supply(TokenAmount::from_atto(qa_power)); // convenient for these two numbers to cancel out

    // publish the deal successfully
    rt.set_epoch(publish_epoch);
    rt.set_caller(*ACCOUNT_ACTOR_CODE_ID, WORKER_ADDR);
    let ids = publish_deals(&mut rt, &MinerAddresses::default(), &[deal], TokenAmount::zero(), 1);
    assert_eq!(1, ids.len());
    check_state(&rt);
}

#[test]
fn publish_multiple_deals_for_different_clients_and_ensure_balances_are_correct() {
    let start_epoch = 42;
    let end_epoch = start_epoch + 200 * EPOCHS_IN_DAY;

    let mut rt = setup();

    let client1_addr = Address::new_id(900);
    let client2_addr = Address::new_id(901);
    let client3_addr = Address::new_id(902);

    // generate first deal for
    let deal1 = generate_deal_and_add_funds(
        &mut rt,
        client1_addr,
        &MinerAddresses::default(),
        start_epoch,
        end_epoch,
    );

    // generate second deal
    let deal2 = generate_deal_and_add_funds(
        &mut rt,
        client2_addr,
        &MinerAddresses::default(),
        start_epoch,
        end_epoch,
    );

    // generate third deal
    let deal3 = generate_deal_and_add_funds(
        &mut rt,
        client3_addr,
        &MinerAddresses::default(),
        start_epoch,
        end_epoch,
    );

    rt.set_caller(*ACCOUNT_ACTOR_CODE_ID, WORKER_ADDR);
    let ids = publish_deals(
        &mut rt,
        &MinerAddresses::default(),
        &[deal1.clone(), deal2.clone(), deal3.clone()],
        TokenAmount::zero(),
        1,
    );
    assert_eq!(3, ids.len());

    // assert locked balance for all clients and provider
    let provider_locked_expected =
        &deal1.provider_collateral + &deal2.provider_collateral + &deal3.provider_collateral;
    let client1_locked = get_balance(&mut rt, &client1_addr).locked;
    let client2_locked = get_balance(&mut rt, &client2_addr).locked;
    let client3_locked = get_balance(&mut rt, &client3_addr).locked;
    assert_eq!(deal1.client_balance_requirement(), client1_locked);
    assert_eq!(deal2.client_balance_requirement(), client2_locked);
    assert_eq!(deal3.client_balance_requirement(), client3_locked);
    assert_eq!(provider_locked_expected, get_balance(&mut rt, &PROVIDER_ADDR).locked);

    // assert locked funds dealStates
    let st: State = rt.get_state();
    let total_client_collateral_locked =
        &deal3.client_collateral + &deal2.client_collateral + &deal2.client_collateral;
    assert_eq!(total_client_collateral_locked, st.total_client_locked_collateral);
    assert_eq!(provider_locked_expected, st.total_provider_locked_collateral);
    let total_storage_fee =
        &deal1.total_storage_fee() + &deal2.total_storage_fee() + &deal3.total_storage_fee();
    assert_eq!(total_storage_fee, st.total_client_storage_fee);

    // publish two more deals for same clients with same provider
    let deal4 = generate_deal_and_add_funds(
        &mut rt,
        client3_addr,
        &MinerAddresses::default(),
        1000,
        1000 + 200 * EPOCHS_IN_DAY,
    );
    let deal5 = generate_deal_and_add_funds(
        &mut rt,
        client3_addr,
        &MinerAddresses::default(),
        100,
        100 + 200 * EPOCHS_IN_DAY,
    );
    rt.set_caller(*ACCOUNT_ACTOR_CODE_ID, WORKER_ADDR);
    let ids = publish_deals(
        &mut rt,
        &MinerAddresses::default(),
        &[deal4.clone(), deal5.clone()],
        TokenAmount::zero(),
        1,
    );
    assert_eq!(2, ids.len());

    // assert locked balances for clients and provider
    let provider_locked_expected =
        &provider_locked_expected + &deal4.provider_collateral + &deal5.provider_collateral;
    assert_eq!(provider_locked_expected, get_balance(&mut rt, &PROVIDER_ADDR).locked);

    let client3_locked_updated = get_balance(&mut rt, &client3_addr).locked;
    assert_eq!(
        &client3_locked + &deal4.client_balance_requirement() + &deal5.client_balance_requirement(),
        client3_locked_updated
    );

    let client1_locked = get_balance(&mut rt, &client1_addr).locked;
    let client2_locked = get_balance(&mut rt, &client2_addr).locked;
    assert_eq!(deal1.client_balance_requirement(), client1_locked);
    assert_eq!(deal2.client_balance_requirement(), client2_locked);

    // assert locked funds dealStates
    let st: State = rt.get_state();
    let total_client_collateral_locked =
        &total_client_collateral_locked + &deal4.client_collateral + &deal5.client_collateral;
    assert_eq!(total_client_collateral_locked, st.total_client_locked_collateral);
    assert_eq!(provider_locked_expected, st.total_client_locked_collateral);

    let total_storage_fee =
        &total_storage_fee + &deal4.total_storage_fee() + &deal5.total_storage_fee();
    assert_eq!(total_storage_fee, st.total_client_storage_fee);

    // PUBLISH DEALS with a different provider
    let provider2_addr = Address::new_id(109);

    // generate first deal for second provider
    let addrs = MinerAddresses { provider: provider2_addr, ..MinerAddresses::default() };
    let deal6 =
        generate_deal_and_add_funds(&mut rt, client1_addr, &addrs, 20, 20 + 200 * EPOCHS_IN_DAY);

    // generate second deal for second provider
    let deal7 =
        generate_deal_and_add_funds(&mut rt, client1_addr, &addrs, 25, 60 + 200 * EPOCHS_IN_DAY);

    // publish both the deals for the second provider
    rt.set_caller(*ACCOUNT_ACTOR_CODE_ID, WORKER_ADDR);
    let ids =
        publish_deals(&mut rt, &addrs, &[deal6.clone(), deal7.clone()], TokenAmount::zero(), 1);
    assert_eq!(2, ids.len());

    // assertions
    let st: State = rt.get_state();
    let provider2_locked = &deal6.provider_collateral + &deal7.provider_collateral;
    assert_eq!(provider2_locked, get_balance(&mut rt, &provider2_addr).locked);
    let client1_locked_updated = get_balance(&mut rt, &client1_addr).locked;
    assert_eq!(
        &deal7.client_balance_requirement() + &client1_locked + &deal6.client_balance_requirement(),
        client1_locked_updated
    );

    // assert first provider's balance as well
    assert_eq!(provider_locked_expected, get_balance(&mut rt, &PROVIDER_ADDR).locked);

    let total_client_collateral_locked =
        &total_client_collateral_locked + &deal6.client_collateral + &deal7.client_collateral;
    assert_eq!(total_client_collateral_locked, st.total_client_locked_collateral);
    assert_eq!(provider_locked_expected + provider2_locked, st.total_provider_locked_collateral);
    let total_storage_fee =
        &total_storage_fee + &deal6.total_storage_fee() + &deal7.total_storage_fee();
    assert_eq!(total_storage_fee, st.total_client_storage_fee);
    check_state(&rt);
}

#[test]
fn active_deals_multiple_times_with_different_providers() {
    let start_epoch = 10;
    let end_epoch = start_epoch + 200 * EPOCHS_IN_DAY;
    let current_epoch = ChainEpoch::from(5);
    let sector_expiry = end_epoch + 100;

    let mut rt = setup();
    rt.set_epoch(current_epoch);

    // provider 1 publishes deals1 and deals2 and deal3
    let deal1 = generate_and_publish_deal(
        &mut rt,
        CLIENT_ADDR,
        &MinerAddresses::default(),
        start_epoch,
        end_epoch,
    );
    let deal2 = generate_and_publish_deal(
        &mut rt,
        CLIENT_ADDR,
        &MinerAddresses::default(),
        start_epoch,
        end_epoch + 1,
    );
    let deal3 = generate_and_publish_deal(
        &mut rt,
        CLIENT_ADDR,
        &MinerAddresses::default(),
        start_epoch,
        end_epoch + 2,
    );

    // provider2 publishes deal4 and deal5
    let provider2_addr = Address::new_id(401);
    let addrs = MinerAddresses { provider: provider2_addr, ..MinerAddresses::default() };
    let deal4 = generate_and_publish_deal(&mut rt, CLIENT_ADDR, &addrs, start_epoch, end_epoch);
    let deal5 = generate_and_publish_deal(&mut rt, CLIENT_ADDR, &addrs, start_epoch, end_epoch + 1);

    // provider1 activates deal1 and deal2 but that does not activate deal3 to deal5
    activate_deals(&mut rt, sector_expiry, PROVIDER_ADDR, current_epoch, &[deal1, deal2]);
    assert_deals_not_activated(&mut rt, current_epoch, &[deal3, deal4, deal5]);

    // provider2 activates deal5 but that does not activate deal3 or deal4
    activate_deals(&mut rt, sector_expiry, provider2_addr, current_epoch, &[deal5]);
    assert_deals_not_activated(&mut rt, current_epoch, &[deal3, deal4]);

    // provider1 activates deal3
    activate_deals(&mut rt, sector_expiry, PROVIDER_ADDR, current_epoch, &[deal3]);
    assert_deals_not_activated(&mut rt, current_epoch, &[deal4]);
    check_state(&rt);
}

// Converted from: https://github.com/filecoin-project/specs-actors/blob/master/actors/builtin/market/market_test.go#L1519
#[test]
fn fail_when_deal_is_activated_but_proposal_is_not_found() {
    let start_epoch = 50;
    let end_epoch = start_epoch + 200 * EPOCHS_IN_DAY;
    let sector_expiry = end_epoch + 100;

    let mut rt = setup();

    let deal_id = publish_and_activate_deal(
        &mut rt,
        CLIENT_ADDR,
        &MinerAddresses::default(),
        start_epoch,
        end_epoch,
        0,
        sector_expiry,
    );

    // delete the deal proposal (this breaks state invariants)
    delete_deal_proposal(&mut rt, deal_id);

    rt.set_epoch(process_epoch(start_epoch, deal_id));
    expect_abort(ExitCode::USR_NOT_FOUND, cron_tick_raw(&mut rt));

    check_state_with_expected(
        &rt,
        &[
            Regex::new("no deal proposal for deal state \\d+").unwrap(),
            Regex::new("pending proposal with cid \\w+ not found within proposals .*").unwrap(),
            Regex::new("deal op found for deal id \\d+ with missing proposal at epoch \\d+")
                .unwrap(),
        ],
    );
}

// Converted from: https://github.com/filecoin-project/specs-actors/blob/master/actors/builtin/market/market_test.go#L1540
#[test]
fn fail_when_deal_update_epoch_is_in_the_future() {
    let start_epoch = 50;
    let end_epoch = start_epoch + 200 * EPOCHS_IN_DAY;
    let sector_expiry = end_epoch + 100;

    let mut rt = setup();

    let deal_id = publish_and_activate_deal(
        &mut rt,
        CLIENT_ADDR,
        &MinerAddresses::default(),
        start_epoch,
        end_epoch,
        0,
        sector_expiry,
    );

    // move the current epoch such that the deal's last updated field is set to the start epoch of the deal
    // and the next tick for it is scheduled at the endepoch.
    rt.set_epoch(process_epoch(start_epoch, deal_id));
    cron_tick(&mut rt);

    // update last updated to some time in the future (breaks state invariants)
    update_last_updated(&mut rt, deal_id, end_epoch + 1000);

    // set current epoch of the deal to the end epoch so it's picked up for "processing" in the next cron tick.
    rt.set_epoch(end_epoch);

    expect_abort(ExitCode::USR_ILLEGAL_STATE, cron_tick_raw(&mut rt));

    check_state_with_expected(
        &rt,
        &[Regex::new("deal \\d+ last updated epoch \\d+ after current \\d+").unwrap()],
    );
}

#[test]
fn crontick_for_a_deal_at_its_start_epoch_results_in_zero_payment_and_no_slashing() {
    let start_epoch = ChainEpoch::from(50);
    let end_epoch = start_epoch + 200 * EPOCHS_IN_DAY;
    let sector_expiry = end_epoch + 100;

    // set start epoch to coincide with processing (0 + 0 % 2880 = 0)
    let start_epoch = 0;
    let mut rt = setup();
    let deal_id = publish_and_activate_deal(
        &mut rt,
        CLIENT_ADDR,
        &MinerAddresses::default(),
        start_epoch,
        end_epoch,
        0,
        sector_expiry,
    );

    // move the current epoch to processing epoch
    let current = process_epoch(start_epoch, deal_id);
    rt.set_epoch(current);
    let (pay, slashed) =
        cron_tick_and_assert_balances(&mut rt, CLIENT_ADDR, PROVIDER_ADDR, current, deal_id);
    assert_eq!(TokenAmount::zero(), pay);
    assert_eq!(TokenAmount::zero(), slashed);

    // deal proposal and state should NOT be deleted
    get_deal_proposal(&mut rt, deal_id);
    get_deal_state(&mut rt, deal_id);
    check_state(&rt);
}

#[test]
fn slash_a_deal_and_make_payment_for_another_deal_in_the_same_epoch() {
    let start_epoch = ChainEpoch::from(50);
    let end_epoch = start_epoch + 200 * EPOCHS_IN_DAY;
    let sector_expiry = end_epoch + 100;

    let mut rt = setup();

    let deal_id1 = publish_and_activate_deal(
        &mut rt,
        CLIENT_ADDR,
        &MinerAddresses::default(),
        start_epoch,
        end_epoch,
        0,
        sector_expiry,
    );
    let d1 = get_deal_proposal(&mut rt, deal_id1);

    let deal_id2 = publish_and_activate_deal(
        &mut rt,
        CLIENT_ADDR,
        &MinerAddresses::default(),
        start_epoch + 1,
        end_epoch + 1,
        0,
        sector_expiry,
    );

    // slash deal1
    let slash_epoch = process_epoch(start_epoch, deal_id2) + ChainEpoch::from(100);
    rt.set_epoch(slash_epoch);
    terminate_deals(&mut rt, PROVIDER_ADDR, &[deal_id1]);

    // cron tick will slash deal1 and make payment for deal2
    rt.expect_send(
        BURNT_FUNDS_ACTOR_ADDR,
        METHOD_SEND,
        None,
        d1.provider_collateral.clone(),
        None,
        ExitCode::OK,
    );
    cron_tick(&mut rt);

    assert_deal_deleted(&mut rt, deal_id1, d1);
    let s2 = get_deal_state(&mut rt, deal_id2);
    assert_eq!(slash_epoch, s2.last_updated_epoch);
    check_state(&rt);
}

#[test]
fn cannot_publish_the_same_deal_twice_before_a_cron_tick() {
    let start_epoch = ChainEpoch::from(50);
    let end_epoch = start_epoch + 200 * EPOCHS_IN_DAY;

    // Publish a deal
    let mut rt = setup();
    generate_and_publish_deal(
        &mut rt,
        CLIENT_ADDR,
        &MinerAddresses::default(),
        start_epoch,
        end_epoch,
    );

    // now try to publish it again and it should fail because it will still be in pending state
    let d2 = generate_deal_and_add_funds(
        &mut rt,
        CLIENT_ADDR,
        &MinerAddresses::default(),
        start_epoch,
        end_epoch,
    );
    let buf = RawBytes::serialize(d2.clone()).expect("failed to marshal deal proposal");
    let sig = Signature::new_bls(buf.to_vec());
    let params = PublishStorageDealsParams {
        deals: vec![ClientDealProposal { proposal: d2.clone(), client_signature: sig }],
    };
    rt.expect_validate_caller_any();
    expect_provider_control_address(&mut rt, PROVIDER_ADDR, OWNER_ADDR, WORKER_ADDR);
    expect_query_network_info(&mut rt);
    rt.set_caller(*ACCOUNT_ACTOR_CODE_ID, WORKER_ADDR);

    let auth_param = IpldBlock::serialize_cbor(&AuthenticateMessageParams {
        signature: buf.to_vec(),
        message: buf.to_vec(),
    })
    .unwrap();

    rt.expect_send(
        d2.client,
        AUTHENTICATE_MESSAGE_METHOD,
        auth_param,
        TokenAmount::zero(),
        None,
        ExitCode::OK,
    );

    expect_abort(
        ExitCode::USR_ILLEGAL_ARGUMENT,
        rt.call::<MarketActor>(
            Method::PublishStorageDeals as u64,
            IpldBlock::serialize_cbor(&params).unwrap(),
        ),
    );
    rt.verify();
    check_state(&rt);
}

#[test]
fn fail_when_current_epoch_greater_than_start_epoch_of_deal() {
    let start_epoch = 10;
    let end_epoch = start_epoch + 200 * EPOCHS_IN_DAY;
    let sector_expiry = end_epoch + 100;

    let mut rt = setup();
    let deal_id = generate_and_publish_deal(
        &mut rt,
        CLIENT_ADDR,
        &MinerAddresses::default(),
        start_epoch,
        end_epoch,
    );

    rt.expect_validate_caller_type(vec![Type::Miner]);
    rt.set_caller(*MINER_ACTOR_CODE_ID, PROVIDER_ADDR);
    rt.set_epoch(start_epoch + 1);
    let params = ActivateDealsParams { deal_ids: vec![deal_id], sector_expiry };
    expect_abort(
        ExitCode::USR_ILLEGAL_ARGUMENT,
        rt.call::<MarketActor>(
            Method::ActivateDeals as u64,
            IpldBlock::serialize_cbor(&params).unwrap(),
        ),
    );

    rt.verify();
    check_state(&rt);
}

#[test]
fn fail_when_end_epoch_of_deal_greater_than_sector_expiry() {
    let start_epoch = 10;
    let end_epoch = start_epoch + 200 * EPOCHS_IN_DAY;

    let mut rt = setup();
    let deal_id = generate_and_publish_deal(
        &mut rt,
        CLIENT_ADDR,
        &MinerAddresses::default(),
        start_epoch,
        end_epoch,
    );

    rt.expect_validate_caller_type(vec![Type::Miner]);
    rt.set_caller(*MINER_ACTOR_CODE_ID, PROVIDER_ADDR);
    let params = ActivateDealsParams { deal_ids: vec![deal_id], sector_expiry: end_epoch - 1 };
    expect_abort(
        ExitCode::USR_ILLEGAL_ARGUMENT,
        rt.call::<MarketActor>(
            Method::ActivateDeals as u64,
            IpldBlock::serialize_cbor(&params).unwrap(),
        ),
    );

    rt.verify();
    check_state(&rt);
}

#[test]
fn fail_to_activate_all_deals_if_one_deal_fails() {
    let start_epoch = 10;
    let end_epoch = start_epoch + 200 * EPOCHS_IN_DAY;
    let sector_expiry = end_epoch + 100;

    let mut rt = setup();
    // activate deal1 so it fails later
    let deal_id1 = generate_and_publish_deal(
        &mut rt,
        CLIENT_ADDR,
        &MinerAddresses::default(),
        start_epoch,
        end_epoch,
    );
    activate_deals(&mut rt, sector_expiry, PROVIDER_ADDR, 0, &[deal_id1]);

    let deal_id2 = generate_and_publish_deal(
        &mut rt,
        CLIENT_ADDR,
        &MinerAddresses::default(),
        start_epoch,
        end_epoch + 1,
    );

    rt.expect_validate_caller_type(vec![Type::Miner]);
    rt.set_caller(*MINER_ACTOR_CODE_ID, PROVIDER_ADDR);
    let params = ActivateDealsParams { deal_ids: vec![deal_id1, deal_id2], sector_expiry };
    expect_abort(
        ExitCode::USR_ILLEGAL_ARGUMENT,
        rt.call::<MarketActor>(
            Method::ActivateDeals as u64,
            IpldBlock::serialize_cbor(&params).unwrap(),
        ),
    );
    rt.verify();

    // no state for deal2 means deal2 activation has failed
    let st: State = rt.get_state();

    let states = DealMetaArray::load(&st.states, &rt.store).unwrap();

    let s = states.get(deal_id2).unwrap();
    assert!(s.is_none());
    check_state(&rt);
}

#[test]
fn locked_fund_tracking_states() {
    let p1 = Address::new_id(201);
    let p2 = Address::new_id(202);
    let p3 = Address::new_id(203);

    let c1 = Address::new_id(104);
    let c2 = Address::new_id(105);
    let c3 = Address::new_id(106);

    let m1 = MinerAddresses {
        owner: OWNER_ADDR,
        worker: WORKER_ADDR,
        provider: p1,
        control: vec![CONTROL_ADDR],
    };
    let m2 = MinerAddresses {
        owner: OWNER_ADDR,
        worker: WORKER_ADDR,
        provider: p2,
        control: vec![CONTROL_ADDR],
    };
    let m3 = MinerAddresses {
        owner: OWNER_ADDR,
        worker: WORKER_ADDR,
        provider: p3,
        control: vec![CONTROL_ADDR],
    };

    let start_epoch = ChainEpoch::from(2880);
    let end_epoch = start_epoch + 200 * EPOCHS_IN_DAY;
    let sector_expiry = end_epoch + 400;

    let mut rt = setup();
    rt.actor_code_cids.insert(p1, *MINER_ACTOR_CODE_ID);
    rt.actor_code_cids.insert(c1, *ACCOUNT_ACTOR_CODE_ID);
    let st: State = rt.get_state();

    // assert values are zero
    assert!(st.total_client_locked_collateral.is_zero());
    assert!(st.total_provider_locked_collateral.is_zero());
    assert!(st.total_client_storage_fee.is_zero());

    // Publish deal1, deal2, and deal3 with different client and provider
    let deal_id1 = generate_and_publish_deal(&mut rt, c1, &m1, start_epoch, end_epoch);
    let d1 = get_deal_proposal(&mut rt, deal_id1);

    let deal_id2 = generate_and_publish_deal(&mut rt, c2, &m2, start_epoch, end_epoch);
    let d2 = get_deal_proposal(&mut rt, deal_id2);

    let deal_id3 = generate_and_publish_deal(&mut rt, c3, &m3, start_epoch, end_epoch);
    let d3 = get_deal_proposal(&mut rt, deal_id3);

    let csf = d1.total_storage_fee() + d2.total_storage_fee() + d3.total_storage_fee();
    let plc = &d1.provider_collateral + d2.provider_collateral + &d3.provider_collateral;
    let clc = d1.client_collateral + d2.client_collateral + &d3.client_collateral;

    assert_locked_fund_states(&rt, csf.clone(), plc.clone(), clc.clone());

    // activation doesn't change anything
    let curr = start_epoch - 1;
    rt.set_epoch(curr);
    activate_deals(&mut rt, sector_expiry, p1, curr, &[deal_id1]);
    activate_deals(&mut rt, sector_expiry, p2, curr, &[deal_id2]);

    assert_locked_fund_states(&rt, csf.clone(), plc.clone(), clc.clone());

    // make payment for p1 and p2, p3 times out as it has not been activated
    let curr = process_epoch(start_epoch, deal_id3);
    rt.set_epoch(curr);
    rt.expect_send(
        BURNT_FUNDS_ACTOR_ADDR,
        METHOD_SEND,
        None,
        d3.provider_collateral.clone(),
        None,
        ExitCode::OK,
    );
    cron_tick(&mut rt);
    let duration = curr - start_epoch;
    let payment: TokenAmount = 2 * &d1.storage_price_per_epoch * duration;
    let mut csf = (csf - payment) - d3.total_storage_fee();
    let mut plc = plc - d3.provider_collateral;
    let mut clc = clc - d3.client_collateral;
    assert_locked_fund_states(&rt, csf.clone(), plc.clone(), clc.clone());

    // deal1 and deal2 will now be charged at epoch curr + market.DealUpdatesInterval, so nothing changes before that.
    let deal_updates_interval = Policy::default().deal_updates_interval;
    let curr = curr + deal_updates_interval - 1;
    rt.set_epoch(curr);
    cron_tick(&mut rt);
    assert_locked_fund_states(&rt, csf.clone(), plc.clone(), clc.clone());

    // one more round of payment for deal1 and deal2
    let curr = curr + 1;
    rt.set_epoch(curr);
    let duration = deal_updates_interval;
    let payment = 2 * d1.storage_price_per_epoch * duration;
    csf -= payment;
    cron_tick(&mut rt);
    assert_locked_fund_states(&rt, csf.clone(), plc.clone(), clc.clone());

    // slash deal1
    rt.set_epoch(curr + 1);
    terminate_deals(&mut rt, m1.provider, &[deal_id1]);

    // cron tick to slash deal1 and expire deal2
    rt.set_epoch(end_epoch);
    csf = TokenAmount::zero();
    clc = TokenAmount::zero();
    plc = TokenAmount::zero();
    rt.expect_send(
        BURNT_FUNDS_ACTOR_ADDR,
        METHOD_SEND,
        None,
        d1.provider_collateral,
        None,
        ExitCode::OK,
    );
    cron_tick(&mut rt);
    assert_locked_fund_states(&rt, csf, plc, clc);
    check_state(&rt);
}

fn assert_locked_fund_states(
    rt: &MockRuntime,
    storage_fee: TokenAmount,
    provider_collateral: TokenAmount,
    client_collateral: TokenAmount,
) {
    let st: State = rt.get_state();

    assert_eq!(client_collateral, st.total_client_locked_collateral);
    assert_eq!(provider_collateral, st.total_provider_locked_collateral);
    assert_eq!(storage_fee, st.total_client_storage_fee);
}

#[allow(dead_code)]
fn market_actor_deals() {
    let mut rt = setup();
    let miner_addresses = MinerAddresses {
        owner: OWNER_ADDR,
        worker: WORKER_ADDR,
        provider: PROVIDER_ADDR,
        control: vec![],
    };

    // test adding provider funds
    let funds = TokenAmount::from_atto(20_000_000);
    add_provider_funds(&mut rt, funds.clone(), &MinerAddresses::default());
    assert_eq!(funds, get_balance(&mut rt, &PROVIDER_ADDR).balance);

    add_participant_funds(&mut rt, CLIENT_ADDR, funds);
    let mut deal_proposal =
        generate_deal_proposal(CLIENT_ADDR, PROVIDER_ADDR, 1, 200 * EPOCHS_IN_DAY);

    // First attempt at publishing the deal should work
    rt.set_caller(*ACCOUNT_ACTOR_CODE_ID, WORKER_ADDR);
    let ids =
        publish_deals(&mut rt, &miner_addresses, &[deal_proposal.clone()], TokenAmount::zero(), 1);
    assert_eq!(1, ids.len());

    // Second attempt at publishing the same deal should fail
    publish_deals_expect_abort(
        &mut rt,
        &miner_addresses,
        deal_proposal.clone(),
        ExitCode::USR_ILLEGAL_ARGUMENT,
    );

    // Same deal with a different label should work
    deal_proposal.label = Label::String("Cthulhu".to_owned());
    rt.set_caller(*ACCOUNT_ACTOR_CODE_ID, WORKER_ADDR);
    let ids = publish_deals(&mut rt, &miner_addresses, &[deal_proposal], TokenAmount::zero(), 1);
    assert_eq!(1, ids.len());
    check_state(&rt);
}

#[test]
fn max_deal_label_size() {
    let mut rt = setup();
    let miner_addresses = MinerAddresses {
        owner: OWNER_ADDR,
        worker: WORKER_ADDR,
        provider: PROVIDER_ADDR,
        control: vec![],
    };

    // Test adding provider funds from both worker and owner address
    let funds = TokenAmount::from_atto(20_000_000);
    add_provider_funds(&mut rt, funds.clone(), &MinerAddresses::default());
    assert_eq!(funds, get_balance(&mut rt, &PROVIDER_ADDR).balance);

    add_participant_funds(&mut rt, CLIENT_ADDR, funds);
    let mut deal_proposal =
        generate_deal_proposal(CLIENT_ADDR, PROVIDER_ADDR, 1, 200 * EPOCHS_IN_DAY);

    // DealLabel at max size should work.
    deal_proposal.label = Label::String("s".repeat(DEAL_MAX_LABEL_SIZE));
    rt.set_caller(*ACCOUNT_ACTOR_CODE_ID, WORKER_ADDR);
    let ids =
        publish_deals(&mut rt, &miner_addresses, &[deal_proposal.clone()], TokenAmount::zero(), 1);
    assert_eq!(1, ids.len());

    // over max should fail
    deal_proposal.label = Label::String("s".repeat(DEAL_MAX_LABEL_SIZE + 1));
    publish_deals_expect_abort(
        &mut rt,
        &miner_addresses,
        deal_proposal,
        ExitCode::USR_ILLEGAL_ARGUMENT,
    );

    check_state(&rt);
}

#[test]
/// Tests that if 2 deals are published, and the client can't cover collateral for the first deal,
/// but can cover the second, then the first deal fails, but the second passes
fn insufficient_client_balance_in_a_batch() {
    let mut rt = setup();
    let st: State = rt.get_state();
    let next_deal_id = st.next_id;

    let mut deal1 = generate_deal_proposal(
        CLIENT_ADDR,
        PROVIDER_ADDR,
        ChainEpoch::from(1),
        200 * EPOCHS_IN_DAY,
    );
    let deal2 = generate_deal_proposal(
        CLIENT_ADDR,
        PROVIDER_ADDR,
        ChainEpoch::from(1),
        200 * EPOCHS_IN_DAY,
    );
    deal1.client_collateral = &deal2.client_collateral + TokenAmount::from_atto(1);

    // Client gets enough funds for the 2nd deal
    add_participant_funds(&mut rt, CLIENT_ADDR, deal2.client_balance_requirement());

    // Provider has enough for both
    let provider_funds =
        deal1.provider_balance_requirement().add(deal2.provider_balance_requirement());
    rt.set_caller(*ACCOUNT_ACTOR_CODE_ID, OWNER_ADDR);
    rt.set_value(provider_funds);
    rt.expect_validate_caller_any();
    expect_provider_control_address(&mut rt, PROVIDER_ADDR, OWNER_ADDR, WORKER_ADDR);

    assert!(rt
        .call::<MarketActor>(
            Method::AddBalance as u64,
            IpldBlock::serialize_cbor(&PROVIDER_ADDR).unwrap(),
        )
        .unwrap()
        .is_none());

    rt.verify();

    assert_eq!(deal2.client_balance_requirement(), get_balance(&mut rt, &CLIENT_ADDR).balance);
    assert_eq!(
        deal1.provider_balance_requirement().add(deal2.provider_balance_requirement()),
        get_balance(&mut rt, &PROVIDER_ADDR).balance
    );

    let buf1 = RawBytes::serialize(&deal1).expect("failed to marshal deal proposal");
    let buf2 = RawBytes::serialize(&deal2).expect("failed to marshal deal proposal");

    let sig1 = Signature::new_bls(buf1.to_vec());
    let sig2 = Signature::new_bls(buf2.to_vec());
    let params = PublishStorageDealsParams {
        deals: vec![
            ClientDealProposal { proposal: deal1.clone(), client_signature: sig1 },
            ClientDealProposal { proposal: deal2.clone(), client_signature: sig2 },
        ],
    };

    rt.expect_validate_caller_any();
    expect_provider_control_address(&mut rt, PROVIDER_ADDR, OWNER_ADDR, WORKER_ADDR);
    expect_query_network_info(&mut rt);

    let authenticate_param1 = IpldBlock::serialize_cbor(&AuthenticateMessageParams {
        signature: buf1.to_vec(),
        message: buf1.to_vec(),
    })
    .unwrap();
    let authenticate_param2 = IpldBlock::serialize_cbor(&AuthenticateMessageParams {
        signature: buf2.to_vec(),
        message: buf2.to_vec(),
    })
    .unwrap();

    rt.expect_send(
        deal1.client,
        AUTHENTICATE_MESSAGE_METHOD as u64,
        authenticate_param1,
        TokenAmount::zero(),
        None,
        ExitCode::OK,
    );
    rt.expect_send(
        deal2.client,
        AUTHENTICATE_MESSAGE_METHOD as u64,
        authenticate_param2,
        TokenAmount::zero(),
        None,
        ExitCode::OK,
    );

    // only valid deals notified
    let notify_param2 = IpldBlock::serialize_cbor(&MarketNotifyDealParams {
        proposal: buf2.to_vec(),
        deal_id: next_deal_id,
    })
    .unwrap();
    rt.expect_send(
        deal2.client,
        MARKET_NOTIFY_DEAL_METHOD,
        notify_param2,
        TokenAmount::zero(),
        None,
        ExitCode::USR_UNHANDLED_MESSAGE,
    );

    rt.set_caller(*ACCOUNT_ACTOR_CODE_ID, WORKER_ADDR);

    let ret: PublishStorageDealsReturn = rt
        .call::<MarketActor>(
            Method::PublishStorageDeals as u64,
            IpldBlock::serialize_cbor(&params).unwrap(),
        )
        .unwrap()
        .unwrap()
        .deserialize()
        .unwrap();

    assert!(ret.valid_deals.get(1));
    assert!(!ret.valid_deals.get(0));

    rt.verify();

    check_state(&rt);
}

#[test]
/// Tests that if 2 deals are published, and the provider can't cover collateral for the first deal,
/// but can cover the second, then the first deal fails, but the second passes
fn insufficient_provider_balance_in_a_batch() {
    let mut rt = setup();
    let st: State = rt.get_state();
    let next_deal_id = st.next_id;

    let mut deal1 = generate_deal_proposal(
        CLIENT_ADDR,
        PROVIDER_ADDR,
        ChainEpoch::from(1),
        200 * EPOCHS_IN_DAY,
    );
    let deal2 = generate_deal_proposal(
        CLIENT_ADDR,
        PROVIDER_ADDR,
        ChainEpoch::from(1),
        200 * EPOCHS_IN_DAY,
    );
    deal1.provider_collateral = &deal2.provider_collateral + TokenAmount::from_atto(1);

    // Client gets enough funds for both deals
    add_participant_funds(
        &mut rt,
        CLIENT_ADDR,
        deal1.client_balance_requirement().add(deal2.client_balance_requirement()),
    );

    // Provider has enough for only the second deal
    rt.set_caller(*ACCOUNT_ACTOR_CODE_ID, OWNER_ADDR);
    rt.set_value(deal2.provider_balance_requirement().clone());
    rt.expect_validate_caller_any();
    expect_provider_control_address(&mut rt, PROVIDER_ADDR, OWNER_ADDR, WORKER_ADDR);

    assert!(rt
        .call::<MarketActor>(
            Method::AddBalance as u64,
            IpldBlock::serialize_cbor(&PROVIDER_ADDR).unwrap(),
        )
        .unwrap()
        .is_none());

    rt.verify();

    assert_eq!(
        deal1.client_balance_requirement().add(deal2.client_balance_requirement()),
        get_balance(&mut rt, &CLIENT_ADDR).balance
    );
    assert_eq!(
        deal2.provider_balance_requirement().clone(),
        get_balance(&mut rt, &PROVIDER_ADDR).balance
    );

    let buf1 = RawBytes::serialize(&deal1).expect("failed to marshal deal proposal");
    let buf2 = RawBytes::serialize(&deal2).expect("failed to marshal deal proposal");

    let sig1 = Signature::new_bls(buf1.to_vec());
    let sig2 = Signature::new_bls(buf2.to_vec());

    let params = PublishStorageDealsParams {
        deals: vec![
            ClientDealProposal { proposal: deal1.clone(), client_signature: sig1 },
            ClientDealProposal { proposal: deal2.clone(), client_signature: sig2 },
        ],
    };

    rt.expect_validate_caller_any();
    expect_provider_control_address(&mut rt, PROVIDER_ADDR, OWNER_ADDR, WORKER_ADDR);
    expect_query_network_info(&mut rt);

    let authenticate_param1 = IpldBlock::serialize_cbor(&AuthenticateMessageParams {
        signature: buf1.to_vec(),
        message: buf1.to_vec(),
    })
    .unwrap();
    let authenticate_param2 = IpldBlock::serialize_cbor(&AuthenticateMessageParams {
        signature: buf2.to_vec(),
        message: buf2.to_vec(),
    })
    .unwrap();

    rt.expect_send(
        deal1.client,
        AUTHENTICATE_MESSAGE_METHOD as u64,
        authenticate_param1,
        TokenAmount::zero(),
        None,
        ExitCode::OK,
    );
    rt.expect_send(
        deal2.client,
        AUTHENTICATE_MESSAGE_METHOD as u64,
        authenticate_param2,
        TokenAmount::zero(),
        None,
        ExitCode::OK,
    );

    // only valid deal notified
    let notify_param2 = IpldBlock::serialize_cbor(&MarketNotifyDealParams {
        proposal: buf2.to_vec(),
        deal_id: next_deal_id,
    })
    .unwrap();
    rt.expect_send(
        deal2.client,
        MARKET_NOTIFY_DEAL_METHOD,
        notify_param2,
        TokenAmount::zero(),
        None,
        ExitCode::USR_UNHANDLED_MESSAGE,
    );

    rt.set_caller(*ACCOUNT_ACTOR_CODE_ID, WORKER_ADDR);

    let ret: PublishStorageDealsReturn = rt
        .call::<MarketActor>(
            Method::PublishStorageDeals as u64,
            IpldBlock::serialize_cbor(&params).unwrap(),
        )
        .unwrap()
        .unwrap()
        .deserialize()
        .unwrap();

    assert!(ret.valid_deals.get(1));
    assert!(!ret.valid_deals.get(0));

    rt.verify();

    check_state(&rt);
}

#[test]
fn add_balance_restricted_correctly() {
    let mut rt = setup();
    let amount = TokenAmount::from_atto(1000);
    rt.set_value(amount);

    // set caller to not-builtin
<<<<<<< HEAD
    rt.set_caller(*EVM_ACTOR_CODE_ID, Address::new_id(1234));
=======
    rt.set_caller(make_identity_cid(b"1234"), Address::new_id(1234));
>>>>>>> e28bc904

    // cannot call the unexported method num
    expect_abort_contains_message(
        ExitCode::USR_FORBIDDEN,
        "must be built-in",
        rt.call::<MarketActor>(
            Method::AddBalance as MethodNum,
            IpldBlock::serialize_cbor(&CLIENT_ADDR).unwrap(),
        ),
    );

    // can call the exported method num
    rt.expect_validate_caller_any();
    rt.call::<MarketActor>(
        Method::AddBalanceExported as MethodNum,
        IpldBlock::serialize_cbor(&CLIENT_ADDR).unwrap(),
    )
    .unwrap();

    rt.verify();
}

#[test]
fn psd_restricted_correctly() {
    let mut rt = setup();
    let st: State = rt.get_state();
    let next_deal_id = st.next_id;

    let deal = generate_deal_proposal(
        CLIENT_ADDR,
        PROVIDER_ADDR,
        ChainEpoch::from(1),
        200 * EPOCHS_IN_DAY,
    );

    // Client gets enough funds
    add_participant_funds(&mut rt, CLIENT_ADDR, deal.client_balance_requirement());

    // Provider has enough funds
    rt.set_caller(*ACCOUNT_ACTOR_CODE_ID, OWNER_ADDR);
    rt.set_value(deal.provider_balance_requirement().clone());
    rt.expect_validate_caller_any();
    expect_provider_control_address(&mut rt, PROVIDER_ADDR, OWNER_ADDR, WORKER_ADDR);

    assert!(rt
        .call::<MarketActor>(
            Method::AddBalance as u64,
            IpldBlock::serialize_cbor(&PROVIDER_ADDR).unwrap(),
        )
        .unwrap()
        .is_none());

    rt.verify();

    // Prep the message

    let buf = RawBytes::serialize(&deal).expect("failed to marshal deal proposal");

    let sig = Signature::new_bls(buf.to_vec());

    let params = PublishStorageDealsParams {
        deals: vec![ClientDealProposal { proposal: deal.clone(), client_signature: sig }],
    };

    // set caller to not-builtin
<<<<<<< HEAD
    rt.set_caller(*EVM_ACTOR_CODE_ID, WORKER_ADDR);
=======
    rt.set_caller(make_identity_cid(b"1234"), WORKER_ADDR);
>>>>>>> e28bc904

    // cannot call the unexported method num
    expect_abort_contains_message(
        ExitCode::USR_FORBIDDEN,
        "must be built-in",
        rt.call::<MarketActor>(
            Method::PublishStorageDeals as MethodNum,
            IpldBlock::serialize_cbor(&params).unwrap(),
        ),
    );

    // can call the exported method num

    let authenticate_param1 = IpldBlock::serialize_cbor(&AuthenticateMessageParams {
        signature: buf.to_vec(),
        message: buf.to_vec(),
    })
    .unwrap();

    rt.expect_validate_caller_any();
    expect_provider_control_address(&mut rt, PROVIDER_ADDR, OWNER_ADDR, WORKER_ADDR);
    expect_query_network_info(&mut rt);

    rt.expect_send(
        deal.client,
        AUTHENTICATE_MESSAGE_METHOD as u64,
        authenticate_param1,
        TokenAmount::zero(),
        None,
        ExitCode::OK,
    );

    let notify_param = IpldBlock::serialize_cbor(&MarketNotifyDealParams {
        proposal: buf.to_vec(),
        deal_id: next_deal_id,
    })
    .unwrap();
    rt.expect_send(
        deal.client,
        MARKET_NOTIFY_DEAL_METHOD,
        notify_param,
        TokenAmount::zero(),
        None,
        ExitCode::USR_UNHANDLED_MESSAGE,
    );

    let ret: PublishStorageDealsReturn = rt
        .call::<MarketActor>(
            Method::PublishStorageDealsExported as MethodNum,
            IpldBlock::serialize_cbor(&params).unwrap(),
        )
        .unwrap()
        .unwrap()
        .deserialize()
        .unwrap();

    assert!(ret.valid_deals.get(0));

    rt.verify();
    check_state(&rt);
}<|MERGE_RESOLUTION|>--- conflicted
+++ resolved
@@ -813,7 +813,7 @@
     assert!(rt
         .call::<MarketActor>(
             Method::AddBalanceExported as u64,
-            IpldBlock::serialize_cbor(&client_bls).unwrap()
+            IpldBlock::serialize_cbor(&client_bls).unwrap(),
         )
         .is_ok());
     rt.verify();
@@ -2148,11 +2148,7 @@
     rt.set_value(amount);
 
     // set caller to not-builtin
-<<<<<<< HEAD
     rt.set_caller(*EVM_ACTOR_CODE_ID, Address::new_id(1234));
-=======
-    rt.set_caller(make_identity_cid(b"1234"), Address::new_id(1234));
->>>>>>> e28bc904
 
     // cannot call the unexported method num
     expect_abort_contains_message(
@@ -2218,11 +2214,7 @@
     };
 
     // set caller to not-builtin
-<<<<<<< HEAD
     rt.set_caller(*EVM_ACTOR_CODE_ID, WORKER_ADDR);
-=======
-    rt.set_caller(make_identity_cid(b"1234"), WORKER_ADDR);
->>>>>>> e28bc904
 
     // cannot call the unexported method num
     expect_abort_contains_message(
