#![allow(dead_code)]

use cid::Cid;
use fil_fungible_token::token::types::{TransferFromParams, TransferFromReturn};
use num_traits::{FromPrimitive, Zero};
use regex::Regex;
use std::cmp::min;
use std::{cell::RefCell, collections::HashMap};

use fil_actor_market::ext::account::{AuthenticateMessageParams, AUTHENTICATE_MESSAGE_METHOD};
use fil_actor_market::ext::verifreg::{AllocationID, AllocationRequest, AllocationsResponse};
use fil_actor_market::{
    balance_table::BalanceTable, deal_id_key, ext, ext::miner::GetControlAddressesReturnParams,
    gen_rand_next_epoch, testing::check_state_invariants, ActivateDealsParams, ActivateDealsResult,
    Actor as MarketActor, ClientDealProposal, DealArray, DealMetaArray, DealProposal, DealState,
    Label, Method, OnMinerSectorsTerminateParams, PublishStorageDealsParams,
    PublishStorageDealsReturn, SectorDeals, State, VerifyDealsForActivationParams,
    VerifyDealsForActivationReturn, WithdrawBalanceParams, WithdrawBalanceReturn, NO_ALLOCATION_ID,
    PROPOSALS_AMT_BITWIDTH,
};
use fil_actor_power::{CurrentTotalPowerReturn, Method as PowerMethod};
use fil_actor_reward::Method as RewardMethod;
use fil_actors_runtime::builtin::HAMT_BIT_WIDTH;
use fil_actors_runtime::cbor::serialize;
use fil_actors_runtime::{
    make_map_with_root_and_bitwidth,
    network::EPOCHS_IN_DAY,
    runtime::{builtins::Type, Policy, Runtime},
    test_utils::*,
<<<<<<< HEAD
    ActorError, BatchReturn, SetMultimap, BURNT_FUNDS_ACTOR_ADDR, CRON_ACTOR_ADDR,
    DATACAP_TOKEN_ACTOR_ADDR, REWARD_ACTOR_ADDR, STORAGE_MARKET_ACTOR_ADDR,
    STORAGE_POWER_ACTOR_ADDR, SYSTEM_ACTOR_ADDR, VERIFIED_REGISTRY_ACTOR_ADDR,
=======
    ActorError, SetMultimap, BURNT_FUNDS_ACTOR_ADDR, CALLER_TYPES_SIGNABLE, CRON_ACTOR_ADDR,
    REWARD_ACTOR_ADDR, STORAGE_MARKET_ACTOR_ADDR, STORAGE_POWER_ACTOR_ADDR, SYSTEM_ACTOR_ADDR,
    VERIFIED_REGISTRY_ACTOR_ADDR,
>>>>>>> fa943651
};
use fvm_ipld_encoding::{to_vec, RawBytes};
use fvm_shared::bigint::BigInt;
use fvm_shared::clock::{ChainEpoch, EPOCH_UNDEFINED};
use fvm_shared::crypto::signature::Signature;
use fvm_shared::deal::DealID;
use fvm_shared::piece::{PaddedPieceSize, PieceInfo};
use fvm_shared::reward::ThisEpochRewardReturn;
use fvm_shared::sector::StoragePower;
use fvm_shared::smooth::FilterEstimate;
use fvm_shared::{
    address::Address, econ::TokenAmount, error::ExitCode, METHOD_CONSTRUCTOR, METHOD_SEND,
};

// Define common set of actor ids that will be used across all tests.
const OWNER_ID: u64 = 101;
const PROVIDER_ID: u64 = 102;
const WORKER_ID: u64 = 103;
const CLIENT_ID: u64 = 104;
const CONTROL_ID: u64 = 200;

pub const OWNER_ADDR: Address = Address::new_id(OWNER_ID);
pub const PROVIDER_ADDR: Address = Address::new_id(PROVIDER_ID);
pub const WORKER_ADDR: Address = Address::new_id(WORKER_ID);
pub const CLIENT_ADDR: Address = Address::new_id(CLIENT_ID);
pub const CONTROL_ADDR: Address = Address::new_id(CONTROL_ID);

pub struct MinerAddresses {
    pub owner: Address,
    pub worker: Address,
    pub provider: Address,
    pub control: Vec<Address>,
}

// Use the predefined actor addresses by default
impl Default for MinerAddresses {
    fn default() -> Self {
        MinerAddresses {
            owner: OWNER_ADDR,
            worker: WORKER_ADDR,
            provider: PROVIDER_ADDR,
            control: vec![CONTROL_ADDR],
        }
    }
}

pub fn setup() -> MockRuntime {
    let actor_code_cids = HashMap::from([
        (OWNER_ADDR, *ACCOUNT_ACTOR_CODE_ID),
        (WORKER_ADDR, *ACCOUNT_ACTOR_CODE_ID),
        (PROVIDER_ADDR, *MINER_ACTOR_CODE_ID),
        (CLIENT_ADDR, *ACCOUNT_ACTOR_CODE_ID),
    ]);

    let mut rt = MockRuntime {
        receiver: STORAGE_MARKET_ACTOR_ADDR,
        caller: SYSTEM_ACTOR_ADDR,
        caller_type: *INIT_ACTOR_CODE_ID,
        actor_code_cids,
        balance: RefCell::new(TokenAmount::from_whole(10)),
        ..Default::default()
    };

    construct_and_verify(&mut rt);

    rt
}

/// Checks internal invariants of market state asserting none of them are broken.
pub fn check_state(rt: &MockRuntime) {
    let (_, acc) =
        check_state_invariants(&rt.get_state::<State>(), rt.store(), &rt.get_balance(), rt.epoch);
    acc.assert_empty();
}

/// Checks state, allowing expected invariants to fail. The invariants *must* fail in the
/// provided order.
pub fn check_state_with_expected(rt: &MockRuntime, expected_patterns: &[Regex]) {
    let (_, acc) =
        check_state_invariants(&rt.get_state::<State>(), rt.store(), &rt.get_balance(), rt.epoch);
    acc.assert_expected(expected_patterns);
}

pub fn construct_and_verify(rt: &mut MockRuntime) {
    rt.expect_validate_caller_addr(vec![SYSTEM_ACTOR_ADDR]);
    assert_eq!(
        RawBytes::default(),
        rt.call::<MarketActor>(METHOD_CONSTRUCTOR, &RawBytes::default()).unwrap()
    );
    rt.verify();
}

pub fn get_escrow_balance(rt: &MockRuntime, addr: &Address) -> Result<TokenAmount, ActorError> {
    let st: State = rt.get_state();

    let et = BalanceTable::from_root(rt.store(), &st.escrow_table)
        .expect("failed to construct balance table from blockstore");

    Ok(et.get(addr).expect("address does not exist in escrow balance table"))
}

pub fn expect_get_control_addresses(
    rt: &mut MockRuntime,
    provider: Address,
    owner: Address,
    worker: Address,
    controls: Vec<Address>,
) {
    let result = GetControlAddressesReturnParams { owner, worker, control_addresses: controls };

    rt.expect_send(
        provider,
        ext::miner::CONTROL_ADDRESSES_METHOD,
        RawBytes::default(),
        TokenAmount::zero(),
        RawBytes::serialize(result).unwrap(),
        ExitCode::OK,
    )
}

pub fn expect_provider_control_address(
    rt: &mut MockRuntime,
    provider: Address,
    owner: Address,
    worker: Address,
) {
    expect_get_control_addresses(rt, provider, owner, worker, vec![])
}

pub fn add_provider_funds(rt: &mut MockRuntime, amount: TokenAmount, addrs: &MinerAddresses) {
    rt.set_value(amount.clone());
    rt.set_address_actor_type(addrs.provider, *MINER_ACTOR_CODE_ID);
    rt.set_caller(*ACCOUNT_ACTOR_CODE_ID, addrs.owner);
    rt.expect_validate_caller_type((*CALLER_TYPES_SIGNABLE).to_vec());

    expect_provider_control_address(rt, addrs.provider, addrs.owner, addrs.worker);

    assert_eq!(
        RawBytes::default(),
        rt.call::<MarketActor>(
            Method::AddBalance as u64,
            &RawBytes::serialize(addrs.provider).unwrap(),
        )
        .unwrap()
    );
    rt.verify();
    rt.add_balance(amount);
}

pub fn add_participant_funds(rt: &mut MockRuntime, addr: Address, amount: TokenAmount) {
    rt.set_value(amount.clone());

    rt.set_caller(*ACCOUNT_ACTOR_CODE_ID, addr);

    rt.expect_validate_caller_type((*CALLER_TYPES_SIGNABLE).to_vec());

    assert!(rt
        .call::<MarketActor>(Method::AddBalance as u64, &RawBytes::serialize(addr).unwrap())
        .is_ok());

    rt.verify();

    rt.add_balance(amount);
}

pub fn withdraw_provider_balance(
    rt: &mut MockRuntime,
    withdraw_amount: TokenAmount,
    expected_send: TokenAmount,
    provider: Address,
    owner: Address,
    worker: Address,
) {
    rt.set_caller(*ACCOUNT_ACTOR_CODE_ID, worker);
    rt.expect_validate_caller_addr(vec![owner, worker]);
    expect_provider_control_address(rt, provider, owner, worker);

    let params = WithdrawBalanceParams { provider_or_client: provider, amount: withdraw_amount };

    rt.expect_send(
        owner,
        METHOD_SEND,
        RawBytes::default(),
        expected_send.clone(),
        RawBytes::default(),
        ExitCode::OK,
    );
    let ret: WithdrawBalanceReturn = rt
        .call::<MarketActor>(Method::WithdrawBalance as u64, &RawBytes::serialize(params).unwrap())
        .unwrap()
        .deserialize()
        .unwrap();
    rt.verify();

    assert_eq!(
        expected_send, ret.amount_withdrawn,
        "return value indicates {} withdrawn but expected {}",
        ret.amount_withdrawn, expected_send
    );
}

pub fn withdraw_client_balance(
    rt: &mut MockRuntime,
    withdraw_amount: TokenAmount,
    expected_send: TokenAmount,
    client: Address,
) {
    rt.set_caller(*ACCOUNT_ACTOR_CODE_ID, client);
    rt.expect_send(
        client,
        METHOD_SEND,
        RawBytes::default(),
        expected_send.clone(),
        RawBytes::default(),
        ExitCode::OK,
    );
    rt.expect_validate_caller_addr(vec![client]);

    let params = WithdrawBalanceParams { provider_or_client: client, amount: withdraw_amount };

    let ret: WithdrawBalanceReturn = rt
        .call::<MarketActor>(Method::WithdrawBalance as u64, &RawBytes::serialize(params).unwrap())
        .unwrap()
        .deserialize()
        .unwrap();
    rt.verify();

    assert_eq!(
        expected_send, ret.amount_withdrawn,
        "return value indicates {} withdrawn but expected {}",
        ret.amount_withdrawn, expected_send
    );
}

pub fn activate_deals(
    rt: &mut MockRuntime,
    sector_expiry: ChainEpoch,
    provider: Address,
    current_epoch: ChainEpoch,
    deal_ids: &[DealID],
) -> ActivateDealsResult {
    let ret = activate_deals_raw(rt, sector_expiry, provider, current_epoch, deal_ids).unwrap();
    ret.deserialize().expect("VerifyDealsForActivation failed!")
}

pub fn activate_deals_raw(
    rt: &mut MockRuntime,
    sector_expiry: ChainEpoch,
    provider: Address,
    current_epoch: ChainEpoch,
    deal_ids: &[DealID],
) -> Result<RawBytes, ActorError> {
    rt.set_epoch(current_epoch);
    rt.set_caller(*MINER_ACTOR_CODE_ID, provider);
    rt.expect_validate_caller_type(vec![Type::Miner]);

    let params = ActivateDealsParams { deal_ids: deal_ids.to_vec(), sector_expiry };

    let ret = rt
        .call::<MarketActor>(Method::ActivateDeals as u64, &RawBytes::serialize(params).unwrap())?;
    rt.verify();

    for d in deal_ids {
        let s = get_deal_state(rt, *d);
        assert_eq!(current_epoch, s.sector_start_epoch);
    }
    Ok(ret)
}

pub fn get_deal_proposal(rt: &mut MockRuntime, deal_id: DealID) -> DealProposal {
    let st: State = rt.get_state();
    let deals = DealArray::load(&st.proposals, &rt.store).unwrap();
    let d = deals.get(deal_id).unwrap();
    d.unwrap().clone()
}

pub fn get_pending_deal_allocation(rt: &mut MockRuntime, deal_id: DealID) -> AllocationID {
    let st: State = rt.get_state();
    let pending_allocations =
        make_map_with_root_and_bitwidth(&st.pending_deal_allocation_ids, &rt.store, HAMT_BIT_WIDTH)
            .unwrap();

    *pending_allocations.get(&deal_id_key(deal_id)).unwrap().unwrap_or(&NO_ALLOCATION_ID)
}

pub fn get_locked_balance(rt: &mut MockRuntime, addr: Address) -> TokenAmount {
    let st: State = rt.get_state();
    let lt = BalanceTable::from_root(&rt.store, &st.locked_table).unwrap();
    lt.get(&addr).unwrap()
}

pub fn get_deal_state(rt: &mut MockRuntime, deal_id: DealID) -> DealState {
    let st: State = rt.get_state();
    let states = DealMetaArray::load(&st.states, &rt.store).unwrap();
    let s = states.get(deal_id).unwrap();
    *s.unwrap()
}

pub fn update_last_updated(rt: &mut MockRuntime, deal_id: DealID, new_last_updated: ChainEpoch) {
    let st: State = rt.get_state();
    let mut states = DealMetaArray::load(&st.states, &rt.store).unwrap();
    let s = *states.get(deal_id).unwrap().unwrap();

    states.set(deal_id, DealState { last_updated_epoch: new_last_updated, ..s }).unwrap();
    let root = states.flush().unwrap();
    rt.replace_state(&State { states: root, ..st })
}

pub fn delete_deal_proposal(rt: &mut MockRuntime, deal_id: DealID) {
    let mut st: State = rt.get_state();
    let mut deals = DealArray::load(&st.proposals, &rt.store).unwrap();
    deals.delete(deal_id).unwrap();

    let root = deals.flush().unwrap();
    st.proposals = root;
    rt.replace_state(&st)
}

// if this is the first crontick for the deal, it's next tick will be scheduled at `desiredNextEpoch`
// if this is not the first crontick, the `desiredNextEpoch` param is ignored.
pub fn cron_tick_and_assert_balances(
    rt: &mut MockRuntime,
    client_addr: Address,
    provider_addr: Address,
    current_epoch: ChainEpoch,
    deal_id: DealID,
) -> (TokenAmount, TokenAmount) {
    // fetch current client and provider escrow balances
    let c_locked = get_locked_balance(rt, client_addr);
    let c_escrow = get_escrow_balance(rt, &client_addr).unwrap();
    let p_locked = get_locked_balance(rt, provider_addr);
    let p_escrow = get_escrow_balance(rt, &provider_addr).unwrap();
    let mut amount_slashed = TokenAmount::zero();

    let s = get_deal_state(rt, deal_id);
    let d = get_deal_proposal(rt, deal_id);

    // end epoch for payment calc
    let mut payment_end = d.end_epoch;
    if s.slash_epoch != EPOCH_UNDEFINED {
        rt.expect_send(
            BURNT_FUNDS_ACTOR_ADDR,
            METHOD_SEND,
            RawBytes::default(),
            d.provider_collateral.clone(),
            RawBytes::default(),
            ExitCode::OK,
        );
        amount_slashed = d.provider_collateral;

        if s.slash_epoch < d.start_epoch {
            payment_end = d.start_epoch;
        } else {
            payment_end = s.slash_epoch;
        }
    } else if current_epoch < payment_end {
        payment_end = current_epoch;
    }

    // start epoch for payment calc
    let mut payment_start = d.start_epoch;
    if s.last_updated_epoch != EPOCH_UNDEFINED {
        payment_start = s.last_updated_epoch;
    }
    let duration = payment_end - payment_start;
    let payment = duration * d.storage_price_per_epoch;

    // expected updated amounts
    let updated_client_escrow = c_escrow - &payment;
    let updated_provider_escrow = (p_escrow + &payment) - &amount_slashed;
    let mut updated_client_locked = c_locked - &payment;
    let mut updated_provider_locked = p_locked;
    // if the deal has expired or been slashed, locked amount will be zero for provider and client.
    let is_deal_expired = payment_end == d.end_epoch;
    if is_deal_expired || s.slash_epoch != EPOCH_UNDEFINED {
        updated_client_locked = TokenAmount::zero();
        updated_provider_locked = TokenAmount::zero();
    }

    cron_tick(rt);

    assert_eq!(updated_client_escrow, get_escrow_balance(rt, &client_addr).unwrap());
    assert_eq!(updated_client_locked, get_locked_balance(rt, client_addr));
    assert_eq!(updated_provider_escrow, get_escrow_balance(rt, &provider_addr).unwrap());
    assert_eq!(updated_provider_locked, get_locked_balance(rt, provider_addr));
    (payment, amount_slashed)
}

pub fn cron_tick_no_change(rt: &mut MockRuntime, client_addr: Address, provider_addr: Address) {
    let st: State = rt.get_state();
    let epoch_cid = st.deal_ops_by_epoch;

    // fetch current client and provider escrow balances
    let c_locked = get_locked_balance(rt, client_addr);
    let c_escrow = get_escrow_balance(rt, &client_addr).unwrap();
    let p_locked = get_locked_balance(rt, provider_addr);
    let p_escrow = get_escrow_balance(rt, &provider_addr).unwrap();

    cron_tick(rt);

    let st: State = rt.get_state();
    assert_eq!(epoch_cid, st.deal_ops_by_epoch);
    assert_eq!(c_locked, get_locked_balance(rt, client_addr));
    assert_eq!(c_escrow, get_escrow_balance(rt, &client_addr).unwrap());
    assert_eq!(p_locked, get_locked_balance(rt, provider_addr));
    assert_eq!(p_escrow, get_escrow_balance(rt, &provider_addr).unwrap());
}

pub fn publish_deals(
    rt: &mut MockRuntime,
    addrs: &MinerAddresses,
    publish_deals: &[DealProposal],
    next_allocation_id: AllocationID,
) -> Vec<DealID> {
    rt.expect_validate_caller_type((*CALLER_TYPES_SIGNABLE).to_vec());

    let return_value = GetControlAddressesReturnParams {
        owner: addrs.owner,
        worker: addrs.worker,
        control_addresses: addrs.control.clone(),
    };
    rt.expect_send(
        addrs.provider,
        ext::miner::CONTROL_ADDRESSES_METHOD,
        RawBytes::default(),
        TokenAmount::zero(),
        RawBytes::serialize(return_value).unwrap(),
        ExitCode::OK,
    );

    expect_query_network_info(rt);

    let mut params: PublishStorageDealsParams = PublishStorageDealsParams { deals: vec![] };

    let mut alloc_id = next_allocation_id;
    for deal in publish_deals {
        // create a client proposal with a valid signature
        let buf = RawBytes::serialize(deal.clone()).expect("failed to marshal deal proposal");
        let sig = Signature::new_bls("does not matter".as_bytes().to_vec());
        let client_proposal =
            ClientDealProposal { proposal: deal.clone(), client_signature: sig.clone() };
        params.deals.push(client_proposal);

        // expect an invocation of authenticate_message to verify the above signature
        let param = RawBytes::serialize(AuthenticateMessageParams {
            signature: "does not matter".as_bytes().to_vec(),
            message: buf.to_vec(),
        })
        .unwrap();
        rt.expect_send(
            deal.client,
            ext::account::AUTHENTICATE_MESSAGE_METHOD as u64,
            param,
            TokenAmount::zero(),
            RawBytes::default(),
            ExitCode::OK,
        );

        if deal.verified_deal {
            // Expect transfer of data cap to the verified registry, with spec for the allocation.
            let curr_epoch = rt.epoch;
            let alloc_req = ext::verifreg::AllocationRequests {
                allocations: vec![AllocationRequest {
                    provider: deal.provider,
                    data: deal.piece_cid,
                    size: deal.piece_size,
                    term_min: deal.end_epoch - deal.start_epoch,
                    term_max: (deal.end_epoch - deal.start_epoch) + 90 * EPOCHS_IN_DAY,
                    expiration: min(deal.start_epoch, curr_epoch + 60 * EPOCHS_IN_DAY),
                }],
                extensions: vec![],
            };
            let datacap_amount = TokenAmount::from_whole(deal.piece_size.0 as i64);
            let params = TransferFromParams {
                from: deal.client,
                to: *VERIFIED_REGISTRY_ACTOR_ADDR,
                amount: datacap_amount.clone(),
                operator_data: serialize(&alloc_req, "allocation requests").unwrap(),
            };
            let alloc_ids = AllocationsResponse {
                allocation_results: BatchReturn::ok(1),
                extension_results: BatchReturn::empty(),
                new_allocations: vec![alloc_id],
            };
            rt.expect_send(
<<<<<<< HEAD
                *DATACAP_TOKEN_ACTOR_ADDR,
                ext::datacap::TRANSFER_FROM_METHOD as u64,
                serialize(&params, "transfer from params").unwrap(),
=======
                VERIFIED_REGISTRY_ACTOR_ADDR,
                ext::verifreg::USE_BYTES_METHOD as u64,
                param,
>>>>>>> fa943651
                TokenAmount::zero(),
                serialize(
                    &TransferFromReturn {
                        from_balance: TokenAmount::zero(),
                        to_balance: datacap_amount,
                        allowance: TokenAmount::zero(),
                        recipient_data: serialize(&alloc_ids, "allocation response").unwrap(),
                    },
                    "transfer from return",
                )
                .unwrap(),
                ExitCode::OK,
            );
            alloc_id += 1
        }
    }

    let ret: PublishStorageDealsReturn = rt
        .call::<MarketActor>(
            Method::PublishStorageDeals as u64,
            &RawBytes::serialize(params).unwrap(),
        )
        .unwrap()
        .deserialize()
        .unwrap();
    rt.verify();

    assert_eq!(ret.ids.len(), publish_deals.len());

    // assert state after publishing the deals
    alloc_id = next_allocation_id;
    for (i, deal_id) in ret.ids.iter().enumerate() {
        let expected = &publish_deals[i];
        let p = get_deal_proposal(rt, *deal_id);
        assert_eq!(expected, &p);
        if p.verified_deal {
            assert_eq!(get_pending_deal_allocation(rt, *deal_id), alloc_id);
            alloc_id += 1;
        }
    }

    ret.ids
}

pub fn publish_deals_expect_abort(
    rt: &mut MockRuntime,
    miner_addresses: &MinerAddresses,
    proposal: DealProposal,
    expected_exit_code: ExitCode,
) {
    rt.expect_validate_caller_type((*CALLER_TYPES_SIGNABLE).to_vec());
    expect_provider_control_address(
        rt,
        miner_addresses.provider,
        miner_addresses.owner,
        miner_addresses.worker,
    );

    let deal_serialized =
        RawBytes::serialize(proposal.clone()).expect("Failed to marshal deal proposal");
    let client_signature = Signature::new_bls(deal_serialized.to_vec());

    expect_query_network_info(rt);
    let auth_param = RawBytes::serialize(AuthenticateMessageParams {
        signature: deal_serialized.to_vec(),
        message: deal_serialized.to_vec(),
    })
    .unwrap();

    rt.expect_send(
        proposal.client,
        AUTHENTICATE_MESSAGE_METHOD,
        auth_param,
        TokenAmount::zero(),
        RawBytes::default(),
        ExitCode::OK,
    );

    rt.set_caller(*ACCOUNT_ACTOR_CODE_ID, WORKER_ADDR);
    let deal_params = PublishStorageDealsParams {
        deals: vec![ClientDealProposal { proposal, client_signature }],
    };
    expect_abort(
        expected_exit_code,
        rt.call::<MarketActor>(
            Method::PublishStorageDeals as u64,
            &RawBytes::serialize(&deal_params).unwrap(),
        ),
    );

    rt.verify();
}

pub fn assert_deals_not_activated(rt: &mut MockRuntime, _epoch: ChainEpoch, deal_ids: &[DealID]) {
    let st: State = rt.get_state();

    let states = DealMetaArray::load(&st.states, &rt.store).unwrap();

    for d in deal_ids {
        let opt = states.get(*d).unwrap();
        assert!(opt.is_none());
    }
}

pub fn cron_tick(rt: &mut MockRuntime) {
    assert_eq!(RawBytes::default(), cron_tick_raw(rt).unwrap());
    rt.verify()
}

pub fn cron_tick_raw(rt: &mut MockRuntime) -> Result<RawBytes, ActorError> {
    rt.expect_validate_caller_addr(vec![CRON_ACTOR_ADDR]);
    rt.set_caller(*CRON_ACTOR_CODE_ID, CRON_ACTOR_ADDR);

    rt.call::<MarketActor>(Method::CronTick as u64, &RawBytes::default())
}

pub fn expect_query_network_info(rt: &mut MockRuntime) {
    //networkQAPower
    //networkBaselinePower
    let reward = TokenAmount::from_whole(10);
    let power = StoragePower::from_i128(1 << 50).unwrap();
    let epoch_reward_smooth = FilterEstimate::new(reward.atto().clone(), BigInt::from(0u8));

    let current_power = CurrentTotalPowerReturn {
        raw_byte_power: StoragePower::default(),
        quality_adj_power: power.clone(),
        pledge_collateral: TokenAmount::default(),
        quality_adj_power_smoothed: FilterEstimate::new(reward.atto().clone(), BigInt::zero()),
    };
    let current_reward = ThisEpochRewardReturn {
        this_epoch_baseline_power: power,
        this_epoch_reward_smoothed: epoch_reward_smooth,
    };
    rt.expect_send(
        REWARD_ACTOR_ADDR,
        RewardMethod::ThisEpochReward as u64,
        RawBytes::default(),
        TokenAmount::zero(),
        RawBytes::serialize(current_reward).unwrap(),
        ExitCode::OK,
    );
    rt.expect_send(
        STORAGE_POWER_ACTOR_ADDR,
        PowerMethod::CurrentTotalPower as u64,
        RawBytes::default(),
        TokenAmount::zero(),
        RawBytes::serialize(current_power).unwrap(),
        ExitCode::OK,
    );
}

pub fn assert_n_good_deals<BS>(dobe: &SetMultimap<BS>, epoch: ChainEpoch, n: isize)
where
    BS: fvm_ipld_blockstore::Blockstore,
{
    let deal_updates_interval = Policy::default().deal_updates_interval;
    let mut count = 0;
    dobe.for_each(epoch, |id| {
        assert_eq!(epoch % deal_updates_interval, (id as i64) % deal_updates_interval);
        count += 1;
        Ok(())
    })
    .unwrap();
    assert_eq!(n, count, "unexpected deal count at epoch {}", epoch);
}

pub fn assert_deals_terminated(rt: &mut MockRuntime, epoch: ChainEpoch, deal_ids: &[DealID]) {
    for &deal_id in deal_ids {
        let s = get_deal_state(rt, deal_id);
        assert_eq!(s.slash_epoch, epoch);
    }
}

pub fn assert_deals_not_terminated(rt: &mut MockRuntime, deal_ids: &[DealID]) {
    for &deal_id in deal_ids {
        let s = get_deal_state(rt, deal_id);
        assert_eq!(s.slash_epoch, EPOCH_UNDEFINED);
    }
}

pub fn assert_deal_deleted(rt: &mut MockRuntime, deal_id: DealID, p: DealProposal) {
    use cid::multihash::Code;
    use cid::multihash::MultihashDigest;
    use fvm_ipld_hamt::{BytesKey, Hamt};

    let st: State = rt.get_state();

    // Check that the deal_id is not in st.proposals.
    let deals = DealArray::load(&st.proposals, &rt.store).unwrap();
    let d = deals.get(deal_id).unwrap();
    assert!(d.is_none());

    // Check that the deal_id is not in st.states
    let states = DealMetaArray::load(&st.states, &rt.store).unwrap();
    let s = states.get(deal_id).unwrap();
    assert!(s.is_none());

    let mh_code = Code::Blake2b256;
    let p_cid = Cid::new_v1(fvm_ipld_encoding::DAG_CBOR, mh_code.digest(&to_vec(&p).unwrap()));
    // Check that the deal_id is not in st.pending_proposals.
    let pending_deals: Hamt<&fvm_ipld_blockstore::MemoryBlockstore, DealProposal> =
        fil_actors_runtime::make_map_with_root_and_bitwidth(
            &st.pending_proposals,
            &*rt.store,
            PROPOSALS_AMT_BITWIDTH,
        )
        .unwrap();
    assert!(!pending_deals.contains_key(&BytesKey(p_cid.to_bytes())).unwrap());
}

pub fn assert_deal_failure<F>(add_funds: bool, post_setup: F, exit_code: ExitCode, sig_valid: bool)
where
    F: FnOnce(&mut MockRuntime, &mut DealProposal),
{
    let current_epoch = ChainEpoch::from(5);
    let start_epoch = 10;
    let end_epoch = start_epoch + 200 * EPOCHS_IN_DAY;

    let mut rt = setup();
    let mut deal_proposal = if add_funds {
        generate_deal_and_add_funds(
            &mut rt,
            CLIENT_ADDR,
            &MinerAddresses::default(),
            start_epoch,
            end_epoch,
        )
    } else {
        generate_deal_proposal(CLIENT_ADDR, PROVIDER_ADDR, start_epoch, end_epoch)
    };
    rt.set_epoch(current_epoch);
    post_setup(&mut rt, &mut deal_proposal);

    rt.expect_validate_caller_type((*CALLER_TYPES_SIGNABLE).to_vec());
    expect_provider_control_address(&mut rt, PROVIDER_ADDR, OWNER_ADDR, WORKER_ADDR);
    expect_query_network_info(&mut rt);
    rt.set_caller(*ACCOUNT_ACTOR_CODE_ID, WORKER_ADDR);

    let buf = RawBytes::serialize(deal_proposal.clone()).expect("failed to marshal deal proposal");
    let sig = Signature::new_bls(buf.to_vec());
    let auth_param = RawBytes::serialize(AuthenticateMessageParams {
        signature: buf.to_vec(),
        message: buf.to_vec(),
    })
    .unwrap();

    rt.expect_send(
        deal_proposal.client,
        AUTHENTICATE_MESSAGE_METHOD,
        auth_param,
        TokenAmount::zero(),
        RawBytes::default(),
        match sig_valid {
            true => ExitCode::OK,
            false => ExitCode::USR_ILLEGAL_ARGUMENT,
        },
    );

    let params: PublishStorageDealsParams = PublishStorageDealsParams {
        deals: vec![ClientDealProposal { proposal: deal_proposal, client_signature: sig }],
    };

    assert_eq!(
        exit_code,
        rt.call::<MarketActor>(
            Method::PublishStorageDeals as u64,
            &RawBytes::serialize(params).unwrap(),
        )
        .unwrap_err()
        .exit_code()
    );
    rt.verify();
    check_state(&rt);
}

pub fn process_epoch(start_epoch: ChainEpoch, deal_id: DealID) -> ChainEpoch {
    let policy = Policy::default();
    gen_rand_next_epoch(&policy, start_epoch, deal_id)
}

pub fn publish_and_activate_deal(
    rt: &mut MockRuntime,
    client: Address,
    addrs: &MinerAddresses,
    start_epoch: ChainEpoch,
    end_epoch: ChainEpoch,
    current_epoch: ChainEpoch,
    sector_expiry: ChainEpoch,
) -> DealID {
    let deal = generate_deal_and_add_funds(rt, client, addrs, start_epoch, end_epoch);
    rt.set_caller(*ACCOUNT_ACTOR_CODE_ID, addrs.worker);
    let deal_ids = publish_deals(rt, addrs, &[deal], NO_ALLOCATION_ID); // unverified deal
    activate_deals(rt, sector_expiry, addrs.provider, current_epoch, &deal_ids);
    deal_ids[0]
}

pub fn generate_and_publish_deal(
    rt: &mut MockRuntime,
    client: Address,
    addrs: &MinerAddresses,
    start_epoch: ChainEpoch,
    end_epoch: ChainEpoch,
) -> DealID {
    let deal = generate_deal_and_add_funds(rt, client, addrs, start_epoch, end_epoch);
    rt.set_caller(*ACCOUNT_ACTOR_CODE_ID, addrs.worker);
    let deal_ids = publish_deals(rt, addrs, &[deal], NO_ALLOCATION_ID); // unverified deal
    deal_ids[0]
}

pub fn generate_and_publish_verified_deal(
    rt: &mut MockRuntime,
    client: Address,
    addrs: &MinerAddresses,
    start_epoch: ChainEpoch,
    end_epoch: ChainEpoch,
    next_allocation_id: AllocationID,
) -> DealID {
    let mut deal = generate_deal_and_add_funds(rt, client, addrs, start_epoch, end_epoch);
    deal.verified_deal = true;
    rt.set_caller(*ACCOUNT_ACTOR_CODE_ID, addrs.worker);
    let deal_ids = publish_deals(rt, addrs, &[deal], next_allocation_id);
    deal_ids[0]
}

pub fn generate_and_publish_deal_for_piece(
    rt: &mut MockRuntime,
    client: Address,
    addrs: &MinerAddresses,
    start_epoch: ChainEpoch,
    end_epoch: ChainEpoch,
    piece_cid: Cid,
    piece_size: PaddedPieceSize,
) -> DealID {
    // generate deal
    let storage_price_per_epoch = TokenAmount::from_atto(10u8);
    let client_collateral = TokenAmount::from_atto(10u8);
    let provider_collateral = TokenAmount::from_atto(10u8);

    let deal = DealProposal {
        piece_cid,
        piece_size,
        verified_deal: false,
        client,
        provider: addrs.provider,
        label: Label::String("label".to_string()),
        start_epoch,
        end_epoch,
        storage_price_per_epoch,
        provider_collateral,
        client_collateral,
    };

    // add funds
    add_provider_funds(rt, deal.provider_collateral.clone(), addrs);
    add_participant_funds(rt, client, deal.client_balance_requirement());

    // publish
    rt.set_caller(*ACCOUNT_ACTOR_CODE_ID, addrs.worker);
    let deal_ids = publish_deals(rt, addrs, &[deal], NO_ALLOCATION_ID); // unverified deal
    deal_ids[0]
}

pub fn generate_deal_and_add_funds(
    rt: &mut MockRuntime,
    client: Address,
    addrs: &MinerAddresses,
    start_epoch: ChainEpoch,
    end_epoch: ChainEpoch,
) -> DealProposal {
    let deal = generate_deal_proposal(client, addrs.provider, start_epoch, end_epoch);
    add_provider_funds(rt, deal.provider_collateral.clone(), addrs);
    add_participant_funds(rt, client, deal.client_balance_requirement());
    deal
}

pub fn generate_deal_with_collateral_and_add_funds(
    rt: &mut MockRuntime,
    client: Address,
    addrs: &MinerAddresses,
    provider_collateral: TokenAmount,
    client_collateral: TokenAmount,
    start_epoch: ChainEpoch,
    end_epoch: ChainEpoch,
) -> DealProposal {
    let deal = generate_deal_proposal_with_collateral(
        client,
        addrs.provider,
        client_collateral,
        provider_collateral,
        start_epoch,
        end_epoch,
    );
    add_provider_funds(rt, deal.provider_collateral.clone(), addrs);
    add_participant_funds(rt, client, deal.client_balance_requirement());
    deal
}

fn generate_deal_proposal_with_collateral(
    client: Address,
    provider: Address,
    client_collateral: TokenAmount,
    provider_collateral: TokenAmount,
    start_epoch: ChainEpoch,
    end_epoch: ChainEpoch,
) -> DealProposal {
    let piece_cid = make_piece_cid("1".as_bytes());
    let piece_size = PaddedPieceSize(2048u64);
    let storage_price_per_epoch = TokenAmount::from_atto(10u8);
    DealProposal {
        piece_cid,
        piece_size,
        verified_deal: false,
        client,
        provider,
        label: Label::String("label".to_string()),
        start_epoch,
        end_epoch,
        storage_price_per_epoch,
        provider_collateral,
        client_collateral,
    }
}

pub fn generate_deal_proposal(
    client: Address,
    provider: Address,
    start_epoch: ChainEpoch,
    end_epoch: ChainEpoch,
) -> DealProposal {
    let client_collateral = TokenAmount::from_atto(10u8);
    let provider_collateral = TokenAmount::from_atto(10u8);
    generate_deal_proposal_with_collateral(
        client,
        provider,
        client_collateral,
        provider_collateral,
        start_epoch,
        end_epoch,
    )
}

pub fn terminate_deals(rt: &mut MockRuntime, miner_addr: Address, deal_ids: &[DealID]) {
    let ret = terminate_deals_raw(rt, miner_addr, deal_ids).unwrap();
    assert_eq!(ret, RawBytes::default());
    rt.verify();
}

pub fn terminate_deals_raw(
    rt: &mut MockRuntime,
    miner_addr: Address,
    deal_ids: &[DealID],
) -> Result<RawBytes, ActorError> {
    rt.set_caller(*MINER_ACTOR_CODE_ID, miner_addr);
    rt.expect_validate_caller_type(vec![Type::Miner]);

    let params = OnMinerSectorsTerminateParams { epoch: rt.epoch, deal_ids: deal_ids.to_vec() };

    rt.call::<MarketActor>(
        Method::OnMinerSectorsTerminate as u64,
        &RawBytes::serialize(params).unwrap(),
    )
}

pub fn assert_account_zero(rt: &mut MockRuntime, addr: Address) {
    assert!(get_escrow_balance(rt, &addr).unwrap().is_zero());
    assert!(get_locked_balance(rt, addr).is_zero());
}

pub fn verify_deals_for_activation<F>(
    rt: &mut MockRuntime,
    provider: Address,
    sector_deals: Vec<SectorDeals>,
    piece_info_override: F,
) -> VerifyDealsForActivationReturn
where
    F: Fn(usize) -> Option<Vec<PieceInfo>>,
{
    rt.expect_validate_caller_type(vec![Type::Miner]);
    rt.set_caller(*MINER_ACTOR_CODE_ID, provider);

    for (i, sd) in sector_deals.iter().enumerate() {
        let pi = piece_info_override(i).unwrap_or_else(|| {
            vec![PieceInfo { cid: make_piece_cid("1".as_bytes()), size: PaddedPieceSize(2048) }]
        });
        rt.expect_compute_unsealed_sector_cid(
            sd.sector_type,
            pi,
            make_piece_cid("1".as_bytes()),
            ExitCode::OK,
        )
    }

    let param = VerifyDealsForActivationParams { sectors: sector_deals };
    let ret: VerifyDealsForActivationReturn = rt
        .call::<MarketActor>(
            Method::VerifyDealsForActivation as u64,
            &RawBytes::serialize(param).unwrap(),
        )
        .unwrap()
        .deserialize()
        .expect("VerifyDealsForActivation failed!");
    rt.verify();
    ret
}<|MERGE_RESOLUTION|>--- conflicted
+++ resolved
@@ -27,15 +27,9 @@
     network::EPOCHS_IN_DAY,
     runtime::{builtins::Type, Policy, Runtime},
     test_utils::*,
-<<<<<<< HEAD
-    ActorError, BatchReturn, SetMultimap, BURNT_FUNDS_ACTOR_ADDR, CRON_ACTOR_ADDR,
-    DATACAP_TOKEN_ACTOR_ADDR, REWARD_ACTOR_ADDR, STORAGE_MARKET_ACTOR_ADDR,
+    ActorError, BatchReturn, SetMultimap, BURNT_FUNDS_ACTOR_ADDR, CALLER_TYPES_SIGNABLE,
+    CRON_ACTOR_ADDR, DATACAP_TOKEN_ACTOR_ADDR, REWARD_ACTOR_ADDR, STORAGE_MARKET_ACTOR_ADDR,
     STORAGE_POWER_ACTOR_ADDR, SYSTEM_ACTOR_ADDR, VERIFIED_REGISTRY_ACTOR_ADDR,
-=======
-    ActorError, SetMultimap, BURNT_FUNDS_ACTOR_ADDR, CALLER_TYPES_SIGNABLE, CRON_ACTOR_ADDR,
-    REWARD_ACTOR_ADDR, STORAGE_MARKET_ACTOR_ADDR, STORAGE_POWER_ACTOR_ADDR, SYSTEM_ACTOR_ADDR,
-    VERIFIED_REGISTRY_ACTOR_ADDR,
->>>>>>> fa943651
 };
 use fvm_ipld_encoding::{to_vec, RawBytes};
 use fvm_shared::bigint::BigInt;
@@ -511,7 +505,7 @@
             let datacap_amount = TokenAmount::from_whole(deal.piece_size.0 as i64);
             let params = TransferFromParams {
                 from: deal.client,
-                to: *VERIFIED_REGISTRY_ACTOR_ADDR,
+                to: VERIFIED_REGISTRY_ACTOR_ADDR,
                 amount: datacap_amount.clone(),
                 operator_data: serialize(&alloc_req, "allocation requests").unwrap(),
             };
@@ -521,15 +515,9 @@
                 new_allocations: vec![alloc_id],
             };
             rt.expect_send(
-<<<<<<< HEAD
-                *DATACAP_TOKEN_ACTOR_ADDR,
+                DATACAP_TOKEN_ACTOR_ADDR,
                 ext::datacap::TRANSFER_FROM_METHOD as u64,
                 serialize(&params, "transfer from params").unwrap(),
-=======
-                VERIFIED_REGISTRY_ACTOR_ADDR,
-                ext::verifreg::USE_BYTES_METHOD as u64,
-                param,
->>>>>>> fa943651
                 TokenAmount::zero(),
                 serialize(
                     &TransferFromReturn {
