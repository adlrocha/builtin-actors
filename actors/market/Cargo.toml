--- conflicted
+++ resolved
@@ -24,11 +24,7 @@
 fvm_ipld_blockstore = "0.1.1"
 fvm_ipld_encoding = "0.3.3"
 fvm_ipld_hamt = "0.6.1"
-<<<<<<< HEAD
-fvm_shared = { version = "3.0.0-alpha.16", default-features = false }
-=======
 fvm_shared = { version = "3.0.0-alpha.17", default-features = false }
->>>>>>> 60b992ae
 integer-encoding = { version = "3.0.3", default-features = false }
 libipld-core = { version = "0.13.1", features = ["serde-codec"] }
 log = "0.4.14"
