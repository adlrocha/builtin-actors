[package]
name = "fil_actor_market"
description = "Builtin market actor for Filecoin"
version = "10.0.0-alpha.1"
license = "MIT OR Apache-2.0"
authors = ["ChainSafe Systems <info@chainsafe.io>", "Protocol Labs", "Filecoin Core Devs"]
edition = "2018"
repository = "https://github.com/filecoin-project/builtin-actors"
keywords = ["filecoin", "web3", "wasm"]

[lib]
## lib is necessary for integration tests
## cdylib is necessary for Wasm build
crate-type = ["cdylib", "lib"]

[dependencies]
fil_actors_runtime = { version = "10.0.0-alpha.1", path = "../../runtime"}

anyhow = "1.0.65"
cid = { version = "0.8.3", default-features = false, features = ["serde-codec"] }
<<<<<<< HEAD
frc42_dispatch = "1.0.0"
frc46_token = "1.1.0"
fvm_ipld_bitfield = "0.5.4"
fvm_ipld_blockstore = "0.1.1"
fvm_ipld_encoding = "0.3.0"
fvm_ipld_hamt = "0.6.1"
fvm_shared = { version = "3.0.0-alpha.15", default-features = false }
=======
frc42_dispatch = "2.0.0"
frc46_token = "3.0.0"
fvm_ipld_bitfield = "0.5.2"
fvm_ipld_blockstore = "0.1.1"
fvm_ipld_encoding = "0.2.3"
fvm_ipld_hamt = "0.5.1"
fvm_shared = { version = "2.0.0-alpha.2", default-features = false }
>>>>>>> e5e13180
integer-encoding = { version = "3.0.3", default-features = false }
libipld-core = { version = "0.13.1", features = ["serde-codec"] }
log = "0.4.14"
num-derive = "0.3.3"
num-traits = "0.2.14"
serde = { version = "1.0.136", features = ["derive"] }

[dev-dependencies]
fil_actors_runtime = { path = "../../runtime", features = ["test_utils", "sector-default"] }
fil_actor_power = { path = "../power" }
fil_actor_reward = { path = "../reward" }
fil_actor_verifreg = { path = "../verifreg" }
fvm_ipld_amt = { version = "0.5.0", features = ["go-interop"] }
multihash = { version = "0.16.1", default-features = false }
regex = "1"
itertools = "0.10"

[features]
fil-actor = ["fil_actors_runtime/fil-actor"]<|MERGE_RESOLUTION|>--- conflicted
+++ resolved
@@ -18,23 +18,13 @@
 
 anyhow = "1.0.65"
 cid = { version = "0.8.3", default-features = false, features = ["serde-codec"] }
-<<<<<<< HEAD
-frc42_dispatch = "1.0.0"
-frc46_token = "1.1.0"
-fvm_ipld_bitfield = "0.5.4"
-fvm_ipld_blockstore = "0.1.1"
-fvm_ipld_encoding = "0.3.0"
-fvm_ipld_hamt = "0.6.1"
-fvm_shared = { version = "3.0.0-alpha.15", default-features = false }
-=======
 frc42_dispatch = "2.0.0"
 frc46_token = "3.0.0"
 fvm_ipld_bitfield = "0.5.2"
 fvm_ipld_blockstore = "0.1.1"
-fvm_ipld_encoding = "0.2.3"
-fvm_ipld_hamt = "0.5.1"
-fvm_shared = { version = "2.0.0-alpha.2", default-features = false }
->>>>>>> e5e13180
+fvm_ipld_encoding = "0.3.2"
+fvm_ipld_hamt = "0.6.1"
+fvm_shared = { version = "3.0.0-alpha.15", default-features = false }
 integer-encoding = { version = "3.0.3", default-features = false }
 libipld-core = { version = "0.13.1", features = ["serde-codec"] }
 log = "0.4.14"
