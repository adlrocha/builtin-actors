--- conflicted
+++ resolved
@@ -41,21 +41,6 @@
     use fvm_shared::clock::ChainEpoch;
     use fvm_shared::piece::PaddedPieceSize;
 
-<<<<<<< HEAD
-    // based on fil_actor_verifreg
-    pub const USE_BYTES_METHOD: u64 = 5;
-    pub const RESTORE_BYTES_METHOD: u64 = 6;
-    pub type UseBytesParams = BytesParams;
-    pub type RestoreBytesParams = BytesParams;
-
-    #[derive(Clone, Debug, PartialEq, Eq, Serialize_tuple, Deserialize_tuple)]
-    pub struct BytesParams {
-        /// Address of verified client.
-        pub address: Address,
-        /// Number of bytes to use.
-        #[serde(with = "bigint_ser")]
-        pub deal_size: StoragePower,
-=======
     pub type AllocationID = u64;
     pub type ClaimID = u64;
 
@@ -90,7 +75,6 @@
         pub extension_results: BatchReturn,
         // IDs of new allocations created.
         pub new_allocations: Vec<AllocationID>,
->>>>>>> 931f7daf
     }
 }
 
