--- conflicted
+++ resolved
@@ -128,13 +128,8 @@
         value: TokenAmount,
         method: MethodNum,
         params: RawBytes,
-<<<<<<< HEAD
-    ) -> Result<RawBytes, ActorError> {
+    ) -> Result<Option<IpldBlock>, ActorError> {
         rt.expect_validate_caller_any();
-=======
-    ) -> Result<Option<IpldBlock>, ActorError> {
-        rt.expect_validate_caller_type((*CALLER_TYPES_SIGNABLE).to_vec());
->>>>>>> ad437f18
         let propose_params = ProposeParams { to, value, method, params };
         let ret = rt.call::<Actor>(
             Method::Propose as u64,
@@ -149,13 +144,8 @@
         rt: &mut MockRuntime,
         txn_id: TxnID,
         proposal_hash: [u8; 32],
-<<<<<<< HEAD
-    ) -> Result<RawBytes, ActorError> {
+    ) -> Result<Option<IpldBlock>, ActorError> {
         rt.expect_validate_caller_any();
-=======
-    ) -> Result<Option<IpldBlock>, ActorError> {
-        rt.expect_validate_caller_type((*CALLER_TYPES_SIGNABLE).to_vec());
->>>>>>> ad437f18
         let approve_params =
             TxnIDParams { id: txn_id, proposal_hash: Vec::<u8>::from(proposal_hash) };
         let ret = rt.call::<Actor>(
@@ -171,13 +161,8 @@
         rt: &mut MockRuntime,
         txn_id: TxnID,
         proposal_hash: [u8; 32],
-<<<<<<< HEAD
-    ) -> Result<RawBytes, ActorError> {
+    ) -> Result<Option<IpldBlock>, ActorError> {
         rt.expect_validate_caller_any();
-=======
-    ) -> Result<Option<IpldBlock>, ActorError> {
-        rt.expect_validate_caller_type((*CALLER_TYPES_SIGNABLE).to_vec());
->>>>>>> ad437f18
         let cancel_params =
             TxnIDParams { id: txn_id, proposal_hash: Vec::<u8>::from(proposal_hash) };
         let ret = rt.call::<Actor>(
