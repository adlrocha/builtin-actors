--- conflicted
+++ resolved
@@ -13,13 +13,8 @@
 crate-type = ["cdylib", "lib"]
 
 [dependencies]
-<<<<<<< HEAD
-fvm_sdk = { version = "3.0.0-alpha.6", optional = true }
-fvm_shared = { version = "3.0.0-alpha.6", optional = true }
-=======
 fvm_sdk = { version = "3.0.0-alpha.7", optional = true }
 fvm_shared = { version = "3.0.0-alpha.8", optional = true }
->>>>>>> cac19816
 
 [features]
 fil-actor = ["fvm_sdk", "fvm_shared"]