// Copyright 2019-2022 ChainSafe Systems
// SPDX-License-Identifier: Apache-2.0, MIT

use cid::Cid;
use fil_actor_init::testing::check_state_invariants;
use fil_actor_init::{
    Actor as InitActor, ConstructorParams, Exec4Params, Exec4Return, ExecParams, ExecReturn,
    Method, State,
};
use fil_actors_runtime::runtime::Runtime;
use fil_actors_runtime::{test_utils::*, EAM_ACTOR_ADDR, EAM_ACTOR_ID};
use fil_actors_runtime::{
    ActorError, Multimap, FIRST_NON_SINGLETON_ADDR, STORAGE_POWER_ACTOR_ADDR, SYSTEM_ACTOR_ADDR,
};
use fvm_ipld_encoding::ipld_block::IpldBlock;
use fvm_ipld_encoding::RawBytes;
use fvm_shared::address::Address;
use fvm_shared::econ::TokenAmount;
use fvm_shared::error::ExitCode;
use fvm_shared::{ActorID, HAMT_BIT_WIDTH, METHOD_CONSTRUCTOR};
use num_traits::Zero;
use serde::Serialize;

fn check_state(rt: &MockRuntime) {
    let (_, acc) = check_state_invariants(&rt.get_state(), rt.store());
    acc.assert_empty();
}

fn construct_runtime() -> MockRuntime {
    MockRuntime {
        receiver: Address::new_id(1000),
        caller: SYSTEM_ACTOR_ADDR,
        caller_type: *SYSTEM_ACTOR_CODE_ID,
        ..Default::default()
    }
}

// Test to make sure we abort actors that can not call the exec function
#[test]
fn abort_cant_call_exec() {
    let mut rt = construct_runtime();
    construct_and_verify(&mut rt);
    let anne = Address::new_id(1001);

    rt.set_caller(*ACCOUNT_ACTOR_CODE_ID, anne);

    let err =
        exec_and_verify(&mut rt, *POWER_ACTOR_CODE_ID, &"").expect_err("Exec should have failed");
    assert_eq!(err.exit_code(), ExitCode::USR_FORBIDDEN);
    check_state(&rt);
}

#[test]
fn repeated_robust_address() {
    let mut rt = construct_runtime();
    construct_and_verify(&mut rt);

    // setup one msig actor
    let unique_address = Address::new_actor(b"multisig");
    let fake_params = ConstructorParams { network_name: String::from("fake_param") };
    {
        // Actor creating multisig actor
        let some_acc_actor = Address::new_id(1234);
        rt.set_caller(*ACCOUNT_ACTOR_CODE_ID, some_acc_actor);

        rt.new_actor_addr = Some(unique_address);

        // Next id
        let expected_id = 100;
        let expected_id_addr = Address::new_id(expected_id);
        rt.expect_create_actor(*MULTISIG_ACTOR_CODE_ID, expected_id, None);

        // Expect a send to the multisig actor constructor
        rt.expect_send_simple(
            expected_id_addr,
            METHOD_CONSTRUCTOR,
            IpldBlock::serialize_cbor(&fake_params).unwrap(),
            TokenAmount::zero(),
            None,
            ExitCode::OK,
        );

        // Return should have been successful. Check the returned addresses
        let exec_ret = exec_and_verify(&mut rt, *MULTISIG_ACTOR_CODE_ID, &fake_params).unwrap();
        assert_eq!(unique_address, exec_ret.robust_address, "Robust address does not macth");
        assert_eq!(expected_id_addr, exec_ret.id_address, "Id address does not match");
        check_state(&rt);
    }

    // Simulate repeated robust address, as it could be a case with predictable address generation
    {
        rt.new_actor_addr = Some(unique_address);

        rt.expect_validate_caller_any();
        let exec_params = ExecParams {
            code_cid: *MULTISIG_ACTOR_CODE_ID,
            constructor_params: RawBytes::serialize(&fake_params).unwrap(),
        };

        let ret = rt.call::<InitActor>(
            Method::Exec as u64,
            IpldBlock::serialize_cbor(&exec_params).unwrap(),
        );

        rt.verify();
        assert!(ret.is_err());
        assert_eq!(ret.unwrap_err().exit_code(), ExitCode::USR_FORBIDDEN)
    }
}

#[test]
fn create_2_payment_channels() {
    let mut rt = construct_runtime();
    construct_and_verify(&mut rt);
    let anne = Address::new_id(1001);

    rt.set_caller(*ACCOUNT_ACTOR_CODE_ID, anne);

    for n in 0..2 {
        let pay_channel_string = format!("paych_{}", n);
        let paych = pay_channel_string.as_bytes();

        rt.set_balance(TokenAmount::from_atto(100));
        rt.value_received = TokenAmount::from_atto(100);

        let unique_address = Address::new_actor(paych);
        rt.new_actor_addr = Some(Address::new_actor(paych));

        let expected_id = 100 + n;
        let expected_id_addr = Address::new_id(expected_id);
        rt.expect_create_actor(*PAYCH_ACTOR_CODE_ID, expected_id, None);

        let fake_params = ConstructorParams { network_name: String::from("fake_param") };

        // expect anne creating a payment channel to trigger a send to the payment channels constructor
        let balance = TokenAmount::from_atto(100);

        rt.expect_send_simple(
            expected_id_addr,
            METHOD_CONSTRUCTOR,
            IpldBlock::serialize_cbor(&fake_params).unwrap(),
            balance,
            None,
            ExitCode::OK,
        );

        let exec_ret = exec_and_verify(&mut rt, *PAYCH_ACTOR_CODE_ID, &fake_params).unwrap();
        assert_eq!(unique_address, exec_ret.robust_address, "Robust Address does not match");
        assert_eq!(expected_id_addr, exec_ret.id_address, "Id address does not match");

        let state: State = rt.get_state();
        let returned_address = state
            .resolve_address(&rt.store, &unique_address)
            .expect("Resolve should not error")
            .expect("Address should be able to be resolved");

        assert_eq!(returned_address, expected_id_addr, "Wrong Address returned");
        check_state(&rt);
    }
}

#[test]
fn create_storage_miner() {
    let mut rt = construct_runtime();
    construct_and_verify(&mut rt);

    // only the storage power actor can create a miner
    rt.set_caller(*POWER_ACTOR_CODE_ID, STORAGE_POWER_ACTOR_ADDR);

    let unique_address = Address::new_actor(b"miner");
    rt.new_actor_addr = Some(unique_address);

    let expected_id = 100;
    let expected_id_addr = Address::new_id(expected_id);
    rt.expect_create_actor(*MINER_ACTOR_CODE_ID, expected_id, None);

    let fake_params = ConstructorParams { network_name: String::from("fake_param") };

    rt.expect_send_simple(
        expected_id_addr,
        METHOD_CONSTRUCTOR,
        IpldBlock::serialize_cbor(&fake_params).unwrap(),
        TokenAmount::zero(),
        None,
        ExitCode::OK,
    );

    let exec_ret = exec_and_verify(&mut rt, *MINER_ACTOR_CODE_ID, &fake_params).unwrap();
    assert_eq!(unique_address, exec_ret.robust_address);
    assert_eq!(expected_id_addr, exec_ret.id_address);

    // Address should be resolved
    let state: State = rt.get_state();
    let returned_address = state
        .resolve_address(&rt.store, &unique_address)
        .expect("Resolve should not error")
        .expect("Address should be able to be resolved");
    assert_eq!(expected_id_addr, returned_address);

    // Should return error since the address of flurbo is unknown
    let unknown_addr = Address::new_actor(b"flurbo");

    let returned_address = state.resolve_address(&rt.store, &unknown_addr).unwrap();
    assert_eq!(returned_address, None, "Addresses should have not been found");
    check_state(&rt);
}

#[test]
fn create_multisig_actor() {
    let mut rt = construct_runtime();
    construct_and_verify(&mut rt);

    // Actor creating multisig actor
    let some_acc_actor = Address::new_id(1234);
    rt.set_caller(*ACCOUNT_ACTOR_CODE_ID, some_acc_actor);

    // Assign addresses
    let unique_address = Address::new_actor(b"multisig");
    rt.new_actor_addr = Some(unique_address);

    // Next id
    let expected_id = 100;
    let expected_id_addr = Address::new_id(expected_id);
    rt.expect_create_actor(*MULTISIG_ACTOR_CODE_ID, expected_id, None);

    let fake_params = ConstructorParams { network_name: String::from("fake_param") };
    // Expect a send to the multisig actor constructor
    rt.expect_send_simple(
        expected_id_addr,
        METHOD_CONSTRUCTOR,
        IpldBlock::serialize_cbor(&fake_params).unwrap(),
        TokenAmount::zero(),
        None,
        ExitCode::OK,
    );

    // Return should have been successful. Check the returned addresses
    let exec_ret = exec_and_verify(&mut rt, *MULTISIG_ACTOR_CODE_ID, &fake_params).unwrap();
    assert_eq!(unique_address, exec_ret.robust_address, "Robust address does not macth");
    assert_eq!(expected_id_addr, exec_ret.id_address, "Id address does not match");
    check_state(&rt);
}

#[test]
fn sending_constructor_failure() {
    let mut rt = construct_runtime();
    construct_and_verify(&mut rt);

    // Only the storage power actor can create a miner
    rt.set_caller(*POWER_ACTOR_CODE_ID, STORAGE_POWER_ACTOR_ADDR);

    // Assign new address for the storage actor miner
    let unique_address = Address::new_actor(b"miner");
    rt.new_actor_addr = Some(unique_address);

    // Create the next id address
    let expected_id = 100;
    let expected_id_addr = Address::new_id(expected_id);
    rt.expect_create_actor(*MINER_ACTOR_CODE_ID, expected_id, None);

    let fake_params = ConstructorParams { network_name: String::from("fake_param") };
    rt.expect_send_simple(
        expected_id_addr,
        METHOD_CONSTRUCTOR,
        IpldBlock::serialize_cbor(&fake_params).unwrap(),
        TokenAmount::zero(),
        None,
        ExitCode::USR_ILLEGAL_STATE,
    );

    let error = exec_and_verify(&mut rt, *MINER_ACTOR_CODE_ID, &fake_params)
        .expect_err("sending constructor should have failed");

    let error_exit_code = error.exit_code();

    assert_eq!(
        error_exit_code,
        ExitCode::USR_ILLEGAL_STATE,
        "Exit Code that is returned is not ErrIllegalState"
    );

    let state: State = rt.get_state();

    let returned_address = state.resolve_address(&rt.store, &unique_address).unwrap();
    assert_eq!(returned_address, None, "Addresses should have not been found");
    check_state(&rt);
}

#[test]
<<<<<<< HEAD
fn exec_restricted_correctly() {
    let mut rt = construct_runtime();
    construct_and_verify(&mut rt);

    // set caller to not-builtin
    rt.set_caller(*EVM_ACTOR_CODE_ID, Address::new_id(1000));

    // cannot call the unexported method num
    let fake_constructor_params =
        RawBytes::serialize(ConstructorParams { network_name: String::from("fake_param") })
            .unwrap();
    let exec_params = ExecParams {
        code_cid: *MULTISIG_ACTOR_CODE_ID,
        constructor_params: RawBytes::serialize(fake_constructor_params.clone()).unwrap(),
    };

    expect_abort_contains_message(
        ExitCode::USR_FORBIDDEN,
        "must be built-in",
        rt.call::<InitActor>(
            Method::Exec as MethodNum,
            IpldBlock::serialize_cbor(&exec_params).unwrap(),
        ),
    );

    // can call the exported method num

    // Assign addresses
    let unique_address = Address::new_actor(b"multisig");
    rt.new_actor_addr = Some(unique_address);

    // Next id
    let expected_id = 100;
    let expected_id_addr = Address::new_id(expected_id);
    rt.expect_create_actor(*MULTISIG_ACTOR_CODE_ID, expected_id, None);

    // Expect a send to the multisig actor constructor
    rt.expect_send_simple(
        expected_id_addr,
        METHOD_CONSTRUCTOR,
        IpldBlock::serialize_cbor(&fake_constructor_params).unwrap(),
        TokenAmount::zero(),
        None,
        ExitCode::OK,
    );

    rt.expect_validate_caller_any();

    let ret = rt
        .call::<InitActor>(
            Method::ExecExported as u64,
            IpldBlock::serialize_cbor(&exec_params).unwrap(),
        )
        .unwrap()
        .unwrap();
    let exec_ret: ExecReturn = ret.deserialize().unwrap();
    assert_eq!(unique_address, exec_ret.robust_address, "Robust address does not macth");
    assert_eq!(expected_id_addr, exec_ret.id_address, "Id address does not match");
    check_state(&rt);
    rt.verify();
}

#[test]
=======
>>>>>>> 761781c2
fn call_exec4() {
    let mut rt = construct_runtime();
    construct_and_verify(&mut rt);

    // Assign addresses
    let unique_address = Address::new_actor(b"test");
    rt.new_actor_addr = Some(unique_address);

    // Make the f4 addr
    let subaddr = b"foobar";
    let namespace = EAM_ACTOR_ID;
    let f4_addr = Address::new_delegated(namespace, subaddr).unwrap();

    // Next id
    let expected_id = 100;
    let expected_id_addr = Address::new_id(expected_id);
    rt.expect_create_actor(*MULTISIG_ACTOR_CODE_ID, expected_id, Some(f4_addr));

    let fake_params = ConstructorParams { network_name: String::from("fake_param") };
    // Expect a send to the multisig actor constructor
    rt.expect_send_simple(
        expected_id_addr,
        METHOD_CONSTRUCTOR,
        IpldBlock::serialize_cbor(&fake_params).unwrap(),
        TokenAmount::zero(),
        None,
        ExitCode::OK,
    );

    // Return should have been successful. Check the returned addresses
    let exec_ret =
        exec4_and_verify(&mut rt, namespace, subaddr, *MULTISIG_ACTOR_CODE_ID, &fake_params)
            .unwrap();

    assert_eq!(unique_address, exec_ret.robust_address, "Robust address does not macth");
    assert_eq!(expected_id_addr, exec_ret.id_address, "Id address does not match");

    // Check that we assigned the right f4 address.
    let init_state: State = rt.get_state();
    let resolved_id = init_state
        .resolve_address(rt.store(), &f4_addr)
        .ok()
        .flatten()
        .expect("failed to lookup f4 address");
    assert_eq!(expected_id_addr, resolved_id, "f4 address not assigned to the right actor");

    // Try again and expect it to fail with "forbidden".
    let unique_address = Address::new_actor(b"test2");
    rt.new_actor_addr = Some(unique_address);
    let exec_err =
        exec4_and_verify(&mut rt, namespace, subaddr, *MULTISIG_ACTOR_CODE_ID, &fake_params)
            .unwrap_err();

    assert_eq!(exec_err.exit_code(), ExitCode::USR_FORBIDDEN);

    // Delete and try again, it should still fail.
    rt.actor_code_cids.remove(&resolved_id);
    let unique_address = Address::new_actor(b"test2");
    rt.new_actor_addr = Some(unique_address);
    let exec_err =
        exec4_and_verify(&mut rt, namespace, subaddr, *MULTISIG_ACTOR_CODE_ID, &fake_params)
            .unwrap_err();

    assert_eq!(exec_err.exit_code(), ExitCode::USR_FORBIDDEN);
}

// Try turning a placeholder into an f4 actor.
#[test]
fn call_exec4_placeholder() {
    let mut rt = construct_runtime();
    construct_and_verify(&mut rt);

    // Assign addresses
    let unique_address = Address::new_actor(b"test");
    rt.new_actor_addr = Some(unique_address);

    // Make the f4 addr
    let subaddr = b"foobar";
    let namespace = EAM_ACTOR_ID;
    let f4_addr = Address::new_delegated(namespace, subaddr).unwrap();

    // Register a placeholder with the init actor.
    let expected_id = {
        let mut state: State = rt.get_state();
        let (id, existing) = state.map_addresses_to_id(rt.store(), &f4_addr, None).unwrap();
        assert!(!existing);
        rt.replace_state(&state);
        id
    };

    // Register it in the state-tree.
    let expected_id_addr = Address::new_id(expected_id);
    rt.set_address_actor_type(expected_id_addr, *PLACEHOLDER_ACTOR_CODE_ID);
    rt.set_delegated_address(expected_id, f4_addr);

    // Now try to create it.
    rt.expect_create_actor(*MULTISIG_ACTOR_CODE_ID, expected_id, Some(f4_addr));

    let fake_params = ConstructorParams { network_name: String::from("fake_param") };
    // Expect a send to the multisig actor constructor
    rt.expect_send_simple(
        expected_id_addr,
        METHOD_CONSTRUCTOR,
        IpldBlock::serialize_cbor(&fake_params).unwrap(),
        TokenAmount::zero(),
        None,
        ExitCode::OK,
    );

    // Return should have been successful. Check the returned addresses
    let exec_ret =
        exec4_and_verify(&mut rt, namespace, subaddr, *MULTISIG_ACTOR_CODE_ID, &fake_params)
            .unwrap();

    assert_eq!(unique_address, exec_ret.robust_address, "Robust address does not macth");
    assert_eq!(expected_id_addr, exec_ret.id_address, "Id address does not match");

    // Check that we assigned the right f4 address.
    let init_state: State = rt.get_state();
    let resolved_id = init_state
        .resolve_address(rt.store(), &f4_addr)
        .ok()
        .flatten()
        .expect("failed to lookup f4 address");
    assert_eq!(expected_id_addr, resolved_id, "f4 address not assigned to the right actor");
}

fn construct_and_verify(rt: &mut MockRuntime) {
    rt.set_caller(*SYSTEM_ACTOR_CODE_ID, SYSTEM_ACTOR_ADDR);
    rt.expect_validate_caller_addr(vec![SYSTEM_ACTOR_ADDR]);
    let params = ConstructorParams { network_name: "mock".to_string() };
    let ret = rt
        .call::<InitActor>(METHOD_CONSTRUCTOR, IpldBlock::serialize_cbor(&params).unwrap())
        .unwrap();

    assert!(ret.is_none());

    rt.verify();

    let state_data: State = rt.get_state();

    // Gets the Result(CID)
    let empty_map =
        Multimap::from_root(&rt.store, &state_data.address_map, HAMT_BIT_WIDTH, 3).unwrap().root();

    assert_eq!(empty_map.unwrap(), state_data.address_map);
    assert_eq!(FIRST_NON_SINGLETON_ADDR, state_data.next_id);
    assert_eq!("mock".to_string(), state_data.network_name);
    check_state(rt);
}

fn exec_and_verify<S: Serialize>(
    rt: &mut MockRuntime,
    code_id: Cid,
    params: &S,
) -> Result<ExecReturn, ActorError>
where
    S: Serialize,
{
    rt.expect_validate_caller_any();
    let exec_params =
        ExecParams { code_cid: code_id, constructor_params: RawBytes::serialize(params).unwrap() };

    let ret =
        rt.call::<InitActor>(Method::Exec as u64, IpldBlock::serialize_cbor(&exec_params).unwrap());

    rt.verify();
    check_state(rt);
    ret.and_then(|v| v.unwrap().deserialize().map_err(|e| e.into()))
}

fn exec4_and_verify<S: Serialize>(
    rt: &mut MockRuntime,
    namespace: ActorID,
    subaddr: &[u8],
    code_id: Cid,
    params: &S,
) -> Result<Exec4Return, ActorError>
where
    S: Serialize,
{
    rt.set_caller(*ACCOUNT_ACTOR_CODE_ID, Address::new_id(namespace));
    if cfg!(feature = "m2-native") {
        rt.expect_validate_caller_any();
    } else {
        rt.expect_validate_caller_addr(vec![EAM_ACTOR_ADDR]);
    }
    let exec_params = Exec4Params {
        code_cid: code_id,
        constructor_params: RawBytes::serialize(params).unwrap(),
        subaddress: subaddr.to_owned().into(),
    };

    let ret = rt
        .call::<InitActor>(Method::Exec4 as u64, IpldBlock::serialize_cbor(&exec_params).unwrap());

    rt.verify();
    check_state(rt);
    ret.and_then(|v| v.unwrap().deserialize().map_err(|e| e.into()))
}<|MERGE_RESOLUTION|>--- conflicted
+++ resolved
@@ -287,72 +287,6 @@
 }
 
 #[test]
-<<<<<<< HEAD
-fn exec_restricted_correctly() {
-    let mut rt = construct_runtime();
-    construct_and_verify(&mut rt);
-
-    // set caller to not-builtin
-    rt.set_caller(*EVM_ACTOR_CODE_ID, Address::new_id(1000));
-
-    // cannot call the unexported method num
-    let fake_constructor_params =
-        RawBytes::serialize(ConstructorParams { network_name: String::from("fake_param") })
-            .unwrap();
-    let exec_params = ExecParams {
-        code_cid: *MULTISIG_ACTOR_CODE_ID,
-        constructor_params: RawBytes::serialize(fake_constructor_params.clone()).unwrap(),
-    };
-
-    expect_abort_contains_message(
-        ExitCode::USR_FORBIDDEN,
-        "must be built-in",
-        rt.call::<InitActor>(
-            Method::Exec as MethodNum,
-            IpldBlock::serialize_cbor(&exec_params).unwrap(),
-        ),
-    );
-
-    // can call the exported method num
-
-    // Assign addresses
-    let unique_address = Address::new_actor(b"multisig");
-    rt.new_actor_addr = Some(unique_address);
-
-    // Next id
-    let expected_id = 100;
-    let expected_id_addr = Address::new_id(expected_id);
-    rt.expect_create_actor(*MULTISIG_ACTOR_CODE_ID, expected_id, None);
-
-    // Expect a send to the multisig actor constructor
-    rt.expect_send_simple(
-        expected_id_addr,
-        METHOD_CONSTRUCTOR,
-        IpldBlock::serialize_cbor(&fake_constructor_params).unwrap(),
-        TokenAmount::zero(),
-        None,
-        ExitCode::OK,
-    );
-
-    rt.expect_validate_caller_any();
-
-    let ret = rt
-        .call::<InitActor>(
-            Method::ExecExported as u64,
-            IpldBlock::serialize_cbor(&exec_params).unwrap(),
-        )
-        .unwrap()
-        .unwrap();
-    let exec_ret: ExecReturn = ret.deserialize().unwrap();
-    assert_eq!(unique_address, exec_ret.robust_address, "Robust address does not macth");
-    assert_eq!(expected_id_addr, exec_ret.id_address, "Id address does not match");
-    check_state(&rt);
-    rt.verify();
-}
-
-#[test]
-=======
->>>>>>> 761781c2
 fn call_exec4() {
     let mut rt = construct_runtime();
     construct_and_verify(&mut rt);
