--- conflicted
+++ resolved
@@ -8,12 +8,8 @@
 use fil_actors_runtime::runtime::{ActorCode, Runtime};
 
 use fil_actors_runtime::{
-<<<<<<< HEAD
-    actor_dispatch, actor_error, ActorContext, ActorError, AsActorError, EAM_ACTOR_ADDR,
-    SYSTEM_ACTOR_ADDR,
-=======
-    actor_dispatch, actor_error, extract_send_result, ActorContext, ActorError, SYSTEM_ACTOR_ADDR,
->>>>>>> 90807ba7
+    actor_dispatch, actor_error, extract_send_result, ActorContext, ActorError, AsActorError,
+    EAM_ACTOR_ADDR, SYSTEM_ACTOR_ADDR,
 };
 use fvm_shared::address::Address;
 use fvm_shared::error::ExitCode;
@@ -96,15 +92,11 @@
         if existing {
             // NOTE: this case should be impossible, but we check it anyways just in case something
             // changes.
-<<<<<<< HEAD
-            return Err(ActorError::forbidden("cannot exec over an existing actor".into()));
-=======
             return Err(actor_error!(
                 forbidden,
                 "cannot exec over an existing actor {}",
                 id_address
             ));
->>>>>>> 90807ba7
         }
 
         // Create an empty actor
@@ -172,12 +164,12 @@
         rt.create_actor(params.code_cid, id_address, Some(delegated_address))?;
 
         // Invoke constructor
-        rt.send(
+        extract_send_result(rt.send_simple(
             &Address::new_id(id_address),
             METHOD_CONSTRUCTOR,
             params.constructor_params.into(),
             rt.message().value_received(),
-        )
+        ))
         .context("constructor failed")?;
 
         Ok(Exec4Return { id_address: Address::new_id(id_address), robust_address })
