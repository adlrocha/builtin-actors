// Copyright 2019-2022 ChainSafe Systems
// SPDX-License-Identifier: Apache-2.0, MIT

use cid::Cid;
use fil_actors_runtime::runtime::builtins::Type;
use fil_actors_runtime::runtime::{ActorCode, Runtime};

use fil_actors_runtime::{
    actor_dispatch, actor_error, extract_send_result, ActorContext, ActorError, AsActorError,
    EAM_ACTOR_ADDR, SYSTEM_ACTOR_ADDR,
};
use fvm_shared::address::Address;
use fvm_shared::error::ExitCode;
use fvm_shared::{ActorID, METHOD_CONSTRUCTOR};
use num_derive::FromPrimitive;

pub use self::state::State;
pub use self::types::*;

mod state;
pub mod testing;
mod types;

#[cfg(feature = "fil-actor")]
fil_actors_runtime::wasm_trampoline!(Actor);

/// Init actor methods available
#[derive(FromPrimitive)]
#[repr(u64)]
pub enum Method {
    Constructor = METHOD_CONSTRUCTOR,
    Exec = 2,
    Exec4 = 3,
    #[cfg(feature = "m2-native")]
    InstallCode = 4,
}

/// Init actor
pub struct Actor;

impl Actor {
    /// Init actor constructor
    pub fn constructor(rt: &impl Runtime, params: ConstructorParams) -> Result<(), ActorError> {
        let sys_ref: &Address = &SYSTEM_ACTOR_ADDR;
        rt.validate_immediate_caller_is(std::iter::once(sys_ref))?;
        let state = State::new(rt.store(), params.network_name)?;
        rt.create(&state)?;

        Ok(())
    }

    /// Exec init actor
    pub fn exec(rt: &impl Runtime, params: ExecParams) -> Result<ExecReturn, ActorError> {
        rt.validate_immediate_caller_accept_any()?;

        log::trace!("called exec; params.code_cid: {:?}", &params.code_cid);

        let caller_code =
            rt.get_actor_code_cid(&rt.message().caller().id().unwrap()).ok_or_else(|| {
                actor_error!(illegal_state, "no code for caller as {}", rt.message().caller())
            })?;

        log::trace!("caller code CID: {:?}", &caller_code);

        if !can_exec(rt, &caller_code, &params.code_cid) {
            return Err(actor_error!(forbidden;
                    "called type {} cannot exec actor type {}",
                    &caller_code, &params.code_cid
            ));
        }

        // Compute a re-org-stable address.
        // This address exists for use by messages coming from outside the system, in order to
        // stably address the newly created actor even if a chain re-org causes it to end up with
        // a different ID.
        let robust_address = rt.new_actor_address()?;

        log::trace!("robust address: {:?}", &robust_address);

        // Allocate an ID for this actor.
        // Store mapping of actor addresses to the actor ID.
        let (id_address, existing): (ActorID, bool) = rt.transaction(|s: &mut State, rt| {
            s.map_addresses_to_id(rt.store(), &robust_address, None)
                .context("failed to allocate ID address")
        })?;

        if existing {
            // NOTE: this case should be impossible, but we check it anyways just in case something
            // changes.
            return Err(actor_error!(
                forbidden,
                "cannot exec over an existing actor {}",
                id_address
            ));
        }

        // Create an empty actor
        rt.create_actor(params.code_cid, id_address, None)?;

        // Invoke constructor
        extract_send_result(rt.send_simple(
            &Address::new_id(id_address),
            METHOD_CONSTRUCTOR,
            params.constructor_params.into(),
            rt.message().value_received(),
        ))
        .context("constructor failed")?;

        Ok(ExecReturn { id_address: Address::new_id(id_address), robust_address })
    }

    /// Exec4 init actor
<<<<<<< HEAD
    pub fn exec4(rt: &mut impl Runtime, params: Exec4Params) -> Result<Exec4Return, ActorError> {
        if cfg!(feature = "m2-native") {
            rt.validate_immediate_caller_accept_any()?;
        } else {
            rt.validate_immediate_caller_is(std::iter::once(&EAM_ACTOR_ADDR))?;
        }
=======
    pub fn exec4(rt: &impl Runtime, params: Exec4Params) -> Result<Exec4Return, ActorError> {
        rt.validate_immediate_caller_is(std::iter::once(&EAM_ACTOR_ADDR))?;
>>>>>>> cd9ac2bb
        // Compute the f4 address.
        let caller_id = rt.message().caller().id().unwrap();
        let delegated_address =
            Address::new_delegated(caller_id, &params.subaddress).map_err(|e| {
                ActorError::illegal_argument(format!("invalid delegated address: {}", e))
            })?;

        log::trace!("delegated address: {:?}", &delegated_address);

        // Compute a re-org-stable address.
        // This address exists for use by messages coming from outside the system, in order to
        // stably address the newly created actor even if a chain re-org causes it to end up with
        // a different ID.
        let robust_address = rt.new_actor_address()?;

        log::trace!("robust address: {:?}", &robust_address);

        // Allocate an ID for this actor.
        // Store mapping of actor addresses to the actor ID.
        let (id_address, existing): (ActorID, bool) = rt.transaction(|s: &mut State, rt| {
            s.map_addresses_to_id(rt.store(), &robust_address, Some(&delegated_address))
                .context("failed to map addresses to ID")
        })?;

        // If the f4 address was already assigned, make sure we're deploying over a placeholder and not
        // some other existing actor (and make sure the target actor wasn't deleted either).
        if existing {
            let code_cid = rt
                .get_actor_code_cid(&id_address)
                .context_code(ExitCode::USR_FORBIDDEN, "cannot redeploy a deleted actor")?;
            let placeholder_cid = rt.get_code_cid_for_type(Type::Placeholder);
            if code_cid != placeholder_cid {
                return Err(ActorError::forbidden(format!(
                    "cannot replace an existing non-placeholder actor with code: {code_cid}"
                )));
            }
        }

        // Create an empty actor
        rt.create_actor(params.code_cid, id_address, Some(delegated_address))?;

        // Invoke constructor
        extract_send_result(rt.send_simple(
            &Address::new_id(id_address),
            METHOD_CONSTRUCTOR,
            params.constructor_params.into(),
            rt.message().value_received(),
        ))
        .context("constructor failed")?;

        Ok(Exec4Return { id_address: Address::new_id(id_address), robust_address })
    }

    #[cfg(feature = "m2-native")]
    pub fn install(
        rt: &mut impl Runtime,
        params: InstallParams,
    ) -> Result<InstallReturn, ActorError> {
        use cid::multihash::Code;
        use fil_actors_runtime::AsActorError;
        use fvm_ipld_blockstore::{Block, Blockstore};
        use fvm_shared::error::ExitCode;

        rt.validate_immediate_caller_accept_any()?;

        let (code_cid, installed) = rt.transaction(|st: &mut State, rt| {
            let code = params.code.bytes();
            let code_cid = rt.store().put(Code::Blake2b256, &Block::new(0x55, code)).context_code(
                ExitCode::USR_SERIALIZATION,
                "failed to put code into the bockstore",
            )?;

            if st.is_installed_actor(rt.store(), &code_cid).context_code(
                ExitCode::USR_ILLEGAL_STATE,
                "failed to check state for installed actor",
            )? {
                return Ok((code_cid, false));
            }

            rt.install_actor(&code_cid).context_code(
                ExitCode::USR_ILLEGAL_ARGUMENT,
                "failed to check state for installed actor",
            )?;

            st.add_installed_actor(rt.store(), code_cid).context_code(
                ExitCode::USR_ILLEGAL_STATE,
                "failed to add installed actor to state",
            )?;
            Ok((code_cid, true))
        })?;

        Ok(InstallReturn { code_cid, installed })
    }
}

impl ActorCode for Actor {
    type Methods = Method;

    fn name() -> &'static str {
        "Init"
    }

    actor_dispatch! {
        Constructor => constructor,
        Exec => exec,
        Exec4 => exec4,
        #[cfg(feature = "m2-native")]
        InstallCode => install,
    }
}

#[cfg(not(feature = "m2-native"))]
fn can_exec(rt: &impl Runtime, caller: &Cid, exec: &Cid) -> bool {
    rt.resolve_builtin_actor_type(exec)
        .map(|typ| match typ {
            Type::Multisig | Type::PaymentChannel | Type::IPCSubnetActor => true,
            Type::Miner if rt.resolve_builtin_actor_type(caller) == Some(Type::Power) => true,
            _ => false,
        })
        .unwrap_or(false)
}

#[cfg(feature = "m2-native")]
fn can_exec(_rt: &impl Runtime, _caller: &Cid, _exec: &Cid) -> bool {
    // TODO figure out ACLs -- m2-native allows exec for everyone for now
    //      maybe we should leave this as is for production, but at least we should
    //      consider adding relevant ACLs.
    true
}<|MERGE_RESOLUTION|>--- conflicted
+++ resolved
@@ -110,17 +110,8 @@
     }
 
     /// Exec4 init actor
-<<<<<<< HEAD
-    pub fn exec4(rt: &mut impl Runtime, params: Exec4Params) -> Result<Exec4Return, ActorError> {
-        if cfg!(feature = "m2-native") {
-            rt.validate_immediate_caller_accept_any()?;
-        } else {
-            rt.validate_immediate_caller_is(std::iter::once(&EAM_ACTOR_ADDR))?;
-        }
-=======
     pub fn exec4(rt: &impl Runtime, params: Exec4Params) -> Result<Exec4Return, ActorError> {
         rt.validate_immediate_caller_is(std::iter::once(&EAM_ACTOR_ADDR))?;
->>>>>>> cd9ac2bb
         // Compute the f4 address.
         let caller_id = rt.message().caller().id().unwrap();
         let delegated_address =
