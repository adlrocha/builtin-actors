--- conflicted
+++ resolved
@@ -26,7 +26,6 @@
     pub id_address: Address,
     /// Reorg safe address for actor
     pub robust_address: Address,
-<<<<<<< HEAD
 }
 
 /// Init actor Exec4 Params
@@ -39,10 +38,6 @@
 
 /// Init actor Exec4 Return value
 pub type Exec4Return = ExecReturn;
-
-impl Cbor for ExecReturn {}
-impl Cbor for ExecParams {}
-impl Cbor for Exec4Params {}
 
 /// Init actor Install Params
 #[cfg(feature = "m2-native")]
@@ -57,12 +52,4 @@
 pub struct InstallReturn {
     pub code_cid: Cid,
     pub installed: bool,
-}
-
-#[cfg(feature = "m2-native")]
-impl Cbor for InstallParams {}
-#[cfg(feature = "m2-native")]
-impl Cbor for InstallReturn {}
-=======
-}
->>>>>>> e5e13180
+}