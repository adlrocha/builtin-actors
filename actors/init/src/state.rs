--- conflicted
+++ resolved
@@ -49,12 +49,7 @@
     /// With no delegated address, or if the delegated address is not already mapped,
     /// allocates a new ID address and maps both to it.
     /// If the delegated address is already present, maps the robust address to that actor ID.
-<<<<<<< HEAD
-    /// Fails if the robust address is already mapped, providing tombstone.
-    ///
-=======
     /// Fails if the robust address is already mapped. The assignment of an ID to an address is one-time-only, even if the actor at that ID is deleted.
->>>>>>> 90807ba7
     /// Returns the actor ID and a boolean indicating whether or not the actor already exists.
     pub fn map_addresses_to_id<BS: Blockstore>(
         &mut self,
