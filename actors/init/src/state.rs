// Copyright 2019-2022 ChainSafe Systems
// SPDX-License-Identifier: Apache-2.0, MIT

#[cfg(feature = "m2-native")]
use cid::multihash::Code;
use cid::Cid;
use fil_actors_runtime::{
    actor_error, make_empty_map, make_map_with_root_and_bitwidth, ActorError, AsActorError,
    FIRST_NON_SINGLETON_ADDR,
};
use fvm_ipld_blockstore::Blockstore;
use fvm_ipld_encoding::tuple::*;
<<<<<<< HEAD
use fvm_ipld_encoding::Cbor;
#[cfg(feature = "m2-native")]
use fvm_ipld_encoding::CborStore;
=======
>>>>>>> e5e13180
use fvm_shared::address::{Address, Protocol};
use fvm_shared::error::ExitCode;
use fvm_shared::{ActorID, HAMT_BIT_WIDTH};

/// State is reponsible for creating
#[derive(Serialize_tuple, Deserialize_tuple, Clone, Debug)]
pub struct State {
    pub address_map: Cid,
    pub next_id: ActorID,
    pub network_name: String,
    #[cfg(feature = "m2-native")]
    pub installed_actors: Cid,
}

impl State {
    pub fn new<BS: Blockstore>(store: &BS, network_name: String) -> Result<Self, ActorError> {
        let empty_map = make_empty_map::<_, ()>(store, HAMT_BIT_WIDTH)
            .flush()
            .context_code(ExitCode::USR_ILLEGAL_STATE, "failed to create empty map")?;
        #[cfg(feature = "m2-native")]
        let installed_actors = store.put_cbor(&Vec::<Cid>::new(), Code::Blake2b256).context_code(
            ExitCode::USR_ILLEGAL_STATE,
            "failed to create installed actors object",
        )?;
        Ok(Self {
            address_map: empty_map,
            next_id: FIRST_NON_SINGLETON_ADDR,
            network_name,
            #[cfg(feature = "m2-native")]
            installed_actors,
        })
    }

    /// Maps argument addresses to to a new or existing actor ID.
    /// With no delegated address, or if the delegated address is not already mapped,
    /// allocates a new ID address and maps both to it.
    /// If the delegated address is already present, maps the robust address to that actor ID.
    /// Fails if the robust address is already mapped, providing tombstone.
    ///
    /// Returns the actor ID and a boolean indicating whether or not the actor already exists.
    pub fn map_addresses_to_id<BS: Blockstore>(
        &mut self,
        store: &BS,
        robust_addr: &Address,
        delegated_addr: Option<&Address>,
    ) -> Result<(ActorID, bool), ActorError> {
        let mut map = make_map_with_root_and_bitwidth(&self.address_map, store, HAMT_BIT_WIDTH)
            .context_code(ExitCode::USR_ILLEGAL_STATE, "failed to load address map")?;
        let (id, existing) = if let Some(delegated_addr) = delegated_addr {
            // If there's a delegated address, either recall the already-mapped actor ID or
            // create and map a new one.
            let delegated_key = delegated_addr.to_bytes().into();
            if let Some(existing_id) = map
                .get(&delegated_key)
                .context_code(ExitCode::USR_ILLEGAL_STATE, "failed to lookup delegated address")?
            {
                (*existing_id, true)
            } else {
                let new_id = self.next_id;
                self.next_id += 1;
                map.set(delegated_key, new_id)
                    .context_code(ExitCode::USR_ILLEGAL_STATE, "failed to map delegated address")?;
                (new_id, false)
            }
        } else {
            // With no delegated address, always create a new actor ID.
            let new_id = self.next_id;
            self.next_id += 1;
            (new_id, false)
        };

        // Map the robust address to the ID, failing if it's already mapped to anything.
        let is_new = map
            .set_if_absent(robust_addr.to_bytes().into(), id)
            .context_code(ExitCode::USR_ILLEGAL_STATE, "failed to map robust address")?;
        if !is_new {
            return Err(actor_error!(
                forbidden,
                "robust address {} is already allocated in the address map",
                robust_addr
            ));
        }
        self.address_map =
            map.flush().context_code(ExitCode::USR_ILLEGAL_STATE, "failed to store address map")?;
        Ok((id, existing))
    }

    /// ResolveAddress resolves an address to an ID-address, if possible.
    /// If the provided address is an ID address, it is returned as-is.
    /// This means that mapped ID-addresses (which should only appear as values, not keys) and
    /// singleton actor addresses (which are not in the map) pass through unchanged.
    ///
    /// Returns an ID-address and `true` if the address was already an ID-address or was resolved
    /// in the mapping.
    /// Returns an undefined address and `false` if the address was not an ID-address and not found
    /// in the mapping.
    /// Returns an error only if state was inconsistent.
    pub fn resolve_address<BS: Blockstore>(
        &self,
        store: &BS,
        addr: &Address,
    ) -> Result<Option<Address>, ActorError> {
        if addr.protocol() == Protocol::ID {
            return Ok(Some(*addr));
        }

        let map = make_map_with_root_and_bitwidth(&self.address_map, store, HAMT_BIT_WIDTH)
            .context_code(ExitCode::USR_ILLEGAL_STATE, "failed to load address map")?;

        let found = map
            .get(&addr.to_bytes())
            .context_code(ExitCode::USR_ILLEGAL_STATE, "failed to get address entry")?;
        Ok(found.copied().map(Address::new_id))
    }
<<<<<<< HEAD

    /// Check to see if an actor is already installed
    #[cfg(feature = "m2-native")]
    pub fn is_installed_actor<BS: Blockstore>(
        &self,
        store: &BS,
        cid: &Cid,
    ) -> Result<bool, ActorError> {
        let installed: Vec<Cid> = match store
            .get_cbor(&self.installed_actors)
            .context_code(ExitCode::USR_ILLEGAL_STATE, "failed to load installed actor list")?
        {
            Some(v) => v,
            None => Vec::new(),
        };
        Ok(installed.contains(cid))
    }

    /// Adds a new code Cid to the list of installed actors.
    #[cfg(feature = "m2-native")]
    pub fn add_installed_actor<BS: Blockstore>(
        &mut self,
        store: &BS,
        cid: Cid,
    ) -> Result<(), ActorError> {
        let mut installed: Vec<Cid> = match store
            .get_cbor(&self.installed_actors)
            .context_code(ExitCode::USR_ILLEGAL_STATE, "failed to load installed actor list")?
        {
            Some(v) => v,
            None => Vec::new(),
        };
        installed.push(cid);
        self.installed_actors = store
            .put_cbor(&installed, Code::Blake2b256)
            .context_code(ExitCode::USR_ILLEGAL_STATE, "failed to save installed actor list")?;
        Ok(())
    }
}

impl Cbor for State {}
=======
}
>>>>>>> e5e13180
<|MERGE_RESOLUTION|>--- conflicted
+++ resolved
@@ -10,12 +10,8 @@
 };
 use fvm_ipld_blockstore::Blockstore;
 use fvm_ipld_encoding::tuple::*;
-<<<<<<< HEAD
-use fvm_ipld_encoding::Cbor;
 #[cfg(feature = "m2-native")]
 use fvm_ipld_encoding::CborStore;
-=======
->>>>>>> e5e13180
 use fvm_shared::address::{Address, Protocol};
 use fvm_shared::error::ExitCode;
 use fvm_shared::{ActorID, HAMT_BIT_WIDTH};
@@ -130,7 +126,6 @@
             .context_code(ExitCode::USR_ILLEGAL_STATE, "failed to get address entry")?;
         Ok(found.copied().map(Address::new_id))
     }
-<<<<<<< HEAD
 
     /// Check to see if an actor is already installed
     #[cfg(feature = "m2-native")]
@@ -169,9 +164,4 @@
             .context_code(ExitCode::USR_ILLEGAL_STATE, "failed to save installed actor list")?;
         Ok(())
     }
-}
-
-impl Cbor for State {}
-=======
-}
->>>>>>> e5e13180
+}