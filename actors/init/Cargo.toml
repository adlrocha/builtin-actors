--- conflicted
+++ resolved
@@ -27,12 +27,7 @@
 fvm_ipld_encoding = "0.2.2"
 
 [dev-dependencies]
-<<<<<<< HEAD
-fil_actors_runtime = { version = "9.0.0-alpha.1", path = "../../runtime", features = ["test_utils", "sector-default"] }
-
-=======
 fil_actors_runtime = { path = "../../runtime", features = ["test_utils", "sector-default"] }
->>>>>>> 7a653937
 [features]
 fil-actor = ["fil_actors_runtime/fil-actor"]
 m2-native = ["fil_actors_runtime/m2-native"]