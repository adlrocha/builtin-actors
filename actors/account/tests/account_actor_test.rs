--- conflicted
+++ resolved
@@ -89,49 +89,6 @@
     acc.assert_empty();
 }
 
-<<<<<<< HEAD
-macro_rules! account_tests {
-    ($($name:ident: $value:expr,)*) => {
-        $(
-            #[test]
-            fn $name() {
-                let (addr, exit_code) = $value;
-
-                let mut rt = MockRuntime {
-                    receiver: fvm_shared::address::Address::new_id(100),
-                    caller: SYSTEM_ACTOR_ADDR.clone(),
-                    caller_type: SYSTEM_ACTOR_CODE_ID.clone(),
-                    ..Default::default()
-                };
-                rt.expect_validate_caller_addr(vec![SYSTEM_ACTOR_ADDR]);
-
-                if exit_code.is_success() {
-                    rt.call::<AccountActor>(1, &RawBytes::serialize(addr).unwrap()).unwrap();
-
-                    let state: State = rt.get_state();
-                    assert_eq!(state.address, addr);
-                    rt.expect_validate_caller_any();
-
-                    let pk: Address = rt
-                        .call::<AccountActor>(2, &RawBytes::default())
-                        .unwrap()
-                        .deserialize()
-                        .unwrap();
-                    assert_eq!(pk, addr);
-
-                    check_state(&rt);
-                } else {
-                    expect_abort(
-                        exit_code,
-                        rt.call::<AccountActor>(1,&RawBytes::serialize(addr).unwrap())
-                    )
-                }
-                rt.verify();
-            }
-        )*
-    }
-}
-=======
 #[test]
 fn authenticate_message() {
     let mut rt = MockRuntime {
@@ -140,7 +97,6 @@
         caller_type: *SYSTEM_ACTOR_CODE_ID,
         ..Default::default()
     };
->>>>>>> 931f7daf
 
     let addr = Address::new_secp256k1(&[2; fvm_shared::address::SECP_PUB_LEN]).unwrap();
     rt.expect_validate_caller_addr(vec![SYSTEM_ACTOR_ADDR]);
