// Copyright 2019-2022 ChainSafe Systems
// SPDX-License-Identifier: Apache-2.0, MIT

use anyhow::anyhow;
use fvm_ipld_encoding::RawBytes;
use fvm_shared::address::Address;
use fvm_shared::crypto::signature::Signature;
use fvm_shared::error::ExitCode;
use fvm_shared::MethodNum;

use fil_actor_account::types::AuthenticateMessageParams;
use fil_actor_account::{testing::check_state_invariants, Actor as AccountActor, Method, State};
use fil_actors_runtime::builtin::SYSTEM_ACTOR_ADDR;
use fil_actors_runtime::test_utils::*;

#[test]
fn construction() {
    fn construct(addr: Address, exit_code: ExitCode) {
        let mut rt = MockRuntime {
            receiver: Address::new_id(100),
            caller: *SYSTEM_ACTOR_ADDR,
            caller_type: *SYSTEM_ACTOR_CODE_ID,
            ..Default::default()
        };
        rt.expect_validate_caller_addr(vec![*SYSTEM_ACTOR_ADDR]);

        if exit_code.is_success() {
            rt.call::<AccountActor>(
                Method::Constructor as MethodNum,
                &RawBytes::serialize(addr).unwrap(),
            )
            .unwrap();

<<<<<<< HEAD
            let state: State = rt.get_state();
            assert_eq!(state.address, addr);
            rt.expect_validate_caller_any();

            let pk: Address = rt
                .call::<AccountActor>(Method::PubkeyAddress as MethodNum, &RawBytes::default())
                .unwrap()
                .deserialize()
                .unwrap();
            assert_eq!(pk, addr);
            check_state(&rt);
        } else {
            expect_abort(exit_code, rt.call::<AccountActor>(1, &RawBytes::serialize(addr).unwrap()))
        }
        rt.verify();
=======
macro_rules! account_constructor_tests {
    ($($name:ident: $value:expr,)*) => {
        $(
            #[test]
            fn $name() {
                let (addr, exit_code) = $value;

                let mut rt = MockRuntime {
                    receiver: fvm_shared::address::Address::new_id(100),
                    caller: SYSTEM_ACTOR_ADDR.clone(),
                    caller_type: SYSTEM_ACTOR_CODE_ID.clone(),
                    ..Default::default()
                };
                rt.expect_validate_caller_addr(vec![SYSTEM_ACTOR_ADDR]);

                if exit_code.is_success() {
                    rt.call::<AccountActor>(1, &RawBytes::serialize(addr).unwrap()).unwrap();

                    let state: State = rt.get_state();
                    assert_eq!(state.address, addr);
                    rt.expect_validate_caller_any();

                    let pk: Address = rt
                        .call::<AccountActor>(2, &RawBytes::default())
                        .unwrap()
                        .deserialize()
                        .unwrap();
                    assert_eq!(pk, addr);

                    check_state(&rt);
                } else {
                    expect_abort(
                        exit_code,
                        rt.call::<AccountActor>(1,&RawBytes::serialize(addr).unwrap())
                    )
                }
                rt.verify();
            }
        )*
>>>>>>> fa943651
    }

    construct(
        Address::new_secp256k1(&[2; fvm_shared::address::SECP_PUB_LEN]).unwrap(),
        ExitCode::OK,
    );
    construct(Address::new_bls(&[1; fvm_shared::address::BLS_PUB_LEN]).unwrap(), ExitCode::OK);
    construct(Address::new_id(1), ExitCode::USR_ILLEGAL_ARGUMENT);
    construct(Address::new_actor(&[1, 2, 3]), ExitCode::USR_ILLEGAL_ARGUMENT);
}

#[test]
fn token_receiver() {
    let mut rt = MockRuntime {
        receiver: Address::new_id(100),
        caller: *SYSTEM_ACTOR_ADDR,
        caller_type: *SYSTEM_ACTOR_CODE_ID,
        ..Default::default()
    };
    rt.expect_validate_caller_addr(vec![*SYSTEM_ACTOR_ADDR]);

    let param = Address::new_secp256k1(&[2; fvm_shared::address::SECP_PUB_LEN]).unwrap();
    rt.call::<AccountActor>(
        Method::Constructor as MethodNum,
        &RawBytes::serialize(&param).unwrap(),
    )
    .unwrap();

    rt.expect_validate_caller_any();
    let ret = rt.call::<AccountActor>(
        Method::UniversalReceiverHook as MethodNum,
        &RawBytes::new(vec![1, 2, 3]),
    );
    assert!(ret.is_ok());
    assert_eq!(RawBytes::default(), ret.unwrap());
}

fn check_state(rt: &MockRuntime) {
    let test_address = Address::new_id(1000);
    let (_, acc) = check_state_invariants(&rt.get_state(), &test_address);
    acc.assert_empty();
}

#[test]
fn authenticate_message() {
    let mut rt = MockRuntime {
        receiver: Address::new_id(100),
        caller: SYSTEM_ACTOR_ADDR,
        caller_type: *SYSTEM_ACTOR_CODE_ID,
        ..Default::default()
    };

    let addr = Address::new_secp256k1(&[2; fvm_shared::address::SECP_PUB_LEN]).unwrap();
    rt.expect_validate_caller_addr(vec![SYSTEM_ACTOR_ADDR]);

    rt.call::<AccountActor>(1, &RawBytes::serialize(addr).unwrap()).unwrap();

    let state: State = rt.get_state();
    assert_eq!(state.address, addr);

    let params =
        RawBytes::serialize(AuthenticateMessageParams { signature: vec![], message: vec![] })
            .unwrap();

    rt.expect_validate_caller_any();
    rt.expect_verify_signature(ExpectedVerifySig {
        sig: Signature::new_secp256k1(vec![]),
        signer: addr,
        plaintext: vec![],
        result: Ok(()),
    });
    assert_eq!(RawBytes::default(), rt.call::<AccountActor>(3, &params).unwrap());

    rt.expect_validate_caller_any();
    rt.expect_verify_signature(ExpectedVerifySig {
        sig: Signature::new_secp256k1(vec![]),
        signer: addr,
        plaintext: vec![],
        result: Err(anyhow!("bad signature")),
    });
    assert_eq!(
        ExitCode::USR_ILLEGAL_ARGUMENT,
        rt.call::<AccountActor>(3, &params).unwrap_err().exit_code()
    );

    rt.verify();
}<|MERGE_RESOLUTION|>--- conflicted
+++ resolved
@@ -18,11 +18,11 @@
     fn construct(addr: Address, exit_code: ExitCode) {
         let mut rt = MockRuntime {
             receiver: Address::new_id(100),
-            caller: *SYSTEM_ACTOR_ADDR,
+            caller: SYSTEM_ACTOR_ADDR,
             caller_type: *SYSTEM_ACTOR_CODE_ID,
             ..Default::default()
         };
-        rt.expect_validate_caller_addr(vec![*SYSTEM_ACTOR_ADDR]);
+        rt.expect_validate_caller_addr(vec![SYSTEM_ACTOR_ADDR]);
 
         if exit_code.is_success() {
             rt.call::<AccountActor>(
@@ -31,7 +31,6 @@
             )
             .unwrap();
 
-<<<<<<< HEAD
             let state: State = rt.get_state();
             assert_eq!(state.address, addr);
             rt.expect_validate_caller_any();
@@ -47,47 +46,6 @@
             expect_abort(exit_code, rt.call::<AccountActor>(1, &RawBytes::serialize(addr).unwrap()))
         }
         rt.verify();
-=======
-macro_rules! account_constructor_tests {
-    ($($name:ident: $value:expr,)*) => {
-        $(
-            #[test]
-            fn $name() {
-                let (addr, exit_code) = $value;
-
-                let mut rt = MockRuntime {
-                    receiver: fvm_shared::address::Address::new_id(100),
-                    caller: SYSTEM_ACTOR_ADDR.clone(),
-                    caller_type: SYSTEM_ACTOR_CODE_ID.clone(),
-                    ..Default::default()
-                };
-                rt.expect_validate_caller_addr(vec![SYSTEM_ACTOR_ADDR]);
-
-                if exit_code.is_success() {
-                    rt.call::<AccountActor>(1, &RawBytes::serialize(addr).unwrap()).unwrap();
-
-                    let state: State = rt.get_state();
-                    assert_eq!(state.address, addr);
-                    rt.expect_validate_caller_any();
-
-                    let pk: Address = rt
-                        .call::<AccountActor>(2, &RawBytes::default())
-                        .unwrap()
-                        .deserialize()
-                        .unwrap();
-                    assert_eq!(pk, addr);
-
-                    check_state(&rt);
-                } else {
-                    expect_abort(
-                        exit_code,
-                        rt.call::<AccountActor>(1,&RawBytes::serialize(addr).unwrap())
-                    )
-                }
-                rt.verify();
-            }
-        )*
->>>>>>> fa943651
     }
 
     construct(
@@ -103,11 +61,11 @@
 fn token_receiver() {
     let mut rt = MockRuntime {
         receiver: Address::new_id(100),
-        caller: *SYSTEM_ACTOR_ADDR,
+        caller: SYSTEM_ACTOR_ADDR,
         caller_type: *SYSTEM_ACTOR_CODE_ID,
         ..Default::default()
     };
-    rt.expect_validate_caller_addr(vec![*SYSTEM_ACTOR_ADDR]);
+    rt.expect_validate_caller_addr(vec![SYSTEM_ACTOR_ADDR]);
 
     let param = Address::new_secp256k1(&[2; fvm_shared::address::SECP_PUB_LEN]).unwrap();
     rt.call::<AccountActor>(
