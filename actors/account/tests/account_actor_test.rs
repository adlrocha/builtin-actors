--- conflicted
+++ resolved
@@ -117,16 +117,12 @@
         plaintext: vec![],
         result: Ok(()),
     });
-<<<<<<< HEAD
-=======
-    assert!(rt.call::<AccountActor>(3, params.clone()).unwrap().is_none());
->>>>>>> ad437f18
 
-    assert_eq!(
-        RawBytes::default(),
-        rt.call::<AccountActor>(Method::AuthenticateMessageExported as MethodNum, params.clone())
-            .unwrap()
-    );
+    assert!(rt
+        .call::<AccountActor>(Method::AuthenticateMessageExported as MethodNum, params.clone())
+        .unwrap()
+        .is_none());
+
     rt.verify();
 
     // Invalid signature
