--- conflicted
+++ resolved
@@ -15,19 +15,11 @@
 
 [dependencies]
 fil_actors_runtime = { version = "10.0.0-alpha.1", path = "../../runtime" }
-<<<<<<< HEAD
+frc42_dispatch = "2.0.0"
 fvm_shared = { version = "3.0.0-alpha.15", default-features = false }
-frc42_dispatch = "1.0.0"
 fvm_ipld_bitfield = "0.5.4"
 fvm_ipld_amt = { version = "0.5.0", features = ["go-interop"] }
 fvm_ipld_hamt = "0.6.1"
-=======
-frc42_dispatch = "2.0.0"
-fvm_shared = { version = "2.0.0-alpha.2", default-features = false }
-fvm_ipld_bitfield = "0.5.2"
-fvm_ipld_amt = { version = "0.4.2", features = ["go-interop"] }
-fvm_ipld_hamt = "0.5.1"
->>>>>>> e5e13180
 serde = { version = "1.0.136", features = ["derive"] }
 cid = { version = "0.8.3", default-features = false, features = ["serde-codec"] }
 num-traits = "0.2.14"
@@ -38,11 +30,7 @@
 anyhow = "1.0.65"
 itertools = "0.10.3"
 fvm_ipld_blockstore = "0.1.1"
-<<<<<<< HEAD
-fvm_ipld_encoding = "0.3.0"
-=======
-fvm_ipld_encoding = "0.2.3"
->>>>>>> e5e13180
+fvm_ipld_encoding = "0.3.2"
 multihash = { version = "0.16.2", default-features = false }
 
 [dev-dependencies]
