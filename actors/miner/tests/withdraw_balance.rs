--- conflicted
+++ resolved
@@ -18,10 +18,6 @@
     rt.set_balance(BIG_BALANCE.clone());
     h.construct_and_verify(&mut rt);
 
-<<<<<<< HEAD
-    h.withdraw_funds(&mut rt, &ONE_PERCENT_BALANCE, &ONE_PERCENT_BALANCE, &TokenAmount::zero())
-        .unwrap();
-=======
     h.withdraw_funds(
         &mut rt,
         h.owner,
@@ -30,7 +26,6 @@
         &TokenAmount::zero(),
     )
     .unwrap();
->>>>>>> 931f7daf
     h.check_state(&rt);
 }
 
@@ -49,10 +44,7 @@
         "unlocked balance can not repay fee debt",
         h.withdraw_funds(
             &mut rt,
-<<<<<<< HEAD
-=======
             h.owner,
->>>>>>> 931f7daf
             &*ONE_PERCENT_BALANCE,
             &*ONE_PERCENT_BALANCE,
             &TokenAmount::zero(),
