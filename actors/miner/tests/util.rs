--- conflicted
+++ resolved
@@ -46,11 +46,7 @@
 use fil_actors_runtime::{
     ActorDowncast, ActorError, Array, DealWeight, MessageAccumulator, BURNT_FUNDS_ACTOR_ADDR,
     CALLER_TYPES_SIGNABLE, INIT_ACTOR_ADDR, REWARD_ACTOR_ADDR, STORAGE_MARKET_ACTOR_ADDR,
-<<<<<<< HEAD
-    STORAGE_POWER_ACTOR_ADDR,
-=======
     STORAGE_POWER_ACTOR_ADDR, VERIFIED_REGISTRY_ACTOR_ADDR,
->>>>>>> 931f7daf
 };
 use fvm_ipld_amt::Amt;
 use fvm_shared::bigint::Zero;
@@ -106,11 +102,8 @@
     27, 28, 29, 30, 31, 32, 33,
 ];
 
-<<<<<<< HEAD
-=======
 pub type SectorsMap = BTreeMap<SectorNumber, SectorOnChainInfo>;
 
->>>>>>> 931f7daf
 // an expriration ~10 days greater than effective min expiration taking into account 30 days max between pre and prove commit
 #[allow(dead_code)]
 pub const DEFAULT_SECTOR_EXPIRATION: u64 = 220;
@@ -592,8 +585,6 @@
         params: PreCommitSectorBatchParams,
         conf: &PreCommitBatchConfig,
         base_fee: &TokenAmount,
-<<<<<<< HEAD
-=======
     ) -> Result<RawBytes, ActorError> {
         let v2: Vec<_> = params
             .sectors
@@ -639,7 +630,6 @@
         param: impl Cbor,
         first_for_miner: bool,
         base_fee: &TokenAmount,
->>>>>>> 931f7daf
     ) -> Result<RawBytes, ActorError> {
         rt.set_caller(*ACCOUNT_ACTOR_CODE_ID, self.worker);
         rt.expect_validate_caller_addr(self.caller_addrs());
@@ -675,15 +665,9 @@
 
         let state = self.get_state(rt);
         // burn networkFee
-<<<<<<< HEAD
-        if state.fee_debt > TokenAmount::zero() || params.sectors.len() > 1 {
-            let expected_network_fee =
-                aggregate_pre_commit_network_fee(params.sectors.len() as i64, base_fee);
-=======
         if state.fee_debt.is_positive() || sectors.len() > 1 {
             let expected_network_fee =
                 aggregate_pre_commit_network_fee(sectors.len() as i64, base_fee);
->>>>>>> 931f7daf
             let expected_burn = expected_network_fee + state.fee_debt;
             rt.expect_send(
                 BURNT_FUNDS_ACTOR_ADDR,
@@ -764,11 +748,7 @@
         // in the original test the else branch does some redundant checks which we can omit.
 
         let state = self.get_state(rt);
-<<<<<<< HEAD
-        if state.fee_debt > TokenAmount::zero() {
-=======
         if state.fee_debt.is_positive() {
->>>>>>> 931f7daf
             rt.expect_send(
                 BURNT_FUNDS_ACTOR_ADDR,
                 METHOD_SEND,
@@ -886,22 +866,6 @@
         let interactive_epoch = pc.pre_commit_epoch + rt.policy.pre_commit_challenge_delay;
 
         // Prepare for and receive call to ProveCommitSector
-<<<<<<< HEAD
-        let input =
-            SectorDataSpec { deal_ids: pc.info.deal_ids.clone(), sector_type: pc.info.seal_proof };
-        let cdc_params = ComputeDataCommitmentParams { inputs: vec![input] };
-        let cdc_ret = ComputeDataCommitmentReturn { commds: vec![commd] };
-        rt.expect_send(
-            STORAGE_MARKET_ACTOR_ADDR,
-            MarketMethod::ComputeDataCommitment as u64,
-            RawBytes::serialize(cdc_params).unwrap(),
-            TokenAmount::zero(),
-            RawBytes::serialize(cdc_ret).unwrap(),
-            ExitCode::OK,
-        );
-
-=======
->>>>>>> 931f7daf
         let entropy = RawBytes::serialize(self.receiver).unwrap();
         rt.expect_get_randomness_from_tickets(
             DomainSeparationTag::SealRandomness,
@@ -953,36 +917,11 @@
         params: ProveCommitAggregateParams,
         base_fee: &TokenAmount,
     ) -> Result<(), ActorError> {
-<<<<<<< HEAD
-        // recieve call to ComputeDataCommittments
-        let mut comm_ds = Vec::new();
-        let mut cdc_inputs = Vec::new();
-        for (i, precommit) in precommits.iter().enumerate() {
-            let sector_data = SectorDataSpec {
-                deal_ids: precommit.info.deal_ids.clone(),
-                sector_type: precommit.info.seal_proof,
-            };
-            cdc_inputs.push(sector_data);
-            let comm_d = make_piece_cid(format!("commd-{}", i).as_bytes());
-            comm_ds.push(comm_d);
-        }
-        let cdc_params = ComputeDataCommitmentParams { inputs: cdc_inputs };
-        let cdc_ret = ComputeDataCommitmentReturn { commds: comm_ds.clone() };
-        rt.expect_send(
-            STORAGE_MARKET_ACTOR_ADDR,
-            MarketMethod::ComputeDataCommitment as u64,
-            RawBytes::serialize(cdc_params)?,
-            TokenAmount::zero(),
-            RawBytes::serialize(cdc_ret)?,
-            ExitCode::OK,
-        );
-=======
         let comm_ds: Vec<_> = precommits
             .iter()
             .map(|pc| pc.info.unsealed_cid.get_cid(pc.info.seal_proof).unwrap())
             .collect();
 
->>>>>>> 931f7daf
         self.expect_query_network_info(rt);
 
         // expect randomness queries for provided precommits
@@ -1118,17 +1057,10 @@
                 rt.expect_send(
                     STORAGE_MARKET_ACTOR_ADDR,
                     MarketMethod::ActivateDeals as u64,
-<<<<<<< HEAD
-                    RawBytes::serialize(params).unwrap(),
-                    TokenAmount::zero(),
-                    RawBytes::default(),
-                    exit,
-=======
                     RawBytes::serialize(activate_params).unwrap(),
                     TokenAmount::zero(),
                     RawBytes::serialize(&ret).unwrap(),
                     activate_deals_exit,
->>>>>>> 931f7daf
                 );
                 if ret.verified_infos.is_empty() {
                     if activate_deals_exit == ExitCode::OK {
@@ -1205,11 +1137,7 @@
                 }
             }
 
-<<<<<<< HEAD
-            if expected_pledge != TokenAmount::zero() {
-=======
             if !expected_pledge.is_zero() {
->>>>>>> 931f7daf
                 rt.expect_send(
                     STORAGE_POWER_ACTOR_ADDR,
                     PowerMethod::UpdatePledgeTotal as u64,
@@ -1299,11 +1227,7 @@
         penalty_total += cfg.repaid_fee_debt.clone();
         penalty_total += cfg.expired_precommit_penalty.clone();
 
-<<<<<<< HEAD
-        if penalty_total != TokenAmount::zero() {
-=======
         if !penalty_total.is_zero() {
->>>>>>> 931f7daf
             rt.expect_send(
                 BURNT_FUNDS_ACTOR_ADDR,
                 METHOD_SEND,
@@ -1327,11 +1251,7 @@
         pledge_delta += cfg.expired_sectors_pledge_delta;
         pledge_delta -= immediately_vesting_funds(rt, &state);
 
-<<<<<<< HEAD
-        if pledge_delta != TokenAmount::zero() {
-=======
         if !pledge_delta.is_zero() {
->>>>>>> 931f7daf
             rt.expect_send(
                 STORAGE_POWER_ACTOR_ADDR,
                 PowerMethod::UpdatePledgeTotal as u64,
@@ -1684,11 +1604,7 @@
             ExitCode::OK,
         );
 
-<<<<<<< HEAD
-        if penalty > TokenAmount::zero() {
-=======
         if penalty.is_positive() {
->>>>>>> 931f7daf
             rt.expect_send(
                 BURNT_FUNDS_ACTOR_ADDR,
                 METHOD_SEND,
@@ -1865,11 +1781,7 @@
         rt.set_caller(*ACCOUNT_ACTOR_CODE_ID, self.worker);
         rt.expect_validate_caller_addr(self.caller_addrs());
 
-<<<<<<< HEAD
-        if expected_debt_repaid > TokenAmount::zero() {
-=======
         if expected_debt_repaid.is_positive() {
->>>>>>> 931f7daf
             rt.expect_send(
                 BURNT_FUNDS_ACTOR_ADDR,
                 METHOD_SEND,
@@ -2966,9 +2878,9 @@
 }
 
 // Returns a fake hashing function that always arranges the first 8 bytes of the digest to be the binary
-// encoding of a target uint64.
+// encoding of a target uint64 and ignores the hash function.
 fn fixed_hasher(offset: ChainEpoch) -> Box<dyn Fn(SupportedHashes, &[u8]) -> ([u8; 64], usize)> {
-    let hash = move |_, _: &[u8]| -> ([u8; 64], usize) {
+    let hash = move |_: SupportedHashes, _: &[u8]| -> ([u8; 64], usize) {
         let mut result = [0u8; 64];
         for (i, item) in result.iter_mut().enumerate().take(8) {
             *item = ((offset >> (8 * (7 - i))) & 0xff) as u8;
