#![allow(clippy::all)]

use fil_actor_account::Method as AccountMethod;
use fil_actor_market::{
    ActivateDealsParams, ActivateDealsResult, DealSpaces, Method as MarketMethod,
    OnMinerSectorsTerminateParams, SectorDealData, SectorDeals, VerifiedDealInfo,
    VerifyDealsForActivationParams, VerifyDealsForActivationReturn,
};
use fil_actor_miner::ext::market::ON_MINER_SECTORS_TERMINATE_METHOD;
use fil_actor_miner::ext::power::{UPDATE_CLAIMED_POWER_METHOD, UPDATE_PLEDGE_TOTAL_METHOD};
use fil_actor_miner::ext::verifreg::{
    ClaimAllocationsParams, ClaimAllocationsReturn, SectorAllocationClaim, CLAIM_ALLOCATIONS_METHOD,
};
use fil_actor_miner::{
    aggregate_pre_commit_network_fee, aggregate_prove_commit_network_fee, consensus_fault_penalty,
    initial_pledge_for_power, locked_reward_from_reward, max_prove_commit_duration,
    new_deadline_info_from_offset_and_epoch, pledge_penalty_for_continued_fault, power_for_sectors,
    qa_power_for_sector, qa_power_for_weight, reward_for_consensus_slash_report, ActiveBeneficiary,
    Actor, ApplyRewardParams, BeneficiaryTerm, BitFieldQueue, ChangeBeneficiaryParams,
    ChangeMultiaddrsParams, ChangePeerIDParams, ChangeWorkerAddressParams, CheckSectorProvenParams,
    CompactCommD, CompactPartitionsParams, CompactSectorNumbersParams, ConfirmSectorProofsParams,
    CronEventPayload, Deadline, DeadlineInfo, Deadlines, DeclareFaultsParams,
    DeclareFaultsRecoveredParams, DeferredCronEventParams, DisputeWindowedPoStParams,
    ExpirationQueue, ExpirationSet, ExtendSectorExpiration2Params, ExtendSectorExpirationParams,
    FaultDeclaration, GetAvailableBalanceReturn, GetBeneficiaryReturn, GetControlAddressesReturn,
    GetMultiaddrsReturn, GetPeerIDReturn, Method, MinerConstructorParams as ConstructorParams,
    MinerInfo, Partition, PendingBeneficiaryChange, PoStPartition, PowerPair,
    PreCommitSectorBatchParams, PreCommitSectorBatchParams2, PreCommitSectorParams,
    ProveCommitSectorParams, RecoveryDeclaration, ReportConsensusFaultParams, SectorOnChainInfo,
    SectorPreCommitInfo, SectorPreCommitOnChainInfo, Sectors, State, SubmitWindowedPoStParams,
    TerminateSectorsParams, TerminationDeclaration, VestingFunds, WindowedPoSt,
    WithdrawBalanceParams, WithdrawBalanceReturn, CRON_EVENT_PROVING_DEADLINE,
    SECTORS_AMT_BITWIDTH,
};
use fil_actor_miner::{Method as MinerMethod, ProveCommitAggregateParams};
use fil_actor_power::{
    CurrentTotalPowerReturn, EnrollCronEventParams, Method as PowerMethod, UpdateClaimedPowerParams,
};
use fil_actor_reward::{Method as RewardMethod, ThisEpochRewardReturn};

use fil_actor_miner::ext::verifreg::{
    Claim as FILPlusClaim, ClaimID, GetClaimsParams, GetClaimsReturn,
};

use fil_actors_runtime::runtime::{DomainSeparationTag, Policy, Runtime, RuntimePolicy};
use fil_actors_runtime::{test_utils::*, BatchReturn, BatchReturnGen};
use fil_actors_runtime::{
    ActorDowncast, ActorError, Array, DealWeight, MessageAccumulator, BURNT_FUNDS_ACTOR_ADDR,
    INIT_ACTOR_ADDR, REWARD_ACTOR_ADDR, STORAGE_MARKET_ACTOR_ADDR, STORAGE_POWER_ACTOR_ADDR,
    VERIFIED_REGISTRY_ACTOR_ADDR,
};
use fvm_ipld_amt::Amt;
use fvm_shared::bigint::Zero;

use fvm_ipld_bitfield::iter::Ranges;
use fvm_ipld_bitfield::{BitField, UnvalidatedBitField, Validate};
use fvm_ipld_blockstore::{Blockstore, MemoryBlockstore};
use fvm_ipld_encoding::de::Deserialize;
use fvm_ipld_encoding::ser::Serialize;
use fvm_ipld_encoding::{BytesDe, CborStore, RawBytes};
use fvm_shared::address::Address;
use fvm_shared::bigint::BigInt;
use fvm_shared::clock::QuantSpec;
use fvm_shared::clock::{ChainEpoch, NO_QUANTIZATION};
use fvm_shared::commcid::{FIL_COMMITMENT_SEALED, FIL_COMMITMENT_UNSEALED};
use fvm_shared::consensus::ConsensusFault;
use fvm_shared::deal::DealID;
use fvm_shared::econ::TokenAmount;
use fvm_shared::error::ExitCode;
use fvm_shared::piece::PaddedPieceSize;
use fvm_shared::randomness::Randomness;
use fvm_shared::randomness::RANDOMNESS_LENGTH;
use fvm_shared::sector::{
    AggregateSealVerifyInfo, PoStProof, RegisteredPoStProof, RegisteredSealProof, SealVerifyInfo,
    SectorID, SectorInfo, SectorNumber, SectorSize, StoragePower, WindowPoStVerifyInfo,
};
use fvm_shared::smooth::FilterEstimate;
use fvm_shared::{MethodNum, HAMT_BIT_WIDTH, METHOD_SEND};

use cid::Cid;
use itertools::Itertools;
use lazy_static::lazy_static;
use multihash::derive::Multihash;
use multihash::MultihashDigest;

use fil_actor_miner::testing::{
    check_deadline_state_invariants, check_state_invariants, DeadlineStateSummary,
};
use fil_actors_runtime::cbor::serialize;
use fvm_ipld_encoding::ipld_block::IpldBlock;
use std::collections::{BTreeMap, BTreeSet, HashMap};
use std::convert::TryInto;
use std::iter;
use std::ops::Neg;

const RECEIVER_ID: u64 = 1000;

pub const TEST_RANDOMNESS_ARRAY_FROM_ONE: [u8; 32] = [
    1u8, 2, 3, 4, 5, 6, 7, 8, 9, 10, 11, 12, 13, 14, 15, 16, 17, 18, 19, 20, 21, 22, 23, 24, 25,
    26, 27, 28, 29, 30, 31, 32,
];
pub const TEST_RANDOMNESS_ARRAY_FROM_TWO: [u8; 32] = [
    2u8, 3, 4, 5, 6, 7, 8, 9, 10, 11, 12, 13, 14, 15, 16, 17, 18, 19, 20, 21, 22, 23, 24, 25, 26,
    27, 28, 29, 30, 31, 32, 33,
];

pub type SectorsMap = BTreeMap<SectorNumber, SectorOnChainInfo>;

// an expriration ~10 days greater than effective min expiration taking into account 30 days max between pre and prove commit
#[allow(dead_code)]
pub const DEFAULT_SECTOR_EXPIRATION: u64 = 220;

lazy_static! {
    pub static ref BIG_BALANCE: TokenAmount = TokenAmount::from_whole(1_000_000);
    pub static ref ONE_PERCENT_BALANCE: TokenAmount = BIG_BALANCE.div_floor(100);

    // A reward amount for use in tests where the vesting amount wants to be large enough to cover penalties.
    pub static ref BIG_REWARDS: TokenAmount = TokenAmount::from_whole(1_000);
}

#[allow(dead_code)]
pub fn setup() -> (ActorHarness, MockRuntime) {
    let mut rt = MockRuntime::default();
    let h = ActorHarness::new(0);

    h.construct_and_verify(&mut rt);
    (h, rt)
}

pub struct ActorHarness {
    pub receiver: Address,
    pub owner: Address,
    pub worker: Address,
    pub worker_key: Address,
    pub beneficiary: Address,

    pub control_addrs: Vec<Address>,

    pub seal_proof_type: RegisteredSealProof,
    pub window_post_proof_type: RegisteredPoStProof,
    pub sector_size: SectorSize,
    pub partition_size: u64,
    pub next_sector_no: SectorNumber,

    pub network_pledge: TokenAmount,
    pub network_raw_power: StoragePower,
    pub network_qa_power: StoragePower,
    pub baseline_power: StoragePower,

    pub epoch_reward_smooth: FilterEstimate,
    pub epoch_qa_power_smooth: FilterEstimate,

    pub options: HarnessOptions,
}

pub struct HarnessOptions {
    pub proving_period_offset: ChainEpoch,
    pub use_v2_pre_commit_and_replica_update: bool,
}

impl Default for HarnessOptions {
    // could be a derive(Default) but I expect options in future that won't be such
    fn default() -> Self {
        HarnessOptions { proving_period_offset: 0, use_v2_pre_commit_and_replica_update: false }
    }
}

#[allow(dead_code)]
impl ActorHarness {
    pub fn new_with_options(options: HarnessOptions) -> ActorHarness {
        let owner = Address::new_id(100);
        let worker = Address::new_id(101);
        let control_addrs = vec![Address::new_id(999), Address::new_id(998), Address::new_id(997)];
        let worker_key = new_bls_addr(0);
        let receiver = Address::new_id(RECEIVER_ID);
        let rwd = TokenAmount::from_whole(10);
        let pwr = StoragePower::from(1i128 << 50);
        let proof_type = RegisteredSealProof::StackedDRG32GiBV1P1;

        ActorHarness {
            receiver,
            owner,
            worker,
            worker_key,
            control_addrs,

            beneficiary: owner,
            seal_proof_type: proof_type,
            window_post_proof_type: proof_type.registered_window_post_proof().unwrap(),
            sector_size: proof_type.sector_size().unwrap(),
            partition_size: proof_type.window_post_partitions_sector().unwrap(),

            next_sector_no: 0,

            network_pledge: rwd.clone() * 1000,
            network_raw_power: pwr.clone(),
            network_qa_power: pwr.clone(),
            baseline_power: pwr.clone(),

            epoch_reward_smooth: FilterEstimate::new(rwd.atto().clone(), BigInt::from(0)),
            epoch_qa_power_smooth: FilterEstimate::new(pwr, BigInt::from(0)),

            options,
        }
    }

    pub fn new(proving_period_offset: ChainEpoch) -> ActorHarness {
        Self::new_with_options(HarnessOptions { proving_period_offset, ..Default::default() })
    }

    pub fn get_state(&self, rt: &MockRuntime) -> State {
        rt.get_state::<State>()
    }

    pub fn check_state(&self, rt: &MockRuntime) {
        check_state_invariants_from_mock_runtime(rt);
    }

    pub fn new_runtime(&self) -> MockRuntime {
        let mut rt = MockRuntime::default();

        rt.policy.valid_post_proof_type.insert(self.window_post_proof_type);
        rt.policy.valid_pre_commit_proof_type.insert(self.seal_proof_type);

        rt.receiver = self.receiver;
        rt.actor_code_cids.insert(self.owner, *ACCOUNT_ACTOR_CODE_ID);
        rt.actor_code_cids.insert(self.worker, *ACCOUNT_ACTOR_CODE_ID);
        for addr in &self.control_addrs {
            rt.actor_code_cids.insert(*addr, *ACCOUNT_ACTOR_CODE_ID);
        }

        rt.hash_func = fixed_hasher(self.options.proving_period_offset);

        rt
    }

    pub fn set_proof_type(&mut self, proof_type: RegisteredSealProof) {
        self.seal_proof_type = proof_type;
        self.window_post_proof_type = proof_type.registered_window_post_proof().unwrap();
        self.sector_size = proof_type.sector_size().unwrap();
        self.partition_size = proof_type.window_post_partitions_sector().unwrap();
    }

    pub fn construct_and_verify(&self, rt: &mut MockRuntime) {
        let params = ConstructorParams {
            owner: self.owner,
            worker: self.worker,
            control_addresses: self.control_addrs.clone(),
            window_post_proof_type: self.window_post_proof_type,
            peer_id: vec![0],
            multi_addresses: vec![],
        };

        rt.actor_code_cids.insert(self.owner, *ACCOUNT_ACTOR_CODE_ID);
        rt.actor_code_cids.insert(self.worker, *ACCOUNT_ACTOR_CODE_ID);
        for a in self.control_addrs.iter() {
            rt.actor_code_cids.insert(*a, *ACCOUNT_ACTOR_CODE_ID);
        }

        rt.set_caller(*INIT_ACTOR_CODE_ID, INIT_ACTOR_ADDR);
        rt.expect_validate_caller_addr(vec![INIT_ACTOR_ADDR]);
        rt.expect_send(
            self.worker,
            AccountMethod::PubkeyAddress as u64,
            None,
            TokenAmount::zero(),
            RawBytes::serialize(self.worker_key).unwrap(),
            ExitCode::OK,
        );

        let result = rt
            .call::<Actor>(Method::Constructor as u64, IpldBlock::serialize_cbor(&params).unwrap())
            .unwrap();
        expect_empty(result);
        rt.verify();
    }

    pub fn set_peer_id(&self, rt: &mut MockRuntime, new_id: Vec<u8>) {
        let params = ChangePeerIDParams { new_id: new_id.clone() };

        rt.set_caller(*ACCOUNT_ACTOR_CODE_ID, self.worker);

        let mut caller_addrs = self.control_addrs.clone();
        caller_addrs.push(self.worker);
        caller_addrs.push(self.owner);
        rt.expect_validate_caller_addr(caller_addrs);

        let result = rt
            .call::<Actor>(Method::ChangePeerID as u64, IpldBlock::serialize_cbor(&params).unwrap())
            .unwrap();
        expect_empty(result);
        rt.verify();

        rt.expect_validate_caller_any();
        let ret: GetPeerIDReturn = rt
            .call::<Actor>(Method::GetPeerIDExported as u64, &RawBytes::default())
            .unwrap()
            .deserialize()
            .unwrap();
        rt.verify();

        assert_eq!(new_id, ret.peer_id);
    }

    pub fn set_peer_id_fail(&self, rt: &mut MockRuntime, new_id: Vec<u8>) {
        let params = ChangePeerIDParams { new_id };

        rt.set_caller(*ACCOUNT_ACTOR_CODE_ID, self.worker);

        let result = rt
            .call::<Actor>(Method::ChangePeerID as u64, IpldBlock::serialize_cbor(&params).unwrap())
            .unwrap_err();
        assert_eq!(result.exit_code(), ExitCode::USR_ILLEGAL_ARGUMENT);
        rt.verify();
    }

    pub fn set_multiaddr(&self, rt: &mut MockRuntime, new_multiaddrs: Vec<BytesDe>) {
        let params = ChangeMultiaddrsParams { new_multi_addrs: new_multiaddrs.clone() };

        rt.set_caller(*ACCOUNT_ACTOR_CODE_ID, self.worker);
        rt.expect_validate_caller_addr(self.caller_addrs());

        let result = rt
            .call::<Actor>(
                Method::ChangeMultiaddrs as u64,
                IpldBlock::serialize_cbor(&params).unwrap(),
            )
            .unwrap();
        expect_empty(result);
        rt.verify();

        rt.expect_validate_caller_any();
        let ret: GetMultiaddrsReturn = rt
            .call::<Actor>(Method::GetMultiaddrsExported as u64, &RawBytes::default())
            .unwrap()
            .deserialize()
            .unwrap();
        rt.verify();

        assert_eq!(new_multiaddrs, ret.multi_addrs);
    }

    pub fn set_multiaddr_fail(&self, rt: &mut MockRuntime, new_multiaddrs: Vec<BytesDe>) {
        let params = ChangeMultiaddrsParams { new_multi_addrs: new_multiaddrs };

        rt.set_caller(*ACCOUNT_ACTOR_CODE_ID, self.worker);

        let result = rt
            .call::<Actor>(
                Method::ChangeMultiaddrs as u64,
                IpldBlock::serialize_cbor(&params).unwrap(),
            )
            .unwrap_err();
        assert_eq!(result.exit_code(), ExitCode::USR_ILLEGAL_ARGUMENT);
        rt.verify();
    }

    pub fn get_control_addresses(&self, rt: &mut MockRuntime) -> (Address, Address, Vec<Address>) {
        rt.expect_validate_caller_any();

        let result = rt.call::<Actor>(Method::ControlAddresses as u64, None).unwrap();
        rt.verify();

        let value = result.deserialize::<GetControlAddressesReturn>().unwrap();
        (value.owner, value.worker, value.control_addresses)
    }

    pub fn commit_and_prove_sectors(
        &mut self,
        rt: &mut MockRuntime,
        num_sectors: usize,
        lifetime_periods: u64,
        deal_ids: Vec<Vec<DealID>>,
        first: bool,
    ) -> Vec<SectorOnChainInfo> {
        self.commit_and_prove_sectors_with_cfgs(
            rt,
            num_sectors,
            lifetime_periods,
            deal_ids,
            first,
            ProveCommitConfig::empty(),
        )
    }

    pub fn commit_and_prove_sectors_with_cfgs(
        &mut self,
        rt: &mut MockRuntime,
        num_sectors: usize,
        lifetime_periods: u64,
        deal_ids: Vec<Vec<DealID>>,
        first: bool,
        prove_cfg: ProveCommitConfig, // must be same length as num_sectors
    ) -> Vec<SectorOnChainInfo> {
        let precommit_epoch = rt.epoch;
        let deadline = self.get_deadline_info(rt);
        let expiration =
            deadline.period_end() + lifetime_periods as i64 * rt.policy.wpost_proving_period;

        let mut precommits = Vec::with_capacity(num_sectors);
        for i in 0..num_sectors {
            let sector_no = self.next_sector_no;
            let sector_deal_ids =
                deal_ids.get(i).and_then(|ids| Some(ids.clone())).unwrap_or_default();
            let has_deals = !sector_deal_ids.is_empty();
            let params = self.make_pre_commit_params(
                sector_no,
                precommit_epoch - 1,
                expiration,
                sector_deal_ids,
            );
            let pcc = if !has_deals {
                PreCommitConfig::new(None)
            } else {
                PreCommitConfig::new(Some(make_piece_cid("1".as_bytes())))
            };
            let precommit = self.pre_commit_sector_and_get(rt, params, pcc, first && i == 0);
            precommits.push(precommit);
            self.next_sector_no += 1;
        }

        self.advance_to_epoch_with_cron(
            rt,
            precommit_epoch + rt.policy.pre_commit_challenge_delay + 1,
        );

        let mut info = Vec::with_capacity(num_sectors);
        for pc in precommits {
            let sector = self
                .prove_commit_sector_and_confirm(
                    rt,
                    &pc,
                    self.make_prove_commit_params(pc.info.sector_number),
                    prove_cfg.clone(),
                )
                .unwrap();
            info.push(sector);
        }
        rt.reset();
        info
    }

    pub fn commit_and_prove_sector(
        &self,
        rt: &mut MockRuntime,
        sector_no: SectorNumber,
        lifetime_periods: i64,
        deal_ids: Vec<DealID>,
    ) -> SectorOnChainInfo {
        let precommit_epoch = rt.epoch;
        let deadline = self.deadline(rt);
        let expiration = deadline.period_end() + lifetime_periods * rt.policy.wpost_proving_period;

        // Precommit
        let pre_commit_params =
            self.make_pre_commit_params(sector_no, precommit_epoch - 1, expiration, deal_ids);
        let precommit = self.pre_commit_sector_and_get(
            rt,
            pre_commit_params.clone(),
            PreCommitConfig::default(),
            true,
        );

        self.advance_to_epoch_with_cron(
            rt,
            precommit_epoch + rt.policy.pre_commit_challenge_delay + 1,
        );

        let sector_info = self
            .prove_commit_sector_and_confirm(
                rt,
                &precommit,
                self.make_prove_commit_params(pre_commit_params.sector_number),
                ProveCommitConfig::empty(),
            )
            .unwrap();
        rt.reset();
        sector_info
    }

    pub fn compact_sector_numbers_raw(
        &self,
        rt: &mut MockRuntime,
        addr: Address,
        bf: BitField,
    ) -> Result<RawBytes, ActorError> {
        rt.set_caller(*ACCOUNT_ACTOR_CODE_ID, addr);
        rt.expect_validate_caller_addr(self.caller_addrs());

        let params = CompactSectorNumbersParams { mask_sector_numbers: bf };

        rt.call::<Actor>(
            Method::CompactSectorNumbers as u64,
            IpldBlock::serialize_cbor(&params).unwrap(),
        )
    }

    pub fn compact_sector_numbers(&self, rt: &mut MockRuntime, addr: Address, bf: BitField) {
        self.compact_sector_numbers_raw(rt, addr, bf).unwrap();
        rt.verify();
    }

    pub fn get_deadline_info(&self, rt: &MockRuntime) -> DeadlineInfo {
        let state = self.get_state(rt);
        state.recorded_deadline_info(&rt.policy, rt.epoch)
    }

    pub fn make_pre_commit_params(
        &self,
        sector_no: u64,
        challenge: ChainEpoch,
        expiration: ChainEpoch,
        sector_deal_ids: Vec<DealID>,
    ) -> PreCommitSectorParams {
        PreCommitSectorParams {
            seal_proof: self.seal_proof_type,
            sector_number: sector_no,
            sealed_cid: make_sealed_cid(b"commr"),
            seal_rand_epoch: challenge,
            deal_ids: sector_deal_ids,
            expiration,
            // unused
            replace_capacity: false,
            replace_sector_deadline: 0,
            replace_sector_partition: 0,
            replace_sector_number: 0,
        }
    }

    pub fn make_pre_commit_params_v2(
        &self,
        sector_no: u64,
        challenge: ChainEpoch,
        expiration: ChainEpoch,
        sector_deal_ids: Vec<DealID>,
        unsealed_cid: Option<Cid>,
    ) -> SectorPreCommitInfo {
        SectorPreCommitInfo {
            seal_proof: self.seal_proof_type,
            sector_number: sector_no,
            sealed_cid: make_sealed_cid(b"commr"),
            seal_rand_epoch: challenge,
            deal_ids: sector_deal_ids,
            expiration,
            unsealed_cid: CompactCommD::new(unsealed_cid),
        }
    }

    pub fn make_prove_commit_params(&self, sector_no: u64) -> ProveCommitSectorParams {
        ProveCommitSectorParams { sector_number: sector_no, proof: vec![0u8; 192] }
    }

    pub fn pre_commit_sector_batch_v2(
        &self,
        rt: &mut MockRuntime,
        params: PreCommitSectorBatchParams2,
        first_for_miner: bool,
        base_fee: &TokenAmount,
    ) -> Result<RawBytes, ActorError> {
        if self.options.use_v2_pre_commit_and_replica_update {
            self.pre_commit_sector_batch_inner(
                rt,
                &params.sectors,
                Method::PreCommitSectorBatch2 as u64,
                params.clone(),
                first_for_miner,
                base_fee,
            )
        } else {
            let mut deal_data = Vec::new();
            let v1 = params
                .sectors
                .iter()
                .map(|s| {
                    deal_data.push(SectorDealData { commd: s.unsealed_cid.0 });
                    PreCommitSectorParams {
                        seal_proof: s.seal_proof,
                        sector_number: s.sector_number,
                        sealed_cid: s.sealed_cid,
                        seal_rand_epoch: s.seal_rand_epoch,
                        deal_ids: s.deal_ids.clone(),
                        expiration: s.expiration,
                        // unused
                        replace_capacity: false,
                        replace_sector_deadline: 0,
                        replace_sector_partition: 0,
                        replace_sector_number: 0,
                    }
                })
                .collect();

            self.pre_commit_sector_batch_inner(
                rt,
                &params.sectors,
                Method::PreCommitSectorBatch as u64,
                PreCommitSectorBatchParams { sectors: v1 },
                first_for_miner,
                base_fee,
            )
        }
    }
    pub fn pre_commit_sector_batch(
        &self,
        rt: &mut MockRuntime,
        params: PreCommitSectorBatchParams,
        conf: &PreCommitBatchConfig,
        base_fee: &TokenAmount,
    ) -> Result<RawBytes, ActorError> {
        let v2: Vec<_> = params
            .sectors
            .iter()
            .zip(conf.sector_deal_data.iter().chain(iter::repeat(&SectorDealData { commd: None })))
            .map(|(s, dd)| SectorPreCommitInfo {
                seal_proof: s.seal_proof,
                sector_number: s.sector_number,
                sealed_cid: s.sealed_cid,
                seal_rand_epoch: s.seal_rand_epoch,
                deal_ids: s.deal_ids.clone(),
                expiration: s.expiration,
                unsealed_cid: CompactCommD::new(dd.commd),
            })
            .collect();

        if self.options.use_v2_pre_commit_and_replica_update {
            return self.pre_commit_sector_batch_inner(
                rt,
                &v2,
                Method::PreCommitSectorBatch2 as u64,
                PreCommitSectorBatchParams2 { sectors: v2.clone() },
                conf.first_for_miner,
                base_fee,
            );
        } else {
            self.pre_commit_sector_batch_inner(
                rt,
                &v2,
                Method::PreCommitSectorBatch as u64,
                params,
                conf.first_for_miner,
                base_fee,
            )
        }
    }

    fn pre_commit_sector_batch_inner(
        &self,
        rt: &mut MockRuntime,
        sectors: &[SectorPreCommitInfo],
        method: MethodNum,
        param: impl Serialize,
        first_for_miner: bool,
        base_fee: &TokenAmount,
    ) -> Result<RawBytes, ActorError> {
        rt.set_caller(*ACCOUNT_ACTOR_CODE_ID, self.worker);
        rt.expect_validate_caller_addr(self.caller_addrs());

        self.expect_query_network_info(rt);
        let mut sector_deals = Vec::new();
        let mut sector_deal_data = Vec::new();
        let mut any_deals = false;
        for sector in sectors.iter() {
            sector_deals.push(SectorDeals {
                sector_type: sector.seal_proof,
                sector_expiry: sector.expiration,
                deal_ids: sector.deal_ids.clone(),
            });

            sector_deal_data.push(SectorDealData { commd: sector.unsealed_cid.0 });
            // Sanity check on expectations
            let sector_has_deals = !sector.deal_ids.is_empty();
            any_deals |= sector_has_deals;
        }
        if any_deals {
            let vdparams = VerifyDealsForActivationParams { sectors: sector_deals };
            let vdreturn = VerifyDealsForActivationReturn { sectors: sector_deal_data };
            rt.expect_send(
                STORAGE_MARKET_ACTOR_ADDR,
                MarketMethod::VerifyDealsForActivation as u64,
                IpldBlock::serialize_cbor(&vdparams).unwrap(),
                TokenAmount::zero(),
                RawBytes::serialize(vdreturn).unwrap(),
                ExitCode::OK,
            );
        }

        let state = self.get_state(rt);
        // burn networkFee
        if state.fee_debt.is_positive() || sectors.len() > 1 {
            let expected_network_fee =
                aggregate_pre_commit_network_fee(sectors.len() as i64, base_fee);
            let expected_burn = expected_network_fee + state.fee_debt;
            rt.expect_send(
                BURNT_FUNDS_ACTOR_ADDR,
                METHOD_SEND,
                None,
                expected_burn,
                RawBytes::default(),
                ExitCode::OK,
            );
        }

        if first_for_miner {
            let dlinfo = new_deadline_info_from_offset_and_epoch(
                &rt.policy,
                state.proving_period_start,
                rt.epoch,
            );
            let cron_params = make_deadline_cron_event_params(dlinfo.last());
            rt.expect_send(
                STORAGE_POWER_ACTOR_ADDR,
                PowerMethod::EnrollCronEvent as u64,
                IpldBlock::serialize_cbor(&cron_params).unwrap(),
                TokenAmount::zero(),
                RawBytes::default(),
                ExitCode::OK,
            );
        }

        let result = rt.call::<Actor>(method as u64, IpldBlock::serialize_cbor(&param).unwrap());
        result
    }

    pub fn pre_commit_sector_batch_and_get(
        &self,
        rt: &mut MockRuntime,
        params: PreCommitSectorBatchParams,
        conf: &PreCommitBatchConfig,
        base_fee: &TokenAmount,
    ) -> Vec<SectorPreCommitOnChainInfo> {
        let result = self.pre_commit_sector_batch(rt, params.clone(), conf, base_fee).unwrap();

        expect_empty(result);
        rt.verify();

        params.sectors.iter().map(|sector| self.get_precommit(rt, sector.sector_number)).collect()
    }

    pub fn pre_commit_sector(
        &self,
        rt: &mut MockRuntime,
        params: PreCommitSectorParams,
        conf: PreCommitConfig,
        first: bool,
    ) -> Result<RawBytes, ActorError> {
        rt.set_caller(*ACCOUNT_ACTOR_CODE_ID, self.worker);
        rt.expect_validate_caller_addr(self.caller_addrs());
        self.expect_query_network_info(rt);

        if !params.deal_ids.is_empty() {
            let vdparams = VerifyDealsForActivationParams {
                sectors: vec![SectorDeals {
                    sector_type: params.seal_proof,
                    sector_expiry: params.expiration,
                    deal_ids: params.deal_ids.clone(),
                }],
            };
            let vdreturn = VerifyDealsForActivationReturn { sectors: vec![conf.0] };

            rt.expect_send(
                STORAGE_MARKET_ACTOR_ADDR,
                MarketMethod::VerifyDealsForActivation as u64,
                IpldBlock::serialize_cbor(&vdparams).unwrap(),
                TokenAmount::zero(),
                RawBytes::serialize(vdreturn).unwrap(),
                ExitCode::OK,
            );
        }
        // in the original test the else branch does some redundant checks which we can omit.

        let state = self.get_state(rt);
        if state.fee_debt.is_positive() {
            rt.expect_send(
                BURNT_FUNDS_ACTOR_ADDR,
                METHOD_SEND,
                None,
                state.fee_debt.clone(),
                RawBytes::default(),
                ExitCode::OK,
            );
        }

        if first {
            let dlinfo = new_deadline_info_from_offset_and_epoch(
                &rt.policy,
                state.proving_period_start,
                rt.epoch,
            );
            let cron_params = make_deadline_cron_event_params(dlinfo.last());
            rt.expect_send(
                STORAGE_POWER_ACTOR_ADDR,
                PowerMethod::EnrollCronEvent as u64,
                IpldBlock::serialize_cbor(&cron_params).unwrap(),
                TokenAmount::zero(),
                RawBytes::default(),
                ExitCode::OK,
            );
        }

        let result = rt.call::<Actor>(
            Method::PreCommitSector as u64,
            IpldBlock::serialize_cbor(&params.clone()).unwrap(),
        );
        result
    }

    pub fn pre_commit_sector_and_get(
        &self,
        rt: &mut MockRuntime,
        params: PreCommitSectorParams,
        conf: PreCommitConfig,
        first: bool,
    ) -> SectorPreCommitOnChainInfo {
        let result = self.pre_commit_sector(rt, params.clone(), conf, first);

        expect_empty(result.unwrap());
        rt.verify();

        self.get_precommit(rt, params.sector_number)
    }

    pub fn has_precommit(&self, rt: &MockRuntime, sector_number: SectorNumber) -> bool {
        let state = self.get_state(rt);
        state.get_precommitted_sector(&rt.store, sector_number).unwrap().is_some()
    }

    pub fn get_precommit(
        &self,
        rt: &mut MockRuntime,
        sector_number: SectorNumber,
    ) -> SectorPreCommitOnChainInfo {
        let state = self.get_state(rt);
        state.get_precommitted_sector(&rt.store, sector_number).unwrap().unwrap()
    }

    pub fn expect_query_network_info(&self, rt: &mut MockRuntime) {
        let current_power = CurrentTotalPowerReturn {
            raw_byte_power: self.network_raw_power.clone(),
            quality_adj_power: self.network_qa_power.clone(),
            pledge_collateral: self.network_pledge.clone(),
            quality_adj_power_smoothed: self.epoch_qa_power_smooth.clone(),
        };
        let current_reward = ThisEpochRewardReturn {
            this_epoch_baseline_power: self.baseline_power.clone(),
            this_epoch_reward_smoothed: self.epoch_reward_smooth.clone(),
        };
        rt.expect_send(
            REWARD_ACTOR_ADDR,
            RewardMethod::ThisEpochReward as u64,
            None,
            TokenAmount::zero(),
            RawBytes::serialize(current_reward).unwrap(),
            ExitCode::OK,
        );
        rt.expect_send(
            STORAGE_POWER_ACTOR_ADDR,
            PowerMethod::CurrentTotalPower as u64,
            None,
            TokenAmount::zero(),
            RawBytes::serialize(current_power).unwrap(),
            ExitCode::OK,
        );
    }

    pub fn prove_commit_sector_and_confirm(
        &self,
        rt: &mut MockRuntime,
        pc: &SectorPreCommitOnChainInfo,
        params: ProveCommitSectorParams,
        cfg: ProveCommitConfig,
    ) -> Result<SectorOnChainInfo, ActorError> {
        let sector_number = params.sector_number;
        self.prove_commit_sector(rt, pc, params)?;
        self.confirm_sector_proofs_valid(rt, cfg, vec![pc.clone()])?;

        Ok(self.get_sector(rt, sector_number))
    }

    pub fn prove_commit_sector(
        &self,
        rt: &mut MockRuntime,
        pc: &SectorPreCommitOnChainInfo,
        params: ProveCommitSectorParams,
    ) -> Result<(), ActorError> {
        rt.set_caller(*ACCOUNT_ACTOR_CODE_ID, self.worker);
        let seal_rand = TEST_RANDOMNESS_ARRAY_FROM_ONE;
        let seal_int_rand = TEST_RANDOMNESS_ARRAY_FROM_TWO;
        let interactive_epoch = pc.pre_commit_epoch + rt.policy.pre_commit_challenge_delay;

        // Prepare for and receive call to ProveCommitSector
        let entropy = RawBytes::serialize(self.receiver).unwrap();
        rt.expect_get_randomness_from_tickets(
            DomainSeparationTag::SealRandomness,
            pc.info.seal_rand_epoch,
            entropy.to_vec(),
            seal_rand.clone(),
        );
        rt.expect_get_randomness_from_beacon(
            DomainSeparationTag::InteractiveSealChallengeSeed,
            interactive_epoch,
            entropy.to_vec(),
            seal_int_rand.clone(),
        );

        let actor_id = RECEIVER_ID;
        let seal = SealVerifyInfo {
            sector_id: SectorID { miner: actor_id, number: pc.info.sector_number },
            sealed_cid: pc.info.sealed_cid,
            registered_proof: pc.info.seal_proof,
            proof: params.proof.clone(),
            deal_ids: pc.info.deal_ids.clone(),
            randomness: Randomness(seal_rand.into()),
            interactive_randomness: Randomness(seal_int_rand.into()),
            unsealed_cid: pc.info.unsealed_cid.get_cid(pc.info.seal_proof).unwrap(),
        };
        rt.expect_send(
            STORAGE_POWER_ACTOR_ADDR,
            PowerMethod::SubmitPoRepForBulkVerify as u64,
            IpldBlock::serialize_cbor(&seal).unwrap(),
            TokenAmount::zero(),
            RawBytes::default(),
            ExitCode::OK,
        );
        rt.expect_validate_caller_any();
        let result = rt.call::<Actor>(
            Method::ProveCommitSector as u64,
            IpldBlock::serialize_cbor(&params).unwrap(),
        )?;
        expect_empty(result);
        rt.verify();
        Ok(())
    }

    pub fn prove_commit_aggregate_sector(
        &self,
        rt: &mut MockRuntime,
        config: ProveCommitConfig,
        precommits: Vec<SectorPreCommitOnChainInfo>,
        params: ProveCommitAggregateParams,
        base_fee: &TokenAmount,
    ) -> Result<(), ActorError> {
        let comm_ds: Vec<_> = precommits
            .iter()
            .map(|pc| pc.info.unsealed_cid.get_cid(pc.info.seal_proof).unwrap())
            .collect();

        self.expect_query_network_info(rt);

        // expect randomness queries for provided precommits
        let mut seal_rands = Vec::new();
        let mut seal_int_rands = Vec::new();

        for precommit in precommits.iter() {
            let seal_rand = TEST_RANDOMNESS_ARRAY_FROM_ONE;
            seal_rands.push(seal_rand.clone());
            let seal_int_rand = TEST_RANDOMNESS_ARRAY_FROM_TWO;
            seal_int_rands.push(seal_int_rand.clone());
            let interactive_epoch =
                precommit.pre_commit_epoch + rt.policy.pre_commit_challenge_delay;

            let receiver = rt.receiver;
            let buf = serialize(&receiver, "receiver address")?;
            rt.expect_get_randomness_from_tickets(
                DomainSeparationTag::SealRandomness,
                precommit.info.seal_rand_epoch,
                buf.clone().into(),
                seal_rand,
            );
            rt.expect_get_randomness_from_beacon(
                DomainSeparationTag::InteractiveSealChallengeSeed,
                interactive_epoch,
                buf.into(),
                seal_int_rand.clone(),
            );
        }

        // verify syscall
        let mut svis = Vec::new();
        for (i, precommit) in precommits.iter().enumerate() {
            svis.push(AggregateSealVerifyInfo {
                sector_number: precommit.info.sector_number,
                randomness: Randomness(seal_rands.get(i).cloned().unwrap().into()),
                interactive_randomness: Randomness(seal_int_rands.get(i).cloned().unwrap().into()),
                sealed_cid: precommit.info.sealed_cid,
                unsealed_cid: comm_ds[i],
            })
        }
        rt.expect_aggregate_verify_seals(svis, params.aggregate_proof.clone(), Ok(()));

        // confirm sector proofs valid
        self.confirm_sector_proofs_valid_internal(rt, config, &precommits);

        // burn network fee
        let expected_fee = aggregate_prove_commit_network_fee(precommits.len() as i64, base_fee);
        assert!(expected_fee.is_positive());
        rt.expect_send(
            BURNT_FUNDS_ACTOR_ADDR,
            METHOD_SEND,
            None,
            expected_fee,
            RawBytes::default(),
            ExitCode::OK,
        );

        rt.set_caller(*ACCOUNT_ACTOR_CODE_ID, self.worker);
        let addrs = self.caller_addrs().clone();
        rt.expect_validate_caller_addr(addrs);
        rt.call::<Actor>(
            MinerMethod::ProveCommitAggregate as u64,
            IpldBlock::serialize_cbor(&params).unwrap(),
        )?;
        rt.verify();

        Ok(())
    }

    pub fn confirm_sector_proofs_valid(
        &self,
        rt: &mut MockRuntime,
        cfg: ProveCommitConfig,
        pcs: Vec<SectorPreCommitOnChainInfo>,
    ) -> Result<(), ActorError> {
        self.confirm_sector_proofs_valid_internal(rt, cfg, &pcs);

        let mut all_sector_numbers = Vec::new();
        for pc in pcs {
            all_sector_numbers.push(pc.info.sector_number);
        }

        rt.set_caller(*POWER_ACTOR_CODE_ID, STORAGE_POWER_ACTOR_ADDR);
        rt.expect_validate_caller_addr(vec![STORAGE_POWER_ACTOR_ADDR]);

        let params = ConfirmSectorProofsParams {
            sectors: all_sector_numbers,
            reward_smoothed: self.epoch_reward_smooth.clone(),
            reward_baseline_power: self.baseline_power.clone(),
            quality_adj_power_smoothed: self.epoch_qa_power_smooth.clone(),
        };
        rt.call::<Actor>(
            Method::ConfirmSectorProofsValid as u64,
            IpldBlock::serialize_cbor(&params).unwrap(),
        )?;
        rt.verify();
        Ok(())
    }

    fn confirm_sector_proofs_valid_internal(
        &self,
        rt: &mut MockRuntime,
        cfg: ProveCommitConfig,
        pcs: &[SectorPreCommitOnChainInfo],
    ) {
        let mut valid_pcs = Vec::new();
        for pc in pcs {
            if !pc.info.deal_ids.is_empty() {
                let deal_spaces = cfg.deal_spaces(&pc.info.sector_number);
                let activate_params = ActivateDealsParams {
                    deal_ids: pc.info.deal_ids.clone(),
                    sector_expiry: pc.info.expiration,
                };

                let mut activate_deals_exit = ExitCode::OK;
                match cfg.verify_deals_exit.get(&pc.info.sector_number) {
                    Some(exit_code) => {
                        activate_deals_exit = *exit_code;
                    }
                    None => (),
                }

                let ret = ActivateDealsResult {
                    nonverified_deal_space: deal_spaces.deal_space,
                    verified_infos: cfg
                        .verified_deal_infos
                        .get(&pc.info.sector_number)
                        .cloned()
                        .unwrap_or_default(),
                };

                rt.expect_send(
                    STORAGE_MARKET_ACTOR_ADDR,
                    MarketMethod::ActivateDeals as u64,
                    IpldBlock::serialize_cbor(&activate_params).unwrap(),
                    TokenAmount::zero(),
                    RawBytes::serialize(&ret).unwrap(),
                    activate_deals_exit,
                );
                if ret.verified_infos.is_empty() {
                    if activate_deals_exit == ExitCode::OK {
                        valid_pcs.push(pc);
                    }
                } else {
                    // calim FIL+ allocations
                    let sector_claims = ret
                        .verified_infos
                        .iter()
                        .map(|info| SectorAllocationClaim {
                            client: info.client,
                            allocation_id: info.allocation_id,
                            data: info.data,
                            size: info.size,
                            sector: pc.info.sector_number,
                            sector_expiry: pc.info.expiration,
                        })
                        .collect();

                    let claim_allocation_params =
                        ClaimAllocationsParams { sectors: sector_claims, all_or_nothing: true };

                    // TODO handle failures of claim allocations
                    // use exit code map for claim allocations in config
                    valid_pcs.push(pc);
                    let claim_allocs_ret = ClaimAllocationsReturn {
                        batch_info: BatchReturn::ok(ret.verified_infos.len() as u32),
                        claimed_space: deal_spaces.verified_deal_space,
                    };
                    rt.expect_send(
                        VERIFIED_REGISTRY_ACTOR_ADDR,
                        CLAIM_ALLOCATIONS_METHOD as u64,
                        IpldBlock::serialize_cbor(&claim_allocation_params).unwrap(),
                        TokenAmount::zero(),
                        RawBytes::serialize(&claim_allocs_ret).unwrap(),
                        ExitCode::OK,
                    );
                }
            } else {
                valid_pcs.push(pc);
            }
        }

        if !valid_pcs.is_empty() {
            let mut expected_pledge = TokenAmount::zero();
            let mut expected_qa_power = BigInt::from(0);
            let mut expected_raw_power = BigInt::from(0);

            for pc in valid_pcs {
                let spaces = cfg.deal_spaces(&pc.info.sector_number);

                let duration = pc.info.expiration - rt.epoch;
                let deal_weight = spaces.deal_space * duration;
                let verified_deal_weight = spaces.verified_deal_space * duration;
                if duration >= rt.policy.min_sector_expiration {
                    let qa_power_delta = qa_power_for_weight(
                        self.sector_size,
                        duration,
                        &deal_weight,
                        &verified_deal_weight,
                    );
                    expected_qa_power += &qa_power_delta;
                    expected_raw_power += self.sector_size as u64;
                    let pledge = initial_pledge_for_power(
                        &qa_power_delta,
                        &self.baseline_power,
                        &self.epoch_reward_smooth,
                        &self.epoch_qa_power_smooth,
                        &rt.total_fil_circ_supply(),
                    );

                    expected_pledge += pledge;
                }
            }

            if !expected_pledge.is_zero() {
                rt.expect_send(
                    STORAGE_POWER_ACTOR_ADDR,
                    PowerMethod::UpdatePledgeTotal as u64,
                    IpldBlock::serialize_cbor(&expected_pledge).unwrap(),
                    TokenAmount::zero(),
                    RawBytes::default(),
                    ExitCode::OK,
                );
            }
        }
    }

    pub fn get_sector(&self, rt: &MockRuntime, sector_number: SectorNumber) -> SectorOnChainInfo {
        let state = self.get_state(rt);
        state.get_sector(&rt.store, sector_number).unwrap().unwrap()
    }

    pub fn advance_to_epoch_with_cron(&self, rt: &mut MockRuntime, epoch: ChainEpoch) {
        let mut deadline = self.get_deadline_info(rt);
        while deadline.last() < epoch {
            self.advance_deadline(rt, CronConfig::empty());
            deadline = self.get_deadline_info(rt);
        }
        rt.epoch = epoch;
    }

    pub fn advance_to_deadline(&self, rt: &mut MockRuntime, dlidx: u64) -> DeadlineInfo {
        let mut dlinfo = self.deadline(rt);
        while dlinfo.index != dlidx {
            dlinfo = self.advance_deadline(rt, CronConfig::empty());
        }
        dlinfo
    }

    pub fn deadline(&self, rt: &MockRuntime) -> DeadlineInfo {
        let state = self.get_state(rt);
        state.recorded_deadline_info(&rt.policy, rt.epoch)
    }

    pub fn advance_deadline(&self, rt: &mut MockRuntime, mut cfg: CronConfig) -> DeadlineInfo {
        let state = self.get_state(rt);
        let deadline = new_deadline_info_from_offset_and_epoch(
            &rt.policy,
            state.proving_period_start,
            rt.epoch,
        );

        if state.deadline_cron_active {
            rt.epoch = deadline.last();
            cfg.expected_enrollment = deadline.last() + rt.policy.wpost_challenge_window;
            self.on_deadline_cron(rt, cfg);
        }
        rt.epoch = deadline.next_open();

        let state = self.get_state(rt);
        state.deadline_info(&rt.policy, rt.epoch)
    }

    pub fn on_deadline_cron(&self, rt: &mut MockRuntime, cfg: CronConfig) {
        let state = self.get_state(rt);
        rt.expect_validate_caller_addr(vec![STORAGE_POWER_ACTOR_ADDR]);

        // preamble
        let mut power_delta = PowerPair::zero();
        power_delta += &cfg.detected_faults_power_delta.unwrap_or_else(PowerPair::zero);
        power_delta += &cfg.expired_sectors_power_delta.unwrap_or_else(PowerPair::zero);

        if !power_delta.is_zero() {
            let params = UpdateClaimedPowerParams {
                raw_byte_delta: power_delta.raw,
                quality_adjusted_delta: power_delta.qa,
            };
            rt.expect_send(
                STORAGE_POWER_ACTOR_ADDR,
                PowerMethod::UpdateClaimedPower as u64,
                IpldBlock::serialize_cbor(&params).unwrap(),
                TokenAmount::zero(),
                RawBytes::default(),
                ExitCode::OK,
            );
        }

        let mut penalty_total = TokenAmount::zero();
        let mut pledge_delta = TokenAmount::zero();

        penalty_total += cfg.continued_faults_penalty.clone();
        penalty_total += cfg.repaid_fee_debt.clone();
        penalty_total += cfg.expired_precommit_penalty.clone();

        if !penalty_total.is_zero() {
            rt.expect_send(
                BURNT_FUNDS_ACTOR_ADDR,
                METHOD_SEND,
                None,
                penalty_total.clone(),
                RawBytes::default(),
                ExitCode::OK,
            );

            let mut penalty_from_vesting = penalty_total.clone();
            // Outstanding fee debt is only repaid from unlocked balance, not vesting funds.
            penalty_from_vesting -= cfg.repaid_fee_debt.clone();
            // Precommit deposit burns are repaid from PCD account
            penalty_from_vesting -= cfg.expired_precommit_penalty.clone();
            // New penalties are paid first from vesting funds but, if exhausted, overflow to unlocked balance.
            penalty_from_vesting -= cfg.penalty_from_unlocked.clone();

            pledge_delta -= penalty_from_vesting;
        }

        pledge_delta += cfg.expired_sectors_pledge_delta;
        pledge_delta -= immediately_vesting_funds(rt, &state);

        if !pledge_delta.is_zero() {
            rt.expect_send(
                STORAGE_POWER_ACTOR_ADDR,
                PowerMethod::UpdatePledgeTotal as u64,
                IpldBlock::serialize_cbor(&pledge_delta).unwrap(),
                TokenAmount::zero(),
                RawBytes::default(),
                ExitCode::OK,
            );
        }

        // Re-enrollment for next period.
        if !cfg.no_enrollment {
            let params = make_deadline_cron_event_params(cfg.expected_enrollment);
            rt.expect_send(
                STORAGE_POWER_ACTOR_ADDR,
                PowerMethod::EnrollCronEvent as u64,
                IpldBlock::serialize_cbor(&params).unwrap(),
                TokenAmount::zero(),
                RawBytes::default(),
                ExitCode::OK,
            );
        }

        let params = make_deferred_cron_event_params(
            self.epoch_reward_smooth.clone(),
            self.epoch_qa_power_smooth.clone(),
        );
        rt.set_caller(*POWER_ACTOR_CODE_ID, STORAGE_POWER_ACTOR_ADDR);
        rt.call::<Actor>(
            Method::OnDeferredCronEvent as u64,
            IpldBlock::serialize_cbor(&params).unwrap(),
        )
        .unwrap();
        rt.verify();
    }

    pub fn submit_window_post(
        &self,
        rt: &mut MockRuntime,
        deadline: &DeadlineInfo,
        partitions: Vec<PoStPartition>,
        infos: Vec<SectorOnChainInfo>,
        cfg: PoStConfig,
    ) {
        let params = SubmitWindowedPoStParams {
            deadline: deadline.index,
            partitions,
            proofs: make_post_proofs(self.window_post_proof_type),
            chain_commit_epoch: deadline.challenge,
            chain_commit_rand: Randomness(TEST_RANDOMNESS_ARRAY_FROM_ONE.into()),
        };
        self.submit_window_post_raw(rt, deadline, infos, params, cfg).unwrap();
        rt.verify();
    }

    pub fn submit_window_post_raw(
        &self,
        rt: &mut MockRuntime,
        deadline: &DeadlineInfo,
        infos: Vec<SectorOnChainInfo>,
        params: SubmitWindowedPoStParams,
        cfg: PoStConfig,
    ) -> Result<RawBytes, ActorError> {
        rt.set_caller(*ACCOUNT_ACTOR_CODE_ID, self.worker);
        let chain_commit_rand = match cfg.chain_randomness {
            Some(r) => r,
            None => TEST_RANDOMNESS_ARRAY_FROM_ONE.into(),
        };
        rt.expect_get_randomness_from_tickets(
            DomainSeparationTag::PoStChainCommit,
            params.chain_commit_epoch,
            Vec::new(),
            chain_commit_rand,
        );
        rt.expect_validate_caller_addr(self.caller_addrs());

        let challenge_rand = TEST_RANDOMNESS_ARRAY_FROM_TWO;

        // only sectors that are not skipped and not existing non-recovered faults will be verified
        let mut all_ignored = BitField::new();
        let mut all_recovered = BitField::new();
        let dln = self.get_deadline(rt, deadline.index);
        for p in &params.partitions {
            let maybe_partition = dln.load_partition(&rt.store, p.index);
            if let Ok(partition) = maybe_partition {
                let expected_faults = &partition.faults - &partition.recoveries;
                all_ignored |= &(&expected_faults | &p.skipped);
                all_recovered |= &(&partition.recoveries - &p.skipped);
            }
        }
        let optimistic = all_recovered.is_empty();

        // find the first non-faulty, non-skipped sector in poSt to replace all faulty sectors.
        let mut maybe_good_info: Option<SectorOnChainInfo> = None;
        for ci in &infos {
            if !all_ignored.get(ci.sector_number) {
                maybe_good_info = Some(ci.clone());
                break;
            }
        }

        // good_info == None indicates all the sectors have been skipped and PoSt verification should not occur
        if !optimistic {
            if let Some(good_info) = maybe_good_info {
                let entropy = RawBytes::serialize(self.receiver).unwrap();
                rt.expect_get_randomness_from_beacon(
                    DomainSeparationTag::WindowedPoStChallengeSeed,
                    deadline.challenge,
                    entropy.to_vec(),
                    challenge_rand.clone(),
                );

                let vi = self.make_window_post_verify_info(
                    &infos,
                    &all_ignored,
                    good_info,
                    Randomness(challenge_rand.into()),
                    params.proofs.clone(),
                );
                let exit_code = match cfg.verification_exit {
                    Some(exit_code) => exit_code,
                    None => ExitCode::OK,
                };
                rt.expect_verify_post(vi, exit_code);
            }
        }

        if let Some(power_delta) = cfg.expected_power_delta {
            if !power_delta.is_zero() {
                let claim = UpdateClaimedPowerParams {
                    raw_byte_delta: power_delta.raw,
                    quality_adjusted_delta: power_delta.qa,
                };
                rt.expect_send(
                    STORAGE_POWER_ACTOR_ADDR,
                    PowerMethod::UpdateClaimedPower as u64,
                    IpldBlock::serialize_cbor(&claim).unwrap(),
                    TokenAmount::zero(),
                    RawBytes::default(),
                    ExitCode::OK,
                );
            }
        }

        rt.call::<Actor>(
            Method::SubmitWindowedPoSt as u64,
            IpldBlock::serialize_cbor(&params).unwrap(),
        )
    }

    fn make_window_post_verify_info(
        &self,
        infos: &[SectorOnChainInfo],
        all_ignored: &BitField,
        good_info: SectorOnChainInfo,
        challenge_rand: Randomness,
        proofs: Vec<PoStProof>,
    ) -> WindowPoStVerifyInfo {
        let mut proof_infos = Vec::with_capacity(infos.len());
        for ci in infos {
            let mut si = ci.clone();
            if all_ignored.get(ci.sector_number) {
                si = good_info.clone();
            }
            let proof_info = SectorInfo {
                proof: si.seal_proof,
                sector_number: si.sector_number,
                sealed_cid: si.sealed_cid,
            };
            proof_infos.push(proof_info);
        }

        WindowPoStVerifyInfo {
            randomness: challenge_rand,
            proofs,
            challenged_sectors: proof_infos,
            prover: RECEIVER_ID,
        }
    }

    pub fn dispute_window_post(
        &self,
        rt: &mut MockRuntime,
        deadline: &DeadlineInfo,
        proof_index: u64,
        infos: &[SectorOnChainInfo],
        expect_success: Option<PoStDisputeResult>,
    ) {
        rt.set_caller(*ACCOUNT_ACTOR_CODE_ID, self.worker);
        rt.expect_validate_caller_any();

        self.expect_query_network_info(rt);

        let challenge_rand = TEST_RANDOMNESS_ARRAY_FROM_ONE;
        let mut all_ignored = BitField::new();
        let dln = self.get_deadline(rt, deadline.index);
        let post = self.get_submitted_proof(rt, &dln, proof_index);

        for idx in post.partitions.iter() {
            let partition = self.get_partition_snapshot(rt, &dln, idx);
            all_ignored |= &partition.faults;
            assert!(partition.recoveries.is_empty());
        }

        // find the first non-faulty, non-skipped sector in poSt to replace all faulty sectors.
        let mut maybe_good_info: Option<SectorOnChainInfo> = None;
        for ci in infos {
            if !all_ignored.get(ci.sector_number) {
                maybe_good_info = Some(ci.clone());
                break;
            }
        }
        let good_info = maybe_good_info.unwrap();

        let entropy = RawBytes::serialize(self.receiver).unwrap();
        rt.expect_get_randomness_from_beacon(
            DomainSeparationTag::WindowedPoStChallengeSeed,
            deadline.challenge,
            entropy.to_vec(),
            challenge_rand.clone(),
        );

        let vi = self.make_window_post_verify_info(
            infos,
            &all_ignored,
            good_info,
            Randomness(challenge_rand.into()),
            post.proofs,
        );
        let verify_result = match expect_success {
            Some(_) => ExitCode::USR_ILLEGAL_ARGUMENT,
            None => ExitCode::OK,
        };
        rt.expect_verify_post(vi, verify_result);

        if expect_success.is_some() {
            let dispute_result = expect_success.clone().unwrap();

            if dispute_result.expected_power_delta.is_some() {
                let expected_power_delta = dispute_result.expected_power_delta.unwrap();
                let claim = UpdateClaimedPowerParams {
                    raw_byte_delta: expected_power_delta.raw,
                    quality_adjusted_delta: expected_power_delta.qa,
                };
                rt.expect_send(
                    STORAGE_POWER_ACTOR_ADDR,
                    PowerMethod::UpdateClaimedPower as u64,
                    IpldBlock::serialize_cbor(&claim).unwrap(),
                    TokenAmount::zero(),
                    RawBytes::default(),
                    ExitCode::OK,
                );
            }

            if dispute_result.expected_reward.is_some() {
                let expected_reward = dispute_result.expected_reward.unwrap();
                rt.expect_send(
                    self.worker,
                    METHOD_SEND,
                    None,
                    expected_reward,
                    RawBytes::default(),
                    ExitCode::OK,
                );
            }

            if dispute_result.expected_penalty.is_some() {
                let expected_penalty = dispute_result.expected_penalty.unwrap();
                rt.expect_send(
                    BURNT_FUNDS_ACTOR_ADDR,
                    METHOD_SEND,
                    None,
                    expected_penalty,
                    RawBytes::default(),
                    ExitCode::OK,
                );
            }

            if dispute_result.expected_pledge_delta.is_some() {
                let expected_pledge_delta = dispute_result.expected_pledge_delta.unwrap();
                rt.expect_send(
                    STORAGE_POWER_ACTOR_ADDR,
                    PowerMethod::UpdatePledgeTotal as u64,
                    IpldBlock::serialize_cbor(&expected_pledge_delta).unwrap(),
                    TokenAmount::zero(),
                    RawBytes::default(),
                    ExitCode::OK,
                );
            }
        }

        let params =
            DisputeWindowedPoStParams { deadline: deadline.index, post_index: proof_index };
        let result = rt.call::<Actor>(
            Method::DisputeWindowedPoSt as u64,
            IpldBlock::serialize_cbor(&params).unwrap(),
        );

        if expect_success.is_some() {
            result.unwrap();
        } else {
            expect_abort_contains_message(
                ExitCode::USR_ILLEGAL_ARGUMENT,
                "failed to dispute valid post",
                result,
            );
        }
        rt.verify();
    }

    fn get_submitted_proof(&self, rt: &MockRuntime, deadline: &Deadline, idx: u64) -> WindowedPoSt {
        amt_get::<WindowedPoSt>(rt, &deadline.optimistic_post_submissions_snapshot, idx)
    }

    fn get_partition_snapshot(&self, rt: &MockRuntime, deadline: &Deadline, idx: u64) -> Partition {
        deadline.load_partition_snapshot(&rt.store, idx).unwrap()
    }

    pub fn get_deadline(&self, rt: &MockRuntime, dlidx: u64) -> Deadline {
        let dls = self.get_deadlines(rt);
        dls.load_deadline(&rt.policy, &rt.store, dlidx).unwrap()
    }

    fn get_deadlines(&self, rt: &MockRuntime) -> Deadlines {
        let state = self.get_state(rt);
        state.load_deadlines(&rt.store).unwrap()
    }

    pub fn caller_addrs(&self) -> Vec<Address> {
        let mut caller_addrs = self.control_addrs.clone();
        caller_addrs.push(self.worker);
        caller_addrs.push(self.owner);
        caller_addrs
    }

    pub fn apply_rewards(&self, rt: &mut MockRuntime, amt: TokenAmount, penalty: TokenAmount) {
        // This harness function does not handle the state where apply rewards is
        // on a miner with existing fee debt.  This state is not protocol reachable
        // because currently fee debt prevents election participation.
        //
        // We further assume the miner can pay the penalty.  If the miner
        // goes into debt we can't rely on the harness call
        // TODO unify those cases
        let (lock_amt, _) = locked_reward_from_reward(amt.clone());
        let pledge_delta = lock_amt - &penalty;

        rt.set_caller(*REWARD_ACTOR_CODE_ID, REWARD_ACTOR_ADDR);
        rt.expect_validate_caller_addr(vec![REWARD_ACTOR_ADDR]);
        // expect pledge update
        rt.expect_send(
            STORAGE_POWER_ACTOR_ADDR,
            PowerMethod::UpdatePledgeTotal as u64,
            IpldBlock::serialize_cbor(&pledge_delta).unwrap(),
            TokenAmount::zero(),
            RawBytes::default(),
            ExitCode::OK,
        );

        if penalty.is_positive() {
            rt.expect_send(
                BURNT_FUNDS_ACTOR_ADDR,
                METHOD_SEND,
                None,
                penalty.clone(),
                RawBytes::default(),
                ExitCode::OK,
            );
        }

        let params = ApplyRewardParams { reward: amt, penalty: penalty };
        rt.call::<Actor>(Method::ApplyRewards as u64, IpldBlock::serialize_cbor(&params).unwrap())
            .unwrap();
        rt.verify();
    }

    pub fn get_locked_funds(&self, rt: &MockRuntime) -> TokenAmount {
        let state = self.get_state(rt);
        state.locked_funds
    }

    pub fn advance_and_submit_posts(&self, rt: &mut MockRuntime, sectors: &[SectorOnChainInfo]) {
        // Advance between 0 and 48 deadlines submitting window posts where necessary to keep
        // sectors proven.  If sectors is empty this is a noop. If sectors is a singleton this
        // will advance to that sector's proving deadline running deadline crons up to and
        // including this deadline. If sectors includes a sector assigned to the furthest
        // away deadline this will process a whole proving period.
        let state = self.get_state(rt);

        // this has to go into the loop or else go deal with the borrow checker (hint: you lose)
        //let sector_arr = Sectors::load(&rt.store, &state.sectors).unwrap();
        let mut deadlines: BTreeMap<u64, Vec<SectorOnChainInfo>> = BTreeMap::new();
        for sector in sectors {
            let (dlidx, _) =
                state.find_sector(&rt.policy, &rt.store, sector.sector_number).unwrap();
            match deadlines.get_mut(&dlidx) {
                Some(dl_sectors) => {
                    dl_sectors.push(sector.clone());
                }
                None => {
                    deadlines.insert(dlidx, vec![sector.clone()]);
                }
            }
        }

        let mut dlinfo = self.current_deadline(rt);
        while deadlines.len() > 0 {
            match deadlines.get(&dlinfo.index) {
                None => {}
                Some(dl_sectors) => {
                    let mut sector_nos = BitField::new();
                    for sector in dl_sectors {
                        sector_nos.set(sector.sector_number);
                    }

                    let dl_arr = state.load_deadlines(&rt.store).unwrap();
                    let dl = dl_arr.load_deadline(&rt.policy, &rt.store, dlinfo.index).unwrap();
                    let parts = Array::<Partition, _>::load(&dl.partitions, &rt.store).unwrap();

                    let mut partitions: Vec<PoStPartition> = Vec::new();
                    let mut power_delta = PowerPair::zero();
                    parts
                        .for_each(|part_idx, part| {
                            let sector_arr = Sectors::load(&rt.store, &state.sectors).unwrap();
                            let live = part.live_sectors();
                            let to_prove = &live & &sector_nos;
                            if to_prove.is_empty() {
                                return Ok(());
                            }

                            let mut to_skip = &live - &to_prove;
                            let not_recovering = &part.faults - &part.recoveries;

                            // Don't double-count skips.
                            to_skip -= &not_recovering;

                            let skipped_proven = &to_skip - &part.unproven;
                            let mut skipped_proven_sector_infos = Vec::new();
                            sector_arr
                                .amt
                                .for_each(|i, sector| {
                                    if skipped_proven.get(i) {
                                        skipped_proven_sector_infos.push(sector.clone());
                                    }
                                    Ok(())
                                })
                                .unwrap();
                            let new_faulty_power =
                                self.power_pair_for_sectors(&skipped_proven_sector_infos);

                            let new_proven = &part.unproven - &to_skip;
                            let mut new_proven_infos = Vec::new();
                            sector_arr
                                .amt
                                .for_each(|i, sector| {
                                    if new_proven.get(i) {
                                        new_proven_infos.push(sector.clone());
                                    }
                                    Ok(())
                                })
                                .unwrap();
                            let new_proven_power = self.power_pair_for_sectors(&new_proven_infos);

                            power_delta -= &new_faulty_power;
                            power_delta += &new_proven_power;

                            partitions.push(PoStPartition { index: part_idx, skipped: to_skip });

                            Ok(())
                        })
                        .unwrap();

                    self.submit_window_post(
                        rt,
                        &dlinfo,
                        partitions,
                        dl_sectors.clone(),
                        PoStConfig::with_expected_power_delta(&power_delta),
                    );
                    deadlines.remove(&dlinfo.index);
                }
            }

            self.advance_deadline(rt, CronConfig::empty());
            dlinfo = self.current_deadline(rt);
        }
    }

    pub fn declare_faults(
        &self,
        rt: &mut MockRuntime,
        fault_sector_infos: &[SectorOnChainInfo],
    ) -> PowerPair {
        rt.set_caller(*ACCOUNT_ACTOR_CODE_ID, self.worker);
        rt.expect_validate_caller_addr(self.caller_addrs());

        let ss = fault_sector_infos[0].seal_proof.sector_size().unwrap();
        let expected_delta = power_for_sectors(ss, fault_sector_infos);
        let expected_raw_delta = -expected_delta.raw;
        let expected_qa_delta = -expected_delta.qa;

        // expect power update
        let claim = UpdateClaimedPowerParams {
            raw_byte_delta: expected_raw_delta.clone(),
            quality_adjusted_delta: expected_qa_delta.clone(),
        };
        rt.expect_send(
            STORAGE_POWER_ACTOR_ADDR,
            PowerMethod::UpdateClaimedPower as u64,
            IpldBlock::serialize_cbor(&claim).unwrap(),
            TokenAmount::zero(),
            RawBytes::default(),
            ExitCode::OK,
        );

        // Calculate params from faulted sector infos
        let state = self.get_state(rt);
        let params = make_fault_params_from_faulting_sectors(&rt, &state, fault_sector_infos);
        rt.call::<Actor>(Method::DeclareFaults as u64, IpldBlock::serialize_cbor(&params).unwrap())
            .unwrap();
        rt.verify();

        PowerPair { raw: expected_raw_delta, qa: expected_qa_delta }
    }

    pub fn declare_recoveries(
        &self,
        rt: &mut MockRuntime,
        dlidx: u64,
        pidx: u64,
        recovery_sectors: BitField,
        expected_debt_repaid: TokenAmount,
    ) -> Result<RawBytes, ActorError> {
        rt.set_caller(*ACCOUNT_ACTOR_CODE_ID, self.worker);
        rt.expect_validate_caller_addr(self.caller_addrs());

        if expected_debt_repaid.is_positive() {
            rt.expect_send(
                BURNT_FUNDS_ACTOR_ADDR,
                METHOD_SEND,
                None,
                expected_debt_repaid,
                RawBytes::default(),
                ExitCode::OK,
            );
        }

        // Calculate params from faulted sector infos
        let recovery =
            RecoveryDeclaration { deadline: dlidx, partition: pidx, sectors: recovery_sectors };
        let params = DeclareFaultsRecoveredParams { recoveries: vec![recovery] };
        let ret = rt.call::<Actor>(
            Method::DeclareFaultsRecovered as u64,
            IpldBlock::serialize_cbor(&params).unwrap(),
        );
        if ret.is_ok() {
            rt.verify();
        } else {
            rt.reset();
        }
        ret
    }

    pub fn continued_fault_penalty(&self, sectors: &[SectorOnChainInfo]) -> TokenAmount {
        let pwr = power_for_sectors(self.sector_size, sectors);
        pledge_penalty_for_continued_fault(
            &self.epoch_reward_smooth,
            &self.epoch_qa_power_smooth,
            &pwr.qa,
        )
    }

    pub fn collect_precommit_expirations(
        &self,
        rt: &MockRuntime,
        st: &State,
    ) -> HashMap<ChainEpoch, Vec<u64>> {
        let quant = st.quant_spec_every_deadline(&rt.policy);
        let queue = BitFieldQueue::new(&rt.store, &st.pre_committed_sectors_cleanup, quant)
            .map_err(|e| e.downcast_wrap("failed to load pre-commit clean up queue"))
            .unwrap();
        let mut expirations: HashMap<ChainEpoch, Vec<u64>> = HashMap::new();
        queue
            .amt
            .for_each(|epoch, bf| {
                let expanded: Vec<u64> =
                    bf.bounded_iter(rt.policy.addressed_sectors_max).unwrap().collect();
                expirations.insert(epoch.try_into().unwrap(), expanded);
                Ok(())
            })
            .unwrap();
        expirations
    }

    pub fn find_sector(&self, rt: &MockRuntime, sno: SectorNumber) -> (Deadline, Partition) {
        let state = self.get_state(rt);
        let (dlidx, pidx) = state.find_sector(&rt.policy, &rt.store, sno).unwrap();
        self.get_deadline_and_partition(rt, dlidx, pidx)
    }

    pub fn current_deadline(&self, rt: &MockRuntime) -> DeadlineInfo {
        let state = self.get_state(rt);
        state.deadline_info(&rt.policy, rt.epoch)
    }

    fn power_pair_for_sectors(&self, sectors: &[SectorOnChainInfo]) -> PowerPair {
        power_for_sectors(self.sector_size, sectors)
    }

    pub fn get_deadline_and_partition(
        &self,
        rt: &MockRuntime,
        dlidx: u64,
        pidx: u64,
    ) -> (Deadline, Partition) {
        let deadline = self.get_deadline(&rt, dlidx);
        let partition = self.get_partition(&rt, &deadline, pidx);
        (deadline, partition)
    }

    fn get_partition(&self, rt: &MockRuntime, deadline: &Deadline, pidx: u64) -> Partition {
        deadline.load_partition(&rt.store, pidx).unwrap()
    }

    pub fn report_consensus_fault(
        &self,
        rt: &mut MockRuntime,
        from: Address,
        fault: Option<ConsensusFault>,
    ) -> Result<(), ActorError> {
        rt.expect_validate_caller_any();
        rt.set_caller(*ACCOUNT_ACTOR_CODE_ID, from);
        let params =
            ReportConsensusFaultParams { header1: vec![], header2: vec![], header_extra: vec![] };

        rt.expect_verify_consensus_fault(
            params.header1.clone(),
            params.header2.clone(),
            params.header_extra.clone(),
            fault,
            ExitCode::OK,
        );

        let current_reward = ThisEpochRewardReturn {
            this_epoch_baseline_power: self.baseline_power.clone(),
            this_epoch_reward_smoothed: self.epoch_reward_smooth.clone(),
        };
        rt.expect_send(
            REWARD_ACTOR_ADDR,
            RewardMethod::ThisEpochReward as u64,
            None,
            TokenAmount::zero(),
            RawBytes::serialize(current_reward).unwrap(),
            ExitCode::OK,
        );
        let this_epoch_reward = TokenAmount::from_atto(self.epoch_reward_smooth.estimate());
        let penalty_total = consensus_fault_penalty(this_epoch_reward.clone());
        let reward_total = reward_for_consensus_slash_report(&this_epoch_reward);
        rt.expect_send(
            from,
            METHOD_SEND,
            None,
            reward_total.clone(),
            RawBytes::default(),
            ExitCode::OK,
        );

        // pay fault fee
        let to_burn = &penalty_total - &reward_total;
        rt.expect_send(
            BURNT_FUNDS_ACTOR_ADDR,
            METHOD_SEND,
            None,
            to_burn,
            RawBytes::default(),
            ExitCode::OK,
        );

        let result = rt.call::<Actor>(
            Method::ReportConsensusFault as u64,
            IpldBlock::serialize_cbor(&params).unwrap(),
        )?;
        expect_empty(result);
        rt.verify();
        Ok(())
    }

    pub fn collect_deadline_expirations(
        &self,
        rt: &MockRuntime,
        deadline: &Deadline,
    ) -> HashMap<ChainEpoch, Vec<u64>> {
        let queue =
            BitFieldQueue::new(&rt.store, &deadline.expirations_epochs, NO_QUANTIZATION).unwrap();
        let mut expirations = HashMap::new();
        queue
            .amt
            .for_each(|epoch, bitfield| {
                let expanded = bitfield.bounded_iter(rt.policy.addressed_sectors_max).unwrap();
                expirations.insert(epoch as ChainEpoch, expanded.collect::<Vec<u64>>());
                Ok(())
            })
            .unwrap();
        expirations
    }

    pub fn collect_partition_expirations(
        &self,
        rt: &MockRuntime,
        partition: &Partition,
    ) -> HashMap<ChainEpoch, ExpirationSet> {
        let queue = ExpirationQueue::new(&rt.store, &partition.expirations_epochs, NO_QUANTIZATION)
            .unwrap();
        let mut expirations = HashMap::new();
        queue
            .amt
            .for_each(|epoch, set| {
                expirations.insert(epoch as ChainEpoch, set.clone());
                Ok(())
            })
            .unwrap();
        expirations
    }

    pub fn terminate_sectors(
        &self,
        rt: &mut MockRuntime,
        sectors: &BitField,
        expected_fee: TokenAmount,
    ) -> (PowerPair, TokenAmount) {
        rt.set_caller(*ACCOUNT_ACTOR_CODE_ID, self.worker);
        rt.expect_validate_caller_addr(self.caller_addrs());

        let mut deal_ids: Vec<DealID> = Vec::new();
        let mut sector_infos: Vec<SectorOnChainInfo> = Vec::new();

        for sector in sectors.iter() {
            let sector = self.get_sector(rt, sector);
            deal_ids.extend(sector.deal_ids.iter());
            sector_infos.push(sector);
        }

        self.expect_query_network_info(rt);

        let mut pledge_delta = TokenAmount::zero();
        if expected_fee.is_positive() {
            rt.expect_send(
                BURNT_FUNDS_ACTOR_ADDR,
                METHOD_SEND,
                None,
                expected_fee.clone(),
                RawBytes::default(),
                ExitCode::OK,
            );
            pledge_delta = expected_fee.neg();
        }

        // notify change to initial pledge
        for sector_info in &sector_infos {
            pledge_delta -= sector_info.initial_pledge.to_owned();
        }

        if !pledge_delta.is_zero() {
            rt.expect_send(
                STORAGE_POWER_ACTOR_ADDR,
                UPDATE_PLEDGE_TOTAL_METHOD,
                IpldBlock::serialize_cbor(&pledge_delta).unwrap(),
                TokenAmount::zero(),
                RawBytes::default(),
                ExitCode::OK,
            );
        }

        if !deal_ids.is_empty() {
            let max_length = 8192;
            let size = deal_ids.len().min(max_length);
            let params = OnMinerSectorsTerminateParams {
                epoch: rt.epoch,
                deal_ids: deal_ids[0..size].to_owned(),
            };
            rt.expect_send(
                STORAGE_MARKET_ACTOR_ADDR,
                ON_MINER_SECTORS_TERMINATE_METHOD,
                IpldBlock::serialize_cbor(&params).unwrap(),
                TokenAmount::zero(),
                RawBytes::default(),
                ExitCode::OK,
            );
        }

        let sector_power = power_for_sectors(self.sector_size, &sector_infos);
        let params = UpdateClaimedPowerParams {
            raw_byte_delta: -sector_power.raw.clone(),
            quality_adjusted_delta: -sector_power.qa.clone(),
        };
        rt.expect_send(
            STORAGE_POWER_ACTOR_ADDR,
            UPDATE_CLAIMED_POWER_METHOD,
            IpldBlock::serialize_cbor(&params).unwrap(),
            TokenAmount::zero(),
            RawBytes::default(),
            ExitCode::OK,
        );

        // create declarations
        let state: State = rt.get_state();
        let deadlines = state.load_deadlines(rt.store()).unwrap();

        let mut terminations: Vec<TerminationDeclaration> = Vec::new();

        let policy = Policy::default();
        for sector in sectors.iter() {
            let (deadline, partition) = deadlines.find_sector(&policy, rt.store(), sector).unwrap();
            terminations.push(TerminationDeclaration {
                sectors: make_bitfield(&[sector]),
                deadline,
                partition,
            });
        }

        let params = TerminateSectorsParams { terminations };

        rt.call::<Actor>(
            Method::TerminateSectors as u64,
            IpldBlock::serialize_cbor(&params).unwrap(),
        )
        .unwrap();
        rt.verify();

        (-sector_power, pledge_delta)
    }

    pub fn change_peer_id(&self, rt: &mut MockRuntime, new_id: Vec<u8>) {
        let params = ChangePeerIDParams { new_id: new_id.to_owned() };

        rt.expect_validate_caller_addr(self.caller_addrs());
        rt.set_caller(*ACCOUNT_ACTOR_CODE_ID, self.worker);

        rt.call::<Actor>(Method::ChangePeerID as u64, IpldBlock::serialize_cbor(&params).unwrap())
            .unwrap();
        rt.verify();

        rt.expect_validate_caller_any();
        let ret: GetPeerIDReturn = rt
            .call::<Actor>(Method::GetPeerIDExported as u64, &RawBytes::default())
            .unwrap()
            .deserialize()
            .unwrap();
        rt.verify();

        assert_eq!(new_id, ret.peer_id);
    }

    pub fn repay_debts(
        &self,
        rt: &mut MockRuntime,
        value: &TokenAmount,
        expected_repaid_from_vest: &TokenAmount,
        expected_repaid_from_balance: &TokenAmount,
    ) -> Result<(), ActorError> {
        rt.set_caller(*ACCOUNT_ACTOR_CODE_ID, self.worker);
        rt.expect_validate_caller_addr(self.caller_addrs());

        rt.add_balance(value.clone());
        rt.set_received(value.clone());
        if expected_repaid_from_vest > &TokenAmount::zero() {
            let pledge_delta = expected_repaid_from_vest.neg();
            rt.expect_send(
                STORAGE_POWER_ACTOR_ADDR,
                PowerMethod::UpdatePledgeTotal as u64,
                IpldBlock::serialize_cbor(&pledge_delta).unwrap(),
                TokenAmount::zero(),
                RawBytes::default(),
                ExitCode::OK,
            );
        }

        let total_repaid = expected_repaid_from_vest + expected_repaid_from_balance;
        if total_repaid.is_positive() {
            rt.expect_send(
                BURNT_FUNDS_ACTOR_ADDR,
                METHOD_SEND,
                None,
                total_repaid.clone(),
                RawBytes::default(),
                ExitCode::OK,
            );
        }
        let result = rt.call::<Actor>(Method::RepayDebt as u64, None)?;
        expect_empty(result);
        Ok(())
    }

    pub fn withdraw_funds(
        &self,
        rt: &mut MockRuntime,
        from_address: Address,
        amount_requested: &TokenAmount,
        expected_withdrawn: &TokenAmount,
        expected_debt_repaid: &TokenAmount,
    ) -> Result<(), ActorError> {
        rt.set_caller(*ACCOUNT_ACTOR_CODE_ID, from_address);
        rt.expect_validate_caller_addr(vec![self.owner, self.beneficiary]);

        if expected_withdrawn.is_positive() {
            //no send when real withdraw amount is zero
            rt.expect_send(
                self.beneficiary,
                METHOD_SEND,
                None,
                expected_withdrawn.clone(),
                RawBytes::default(),
                ExitCode::OK,
            );
        }

        if expected_debt_repaid.is_positive() {
            rt.expect_send(
                BURNT_FUNDS_ACTOR_ADDR,
                METHOD_SEND,
                None,
                expected_debt_repaid.clone(),
                RawBytes::default(),
                ExitCode::OK,
            );
        }
        let ret = rt
            .call::<Actor>(
                Method::WithdrawBalance as u64,
                IpldBlock::serialize_cbor(&WithdrawBalanceParams {
                    amount_requested: amount_requested.clone(),
                })
                .unwrap(),
            )?
            .deserialize::<WithdrawBalanceReturn>()
            .unwrap();
        let withdrawn = ret.amount_withdrawn;
        rt.verify();

        assert_eq!(
            expected_withdrawn, &withdrawn,
            "return value indicates {} withdrawn but expected {}",
            withdrawn, expected_withdrawn
        );

        Ok(())
    }

    pub fn check_sector_proven(
        &self,
        rt: &mut MockRuntime,
        sector_number: SectorNumber,
    ) -> Result<(), ActorError> {
        let params = CheckSectorProvenParams { sector_number };
        rt.expect_validate_caller_any();
        rt.call::<Actor>(
            Method::CheckSectorProven as u64,
            IpldBlock::serialize_cbor(&params).unwrap(),
        )?;
        rt.verify();
        Ok(())
    }

    pub fn change_worker_address(
        &self,
        rt: &mut MockRuntime,
        new_worker: Address,
        new_control_addresses: Vec<Address>,
    ) -> Result<RawBytes, ActorError> {
        rt.set_address_actor_type(new_worker.clone(), *ACCOUNT_ACTOR_CODE_ID);

        let params = ChangeWorkerAddressParams {
            new_worker: new_worker.clone(),
            new_control_addresses: new_control_addresses.clone(),
        };
        rt.expect_send(
            new_worker,
            AccountMethod::PubkeyAddress as u64,
            None,
            TokenAmount::zero(),
            RawBytes::serialize(self.worker_key).unwrap(),
            ExitCode::OK,
        );

        rt.expect_validate_caller_addr(vec![self.owner]);
        rt.set_caller(*ACCOUNT_ACTOR_CODE_ID, self.owner);
        let ret = rt.call::<Actor>(
            Method::ChangeWorkerAddress as u64,
            IpldBlock::serialize_cbor(&params).unwrap(),
        );

        if ret.is_err() {
            rt.reset();
            return ret;
        }

        rt.verify();

        let state: State = rt.get_state();
        let info = state.get_info(rt.store()).unwrap();

        let control_addresses = new_control_addresses
            .iter()
            .map(|address| rt.get_id_address(&address).unwrap())
            .collect_vec();
        assert_eq!(control_addresses, info.control_addresses);

        ret
    }

    pub fn confirm_change_worker_address(&self, rt: &mut MockRuntime) -> Result<(), ActorError> {
        rt.expect_validate_caller_addr(vec![self.owner]);
        rt.set_caller(*ACCOUNT_ACTOR_CODE_ID, self.owner);
<<<<<<< HEAD
        rt.call::<Actor>(Method::ConfirmChangeWorkerAddress as u64, &RawBytes::default())?;
=======
        rt.call::<Actor>(Method::ConfirmUpdateWorkerKey as u64, None)?;
>>>>>>> 18f89bef
        rt.verify();

        Ok(())
    }

    pub fn propose_approve_initial_beneficiary(
        &mut self,
        rt: &mut MockRuntime,
        beneficiary_id_addr: Address,
        beneficiary_term: BeneficiaryTerm,
    ) -> Result<(), ActorError> {
        rt.set_caller(*ACCOUNT_ACTOR_CODE_ID, self.owner);

        let param = ChangeBeneficiaryParams {
            new_beneficiary: beneficiary_id_addr,
            new_quota: beneficiary_term.quota,
            new_expiration: beneficiary_term.expiration,
        };
        let raw_bytes = IpldBlock::serialize_cbor(&param).unwrap();
        rt.expect_validate_caller_any();
        rt.call::<Actor>(Method::ChangeBeneficiary as u64, raw_bytes.clone())?;
        rt.verify();

        rt.set_caller(*ACCOUNT_ACTOR_CODE_ID, beneficiary_id_addr);
        rt.expect_validate_caller_any();
        rt.call::<Actor>(Method::ChangeBeneficiary as u64, raw_bytes)?;
        rt.verify();

        self.beneficiary = beneficiary_id_addr;
        Ok(())
    }

    pub fn change_beneficiary(
        &mut self,
        rt: &mut MockRuntime,
        expect_caller: Address,
        beneficiary_change: &BeneficiaryChange,
        expect_beneficiary_addr: Option<Address>,
    ) -> Result<RawBytes, ActorError> {
        rt.expect_validate_caller_any();
        rt.set_address_actor_type(
            beneficiary_change.beneficiary_addr.clone(),
            *ACCOUNT_ACTOR_CODE_ID,
        );
        let caller_id = rt.get_id_address(&expect_caller).unwrap();
        let param = ChangeBeneficiaryParams {
            new_beneficiary: beneficiary_change.beneficiary_addr,
            new_quota: beneficiary_change.quota.clone(),
            new_expiration: beneficiary_change.expiration,
        };
        rt.set_caller(*ACCOUNT_ACTOR_CODE_ID, caller_id);
        let ret = rt.call::<Actor>(
            Method::ChangeBeneficiary as u64,
            IpldBlock::serialize_cbor(&param).unwrap(),
        )?;
        rt.verify();

        if let Some(beneficiary) = expect_beneficiary_addr {
            let beneficiary_return = self.get_beneficiary(rt)?;
            assert_eq!(beneficiary, beneficiary_return.active.beneficiary);
            self.beneficiary = beneficiary.clone();
        }

        Ok(ret)
    }

    pub fn get_beneficiary(
        &mut self,
        rt: &mut MockRuntime,
    ) -> Result<GetBeneficiaryReturn, ActorError> {
        rt.expect_validate_caller_any();
        let ret = rt.call::<Actor>(Method::GetBeneficiary as u64, None)?;
        rt.verify();
        Ok(ret.deserialize::<GetBeneficiaryReturn>().unwrap())
    }

    // extend sectors without verified deals using either legacy or updated sector extension
    pub fn extend_sectors_versioned(
        &self,
        rt: &mut MockRuntime,
        params: ExtendSectorExpirationParams,
        v2: bool,
    ) -> Result<RawBytes, ActorError> {
        match v2 {
            false => self.extend_sectors(rt, params),
            true => {
                let params2 = ExtendSectorExpiration2Params {
                    extensions: params.extensions.iter().map(|x| x.into()).collect(),
                };
                self.extend_sectors2(rt, params2, HashMap::new())
            }
        }
    }

    pub fn extend_sectors(
        &self,
        rt: &mut MockRuntime,
        mut params: ExtendSectorExpirationParams,
    ) -> Result<RawBytes, ActorError> {
        rt.set_caller(*ACCOUNT_ACTOR_CODE_ID, self.worker);
        rt.expect_validate_caller_addr(self.caller_addrs());

        let mut qa_delta = BigInt::zero();
        for extension in params.extensions.iter_mut() {
            for sector_nr in extension.sectors.validate().unwrap().iter() {
                let sector = self.get_sector(&rt, sector_nr);
                let mut new_sector = sector.clone();
                new_sector.expiration = extension.new_expiration;
                qa_delta += qa_power_for_sector(self.sector_size, &new_sector)
                    - qa_power_for_sector(self.sector_size, &sector);
            }
        }

        if !qa_delta.is_zero() {
            let params = UpdateClaimedPowerParams {
                raw_byte_delta: BigInt::zero(),
                quality_adjusted_delta: qa_delta,
            };
            rt.expect_send(
                STORAGE_POWER_ACTOR_ADDR,
                UPDATE_CLAIMED_POWER_METHOD,
                IpldBlock::serialize_cbor(&params).unwrap(),
                TokenAmount::zero(),
                RawBytes::default(),
                ExitCode::OK,
            );
        }

        let ret = rt.call::<Actor>(
            Method::ExtendSectorExpiration as u64,
            IpldBlock::serialize_cbor(&params).unwrap(),
        )?;

        rt.verify();
        Ok(ret)
    }

    pub fn extend_sectors2(
        &self,
        rt: &mut MockRuntime,
        mut params: ExtendSectorExpiration2Params,
        expected_claims: HashMap<ClaimID, Result<FILPlusClaim, ActorError>>,
    ) -> Result<RawBytes, ActorError> {
        rt.set_caller(*ACCOUNT_ACTOR_CODE_ID, self.worker);
        rt.expect_validate_caller_addr(self.caller_addrs());

        let mut qa_delta = BigInt::zero();
        for extension in params.extensions.iter_mut() {
            for sc in &extension.sectors_with_claims {
                // construct expected return value
                let mut claims = Vec::new();
                let mut all_claim_ids = sc.maintain_claims.clone();
                all_claim_ids.append(&mut sc.drop_claims.clone());
                let mut batch_gen = BatchReturnGen::new(all_claim_ids.len());
                for claim_id in &all_claim_ids {
                    match expected_claims.get(&claim_id).unwrap().clone() {
                        Ok(claim) => {
                            batch_gen.add_success();
                            claims.push(claim);
                        }
                        Err(ae) => {
                            batch_gen.add_fail(ae.exit_code());
                        }
                    }
                }

                rt.expect_send(
                    VERIFIED_REGISTRY_ACTOR_ADDR,
                    fil_actor_miner::ext::verifreg::GET_CLAIMS_METHOD as u64,
                    IpldBlock::serialize_cbor(&GetClaimsParams {
                        provider: self.receiver.id().unwrap(),
                        claim_ids: all_claim_ids,
                    })
                    .unwrap(),
                    TokenAmount::zero(),
                    RawBytes::serialize(GetClaimsReturn { batch_info: batch_gen.gen(), claims })
                        .unwrap(),
                    ExitCode::OK,
                );
            }
        }

        // Handle QA power updates
        for extension in params.extensions.iter_mut() {
            for sector_nr in extension.sectors.validate().unwrap().iter() {
                let sector = self.get_sector(&rt, sector_nr);
                let mut new_sector = sector.clone();
                new_sector.expiration = extension.new_expiration;
                qa_delta += qa_power_for_sector(self.sector_size, &new_sector)
                    - qa_power_for_sector(self.sector_size, &sector);
            }
            for sector_claim in &extension.sectors_with_claims {
                let mut dropped_space = BigInt::zero();
                for drop in &sector_claim.drop_claims {
                    dropped_space += match expected_claims.get(&drop).unwrap() {
                        Ok(claim) => BigInt::from(claim.size.0),
                        Err(_) => BigInt::zero(),
                    }
                }
                let sector = self.get_sector(&rt, sector_claim.sector_number);
                let old_duration = sector.expiration - sector.activation;
                let old_verified_deal_space = &sector.verified_deal_weight / old_duration;
                let new_verified_deal_space = old_verified_deal_space - dropped_space;
                let mut new_sector = sector.clone();
                new_sector.expiration = extension.new_expiration;
                new_sector.verified_deal_weight = BigInt::from(new_verified_deal_space)
                    * (new_sector.expiration - new_sector.activation);
                qa_delta += qa_power_for_sector(self.sector_size, &new_sector)
                    - qa_power_for_sector(self.sector_size, &sector);
            }
        }

        if !qa_delta.is_zero() {
            let params = UpdateClaimedPowerParams {
                raw_byte_delta: BigInt::zero(),
                quality_adjusted_delta: qa_delta,
            };
            rt.expect_send(
                STORAGE_POWER_ACTOR_ADDR,
                UPDATE_CLAIMED_POWER_METHOD,
                IpldBlock::serialize_cbor(&params).unwrap(),
                TokenAmount::zero(),
                RawBytes::default(),
                ExitCode::OK,
            );
        }

        let ret = rt.call::<Actor>(
            Method::ExtendSectorExpiration2 as u64,
            IpldBlock::serialize_cbor(&params).unwrap(),
        )?;

        rt.verify();
        Ok(ret)
    }

    pub fn compact_partitions(
        &self,
        rt: &mut MockRuntime,
        deadline: u64,
        partition: BitField,
    ) -> Result<(), ActorError> {
        let params = CompactPartitionsParams { deadline, partitions: partition };

        rt.expect_validate_caller_addr(self.caller_addrs());
        rt.set_caller(*ACCOUNT_ACTOR_CODE_ID, self.worker);

        rt.call::<Actor>(
            Method::CompactPartitions as u64,
            IpldBlock::serialize_cbor(&params).unwrap(),
        )?;
        rt.verify();
        Ok(())
    }

    pub fn get_info(&self, rt: &MockRuntime) -> MinerInfo {
        let state: State = rt.get_state();
        state.get_info(rt.store()).unwrap()
    }

    pub fn change_owner_address(
        &self,
        rt: &mut MockRuntime,
        new_address: Address,
    ) -> Result<RawBytes, ActorError> {
        let expected = if rt.caller == self.owner {
            self.owner
        } else {
            if let Some(pending_owner) = self.get_info(rt).pending_owner_address {
                pending_owner
            } else {
                self.owner
            }
        };
        rt.expect_validate_caller_addr(vec![expected]);
        let ret = rt.call::<Actor>(
            Method::ChangeOwnerAddress as u64,
            IpldBlock::serialize_cbor(&new_address).unwrap(),
        );

        if ret.is_ok() {
            rt.verify();
        } else {
            rt.reset();
        }
        ret
    }

    pub fn get_available_balance(&self, rt: &mut MockRuntime) -> Result<TokenAmount, ActorError> {
        // set caller to non-builtin
        rt.set_caller(make_identity_cid(b"1234"), Address::new_id(1234));
        rt.expect_validate_caller_any();
        let available_balance_ret: GetAvailableBalanceReturn = rt
            .call::<Actor>(Method::GetAvailableBalanceExported as u64, &RawBytes::default())?
            .deserialize()?;
        rt.verify();
        Ok(available_balance_ret.available_balance)
    }
}

#[allow(dead_code)]
pub struct PoStConfig {
    pub chain_randomness: Option<[u8; RANDOMNESS_LENGTH]>,
    pub expected_power_delta: Option<PowerPair>,
    pub verification_exit: Option<ExitCode>,
}

#[allow(dead_code)]
impl PoStConfig {
    pub fn with_expected_power_delta(pwr: &PowerPair) -> PoStConfig {
        PoStConfig {
            chain_randomness: None,
            expected_power_delta: Some(pwr.clone()),
            verification_exit: None,
        }
    }

    pub fn with_randomness(rand: [u8; RANDOMNESS_LENGTH]) -> PoStConfig {
        PoStConfig {
            chain_randomness: Some(rand),
            expected_power_delta: None,
            verification_exit: None,
        }
    }

    pub fn empty() -> PoStConfig {
        PoStConfig { chain_randomness: None, expected_power_delta: None, verification_exit: None }
    }
}

#[derive(Default)]
pub struct PreCommitConfig(pub SectorDealData);

#[allow(dead_code)]
impl PreCommitConfig {
    pub fn empty() -> PreCommitConfig {
        Self::new(None)
    }

    pub fn new(commd: Option<Cid>) -> PreCommitConfig {
        PreCommitConfig { 0: SectorDealData { commd } }
    }

    pub fn default() -> PreCommitConfig {
        Self::empty()
    }
}

#[derive(Default, Clone)]
pub struct ProveCommitConfig {
    pub verify_deals_exit: HashMap<SectorNumber, ExitCode>,
    pub claim_allocs_exit: HashMap<SectorNumber, ExitCode>,
    pub deal_space: HashMap<SectorNumber, BigInt>,
    pub verified_deal_infos: HashMap<SectorNumber, Vec<VerifiedDealInfo>>,
}

#[allow(dead_code)]
pub fn test_verified_deal(space: u64) -> VerifiedDealInfo {
    // only set size for testing and zero out remaining fields
    VerifiedDealInfo {
        client: 0,
        allocation_id: 0,
        data: make_piece_cid("test verified deal".as_bytes()),
        size: PaddedPieceSize(space),
    }
}

#[allow(dead_code)]
impl ProveCommitConfig {
    pub fn empty() -> ProveCommitConfig {
        ProveCommitConfig {
            verify_deals_exit: HashMap::new(),
            claim_allocs_exit: HashMap::new(),
            deal_space: HashMap::new(),
            verified_deal_infos: HashMap::new(),
        }
    }

    pub fn add_verified_deals(&mut self, sector: SectorNumber, deals: Vec<VerifiedDealInfo>) {
        self.verified_deal_infos.insert(sector, deals);
    }

    pub fn deal_spaces(&self, sector: &SectorNumber) -> DealSpaces {
        let verified_deal_space = match self.verified_deal_infos.get(sector) {
            None => BigInt::zero(),
            Some(infos) => infos
                .iter()
                .map(|info| BigInt::from(info.size.0))
                .reduce(|x, a| x + a)
                .unwrap_or_default(),
        };
        DealSpaces {
            deal_space: self.deal_space.get(sector).cloned().unwrap_or_default(),
            verified_deal_space,
        }
    }
}

#[derive(Default)]
pub struct PreCommitBatchConfig {
    pub sector_deal_data: Vec<SectorDealData>,
    pub first_for_miner: bool,
}

#[derive(Default)]
pub struct CronConfig {
    pub no_enrollment: bool,
    // true if expect not to continue enrollment false otherwise
    pub expected_enrollment: ChainEpoch,
    pub detected_faults_power_delta: Option<PowerPair>,
    pub expired_sectors_power_delta: Option<PowerPair>,
    pub expired_sectors_pledge_delta: TokenAmount,
    pub continued_faults_penalty: TokenAmount,
    // Expected amount burnt to pay continued fault penalties.
    pub expired_precommit_penalty: TokenAmount,
    // Expected amount burnt to pay for expired precommits
    pub repaid_fee_debt: TokenAmount,
    // Expected amount burnt to repay fee debt.
    pub penalty_from_unlocked: TokenAmount, // Expected reduction in unlocked balance from penalties exceeding vesting funds.
}

#[allow(dead_code)]
impl CronConfig {
    pub fn empty() -> CronConfig {
        CronConfig {
            no_enrollment: false,
            expected_enrollment: 0,
            detected_faults_power_delta: None,
            expired_sectors_power_delta: None,
            expired_sectors_pledge_delta: TokenAmount::zero(),
            continued_faults_penalty: TokenAmount::zero(),
            expired_precommit_penalty: TokenAmount::zero(),
            repaid_fee_debt: TokenAmount::zero(),
            penalty_from_unlocked: TokenAmount::zero(),
        }
    }

    pub fn with_continued_faults_penalty(fault_fee: TokenAmount) -> CronConfig {
        let mut cfg = CronConfig::empty();
        cfg.continued_faults_penalty = fault_fee;
        cfg
    }

    pub fn with_detected_faults_power_delta_and_continued_faults_penalty(
        pwr_delta: &PowerPair,
        fault_fee: TokenAmount,
    ) -> CronConfig {
        let mut cfg = CronConfig::empty();
        cfg.detected_faults_power_delta = Some(pwr_delta.clone());
        cfg.continued_faults_penalty = fault_fee;
        cfg
    }
}

#[allow(dead_code)]
#[derive(Clone)]
pub struct PoStDisputeResult {
    pub expected_power_delta: Option<PowerPair>,
    pub expected_pledge_delta: Option<TokenAmount>,
    pub expected_penalty: Option<TokenAmount>,
    pub expected_reward: Option<TokenAmount>,
}

#[derive(Clone, Debug, PartialEq, Eq)]
pub struct BeneficiaryChange {
    pub beneficiary_addr: Address,
    pub quota: TokenAmount,
    pub expiration: ChainEpoch,
}

impl BeneficiaryChange {
    #[allow(dead_code)]
    pub fn new(beneficiary_addr: Address, quota: TokenAmount, expiration: ChainEpoch) -> Self {
        BeneficiaryChange { beneficiary_addr, quota, expiration }
    }

    #[allow(dead_code)]
    pub fn from_pending(pending_beneficiary: &PendingBeneficiaryChange) -> Self {
        BeneficiaryChange {
            beneficiary_addr: pending_beneficiary.new_beneficiary,
            quota: pending_beneficiary.new_quota.clone(),
            expiration: pending_beneficiary.new_expiration,
        }
    }

    #[allow(dead_code)]
    pub fn from_active(info: &ActiveBeneficiary) -> Self {
        BeneficiaryChange {
            beneficiary_addr: info.beneficiary,
            quota: info.term.quota.clone(),
            expiration: info.term.expiration,
        }
    }
}

#[allow(dead_code)]
pub fn assert_bitfield_equals(bf: &BitField, bits: &[u64]) {
    let mut rbf = BitField::new();
    for bit in bits {
        rbf.set(*bit);
    }
    assert!(bf == &rbf);
}

#[allow(dead_code)]
pub fn make_empty_bitfield() -> BitField {
    BitField::new()
}

#[allow(dead_code)]
pub fn make_bitfield(bits: &[u64]) -> BitField {
    BitField::try_from_bits(bits.iter().copied()).unwrap()
}

#[allow(dead_code)]
pub fn get_bitfield(ubf: &UnvalidatedBitField) -> BitField {
    match ubf {
        UnvalidatedBitField::Validated(bf) => bf.clone(),
        UnvalidatedBitField::Unvalidated(bytes) => BitField::from_bytes(bytes).unwrap(),
    }
}

#[allow(dead_code)]
pub fn make_prove_commit_aggregate(sector_nos: &BitField) -> ProveCommitAggregateParams {
    ProveCommitAggregateParams {
        sector_numbers: sector_nos.clone(),
        aggregate_proof: vec![0; 1024],
    }
}

// multihash library doesn't support poseidon hashing, so we fake it
#[derive(Clone, Copy, Debug, Eq, Multihash, PartialEq)]
#[mh(alloc_size = 64)]
enum MhCode {
    #[mh(code = 0xb401, hasher = multihash::Sha2_256)]
    PoseidonFake,
    #[mh(code = 0x1012, hasher = multihash::Sha2_256)]
    Sha256TruncPaddedFake,
}

fn immediately_vesting_funds(rt: &MockRuntime, state: &State) -> TokenAmount {
    let vesting = rt.store.get_cbor::<VestingFunds>(&state.vesting_funds).unwrap().unwrap();
    let mut sum = TokenAmount::zero();
    for vf in vesting.funds {
        if vf.epoch < rt.epoch {
            sum += vf.amount;
        } else {
            break;
        }
    }
    sum
}

pub fn make_post_proofs(proof_type: RegisteredPoStProof) -> Vec<PoStProof> {
    let proof = PoStProof { post_proof: proof_type, proof_bytes: Vec::from(*b"proof1") };
    vec![proof]
}

fn make_sealed_cid(input: &[u8]) -> Cid {
    // Note: multihash library doesn't support Poseidon hashing, so we fake it
    let h = MhCode::PoseidonFake.digest(input);
    Cid::new_v1(FIL_COMMITMENT_SEALED, h)
}

fn make_piece_cid(input: &[u8]) -> Cid {
    let h = MhCode::Sha256TruncPaddedFake.digest(input);
    Cid::new_v1(FIL_COMMITMENT_UNSEALED, h)
}

pub fn make_deadline_cron_event_params(epoch: ChainEpoch) -> EnrollCronEventParams {
    let payload = CronEventPayload { event_type: CRON_EVENT_PROVING_DEADLINE };
    EnrollCronEventParams { event_epoch: epoch, payload: RawBytes::serialize(payload).unwrap() }
}

fn make_deferred_cron_event_params(
    epoch_reward_smooth: FilterEstimate,
    epoch_qa_power_smooth: FilterEstimate,
) -> DeferredCronEventParams {
    let payload = CronEventPayload { event_type: CRON_EVENT_PROVING_DEADLINE };
    DeferredCronEventParams {
        event_payload: Vec::from(RawBytes::serialize(payload).unwrap().bytes()),
        reward_smoothed: epoch_reward_smooth,
        quality_adj_power_smoothed: epoch_qa_power_smooth,
    }
}

fn make_fault_params_from_faulting_sectors(
    rt: &MockRuntime,
    state: &State,
    fault_sector_infos: &[SectorOnChainInfo],
) -> DeclareFaultsParams {
    let mut declaration_map: BTreeMap<(u64, u64), FaultDeclaration> = BTreeMap::new();
    for sector in fault_sector_infos {
        let (dlidx, pidx) = state.find_sector(&rt.policy, &rt.store, sector.sector_number).unwrap();
        match declaration_map.get_mut(&(dlidx, pidx)) {
            Some(declaration) => {
                declaration.sectors.set(sector.sector_number);
            }
            None => {
                let mut bf = BitField::new();
                bf.set(sector.sector_number);

                let declaration =
                    FaultDeclaration { deadline: dlidx, partition: pidx, sectors: bf };

                declaration_map.insert((dlidx, pidx), declaration);
            }
        }
    }

    // I want to just write:
    // let declarations = declaration_map.values().collect();
    // but the compiler doesn't let me; so I do it by hand like a savange
    let keys: Vec<(u64, u64)> = declaration_map.keys().cloned().collect();
    let declarations = keys.iter().map(|k| declaration_map.remove(k).unwrap()).collect();

    DeclareFaultsParams { faults: declarations }
}

#[allow(dead_code)]
pub fn amt_to_vec<T>(rt: &MockRuntime, c: &Cid) -> Vec<T>
where
    T: Clone + Serialize + for<'a> Deserialize<'a>,
{
    let mut result = Vec::new();
    let arr = Array::<T, _>::load(c, &rt.store).unwrap();
    arr.for_each(|_, v: &T| {
        result.push(v.clone());
        Ok(())
    })
    .unwrap();
    result
}

#[allow(dead_code)]
pub fn amt_get<T>(rt: &MockRuntime, c: &Cid, i: u64) -> T
where
    T: Clone + Serialize + for<'a> Deserialize<'a>,
{
    let arr = Array::<T, _>::load(c, &rt.store).unwrap();
    arr.get(i).unwrap().unwrap().clone()
}

// Returns a fake hashing function that always arranges the first 8 bytes of the digest to be the binary
// encoding of a target uint64.
fn fixed_hasher(offset: ChainEpoch) -> Box<dyn Fn(&[u8]) -> [u8; 32]> {
    let hash = move |_: &[u8]| -> [u8; 32] {
        let mut result = [0u8; 32];
        for (i, item) in result.iter_mut().enumerate().take(8) {
            *item = ((offset >> (8 * (7 - i))) & 0xff) as u8;
        }
        result
    };
    Box::new(hash)
}

#[allow(dead_code)]
pub fn test_sector(
    expiration: ChainEpoch,
    sector_number: SectorNumber,
    deal_weight: u64,
    verified_deal_weight: u64,
    pledge: u64,
) -> SectorOnChainInfo {
    SectorOnChainInfo {
        expiration,
        sector_number,
        deal_weight: DealWeight::from(deal_weight),
        verified_deal_weight: DealWeight::from(verified_deal_weight),
        initial_pledge: TokenAmount::from_atto(pledge),
        sealed_cid: make_sealed_cid(format!("commR-{sector_number}").as_bytes()),
        ..Default::default()
    }
}

#[allow(dead_code)]
pub fn sectors_arr_mbs(
    store: &'_ MemoryBlockstore,
    sectors_info: Vec<SectorOnChainInfo>,
) -> Sectors<'_, MemoryBlockstore> {
    let empty_array =
        Amt::<(), _>::new_with_bit_width(store, SECTORS_AMT_BITWIDTH).flush().unwrap();
    let mut sectors = Sectors::load(store, &empty_array).unwrap();
    sectors.store(sectors_info).unwrap();
    sectors
}

#[allow(dead_code)]
pub fn sectors_arr<'a, BS: Blockstore>(
    store: &'a BS,
    sectors_info: Vec<SectorOnChainInfo>,
) -> Sectors<'a, BS> {
    let empty_array =
        Amt::<SectorOnChainInfo, _>::new_with_bit_width(&store, HAMT_BIT_WIDTH).flush().unwrap();
    let mut sectors = Sectors::load(store, &empty_array).unwrap();
    sectors.store(sectors_info).unwrap();
    sectors
}

pub fn sectors_as_map(sectors: &[SectorOnChainInfo]) -> SectorsMap {
    sectors.iter().map(|sector| (sector.sector_number, sector.to_owned())).collect()
}

// Helper type for validating deadline state.
//
// All methods take the state by value so one can (and should) construct a
// sane base-state.

pub struct ExpectedDeadlineState {
    pub quant: QuantSpec,
    #[allow(dead_code)]
    pub sector_size: SectorSize,
    #[allow(dead_code)]
    pub partition_size: u64,
    #[allow(dead_code)]
    pub sectors: Vec<SectorOnChainInfo>,
    pub faults: BitField,
    pub recovering: BitField,
    pub terminations: BitField,
    pub unproven: BitField,
    pub posts: BitField,
    pub partition_sectors: Vec<BitField>,
}

impl Default for ExpectedDeadlineState {
    fn default() -> Self {
        Self {
            quant: QuantSpec { offset: 0, unit: 0 },
            sector_size: SectorSize::_32GiB,
            partition_size: 0,
            sectors: vec![],
            faults: BitField::default(),
            recovering: BitField::default(),
            terminations: BitField::default(),
            unproven: BitField::default(),
            posts: BitField::default(),
            partition_sectors: vec![],
        }
    }
}

impl ExpectedDeadlineState {
    #[allow(dead_code)]
    pub fn with_quant_spec(mut self, quant: QuantSpec) -> Self {
        self.quant = quant;
        self
    }

    #[allow(dead_code)]
    pub fn with_faults(mut self, faults: &[u64]) -> Self {
        self.faults = bitfield_from_slice(faults);
        self
    }

    #[allow(dead_code)]
    pub fn with_recovering(mut self, recovering: &[u64]) -> Self {
        self.recovering = bitfield_from_slice(recovering);
        self
    }

    #[allow(dead_code)]
    pub fn with_terminations(mut self, terminations: &[u64]) -> Self {
        self.terminations = bitfield_from_slice(terminations);
        self
    }

    #[allow(dead_code)]
    pub fn with_unproven(mut self, unproven: &[u64]) -> Self {
        self.unproven = bitfield_from_slice(unproven);
        self
    }

    #[allow(dead_code)]
    pub fn with_posts(mut self, posts: &[u64]) -> Self {
        self.posts = bitfield_from_slice(posts);
        self
    }

    #[allow(dead_code)]
    pub fn with_partitions(mut self, partitions: Vec<BitField>) -> Self {
        self.partition_sectors = partitions;
        self
    }

    /// Assert that the deadline's state matches the expected state.
    #[allow(dead_code)]
    pub fn assert<BS: Blockstore>(
        self,
        store: &BS,
        sectors: &[SectorOnChainInfo],
        deadline: &Deadline,
    ) -> Self {
        let summary = self.check_deadline_invariants(store, sectors, deadline);

        assert_eq!(self.faults, summary.faulty_sectors);
        assert_eq!(self.recovering, summary.recovering_sectors);
        assert_eq!(self.terminations, summary.terminated_sectors);
        assert_eq!(self.unproven, summary.unproven_sectors);
        assert_eq!(self.posts, deadline.partitions_posted);

        let partitions = deadline.partitions_amt(store).unwrap();
        assert_eq!(
            self.partition_sectors.len() as u64,
            partitions.count(),
            "unexpected number of partitions"
        );

        for (i, partition_sectors) in self.partition_sectors.iter().enumerate() {
            let partitions = partitions.get(i as u64).unwrap().unwrap();
            assert_eq!(partition_sectors, &partitions.sectors);
        }

        self
    }

    // check the deadline's invariants, returning all contained sectors, faults,
    // recoveries, terminations, and partition/sector assignments.
    pub fn check_deadline_invariants<BS: Blockstore>(
        &self,
        store: &BS,
        sectors: &[SectorOnChainInfo],
        deadline: &Deadline,
    ) -> DeadlineStateSummary {
        let acc = MessageAccumulator::default();
        let summary = check_deadline_state_invariants(
            deadline,
            store,
            self.quant,
            self.sector_size,
            &sectors_as_map(sectors),
            &acc,
        );

        assert!(acc.is_empty(), "{}", acc.messages().join("\n"));

        summary
    }
}

/// Create a bitfield with count bits set, starting at "start".
#[allow(dead_code)]
pub fn seq(start: u64, count: u64) -> BitField {
    let ranges = Ranges::new([start..(start + count)]);
    BitField::from_ranges(ranges)
}

#[allow(dead_code)]
#[derive(Clone, Copy, Default)]
pub struct CronControl {
    pub pre_commit_num: u64,
}

#[allow(dead_code)]
impl CronControl {
    pub fn require_cron_inactive(&self, h: &ActorHarness, rt: &MockRuntime) {
        let st = h.get_state(&rt);
        assert!(!st.deadline_cron_active); // No cron running now
        assert!(!st.continue_deadline_cron()); // No reason to cron now, state inactive
    }

    pub fn require_cron_active(&self, h: &ActorHarness, rt: &MockRuntime) {
        let st = h.get_state(rt);
        assert!(st.deadline_cron_active);
        assert!(st.continue_deadline_cron());
    }

    // Start cron by precommitting at preCommitEpoch, return clean up epoch.
    // Verifies that cron is not started, precommit is run and cron is enrolled.
    // Returns epoch at which precommit is scheduled for clean up and removed from state by cron.
    pub fn pre_commit_to_start_cron(
        &mut self,
        h: &ActorHarness,
        rt: &mut MockRuntime,
        pre_commit_epoch: ChainEpoch,
    ) -> ChainEpoch {
        rt.set_epoch(pre_commit_epoch);
        let st = h.get_state(rt);
        self.require_cron_inactive(h, rt);

        let dlinfo = new_deadline_info_from_offset_and_epoch(
            &rt.policy,
            st.proving_period_start,
            pre_commit_epoch,
        ); // actor.deadline might be out of date
        let sector_no = self.pre_commit_num;
        self.pre_commit_num += 1;
        let expiration =
            dlinfo.period_end() + DEFAULT_SECTOR_EXPIRATION as i64 * rt.policy.wpost_proving_period; // something on deadline boundary but > 180 days
        let precommit_params =
            h.make_pre_commit_params(sector_no, pre_commit_epoch - 1, expiration, vec![]);
        h.pre_commit_sector(rt, precommit_params, PreCommitConfig::default(), true).unwrap();

        // PCD != 0 so cron must be active
        self.require_cron_active(h, rt);

        let clean_up_epoch = pre_commit_epoch
            + max_prove_commit_duration(&rt.policy, h.seal_proof_type).unwrap()
            + rt.policy.expired_pre_commit_clean_up_delay;
        clean_up_epoch
    }

    // Stop cron by advancing to the preCommit clean up epoch.
    // Assumes no proved sectors, no vesting funds.
    // Verifies cron runs until clean up, PCD burnt and cron discontinued during last deadline
    // Return open of first deadline after expiration.
    fn expire_pre_commit_stop_cron(
        &self,
        h: &ActorHarness,
        rt: &mut MockRuntime,
        start_epoch: ChainEpoch,
        clean_up_epoch: ChainEpoch,
    ) -> ChainEpoch {
        self.require_cron_active(h, rt);
        let st = h.get_state(rt);

        let mut dlinfo = new_deadline_info_from_offset_and_epoch(
            &rt.policy,
            st.proving_period_start,
            start_epoch,
        ); // actor.deadline might be out of date
        while dlinfo.open <= clean_up_epoch {
            // PCDs are quantized to be burnt on the *next* new deadline after the one they are cleaned up in
            // asserts cron is rescheduled
            dlinfo = h.advance_deadline(rt, CronConfig::empty());
        }
        // We expect PCD burnt and cron not rescheduled here.
        rt.set_epoch(dlinfo.last());
        h.on_deadline_cron(
            rt,
            CronConfig {
                no_enrollment: true,
                expired_precommit_penalty: st.pre_commit_deposits,
                ..CronConfig::empty()
            },
        );
        rt.set_epoch(dlinfo.next_open());

        self.require_cron_inactive(h, rt);
        rt.epoch
    }

    pub fn pre_commit_start_cron_expire_stop_cron(
        &mut self,
        h: &ActorHarness,
        rt: &mut MockRuntime,
        start_epoch: ChainEpoch,
    ) -> ChainEpoch {
        let clean_up_epoch = self.pre_commit_to_start_cron(h, rt, start_epoch);
        self.expire_pre_commit_stop_cron(h, rt, start_epoch, clean_up_epoch)
    }
}

#[allow(dead_code)]
pub fn bitfield_from_slice(sector_numbers: &[u64]) -> BitField {
    BitField::try_from_bits(sector_numbers.iter().copied()).unwrap()
}

#[derive(Default, Clone)]
pub struct BitFieldQueueExpectation {
    pub expected: BTreeMap<ChainEpoch, Vec<u64>>,
}

impl BitFieldQueueExpectation {
    #[allow(dead_code)]
    pub fn add(&self, epoch: ChainEpoch, values: &[u64]) -> Self {
        let mut expected = self.expected.clone();
        let _ = expected.insert(epoch, values.to_vec());
        Self { expected }
    }

    #[allow(dead_code)]
    pub fn equals<BS: Blockstore>(&self, queue: &BitFieldQueue<BS>) {
        // ensure cached changes are ready to be iterated

        let length = queue.amt.count();
        assert_eq!(self.expected.len(), length as usize);

        queue
            .amt
            .for_each(|epoch, bf| {
                let values = self
                    .expected
                    .get(&(epoch as i64))
                    .unwrap_or_else(|| panic!("expected entry at epoch {}", epoch));

                assert_bitfield_equals(bf, values);
                Ok(())
            })
            .unwrap();
    }
}

#[allow(dead_code)]
pub fn select_sectors(sectors: &[SectorOnChainInfo], field: &BitField) -> Vec<SectorOnChainInfo> {
    let mut to_include: BTreeSet<_> = field.iter().collect();
    let included =
        sectors.iter().filter(|sector| to_include.remove(&sector.sector_number)).cloned().collect();

    assert!(to_include.is_empty(), "failed to find {} expected sectors", to_include.len());

    included
}

#[allow(dead_code)]
pub fn require_no_expiration_groups_before(
    epoch: ChainEpoch,
    queue: &mut ExpirationQueue<'_, MemoryBlockstore>,
) {
    queue.amt.flush().unwrap();

    let set = queue.pop_until(epoch - 1).unwrap();
    assert!(set.is_empty());
}

pub fn check_state_invariants_from_mock_runtime(rt: &MockRuntime) {
    let (_, acc) = check_state_invariants(
        rt.policy(),
        &rt.get_state::<State>(),
        rt.store(),
        &rt.get_balance(),
    );
    assert!(acc.is_empty(), "{}", acc.messages().join("\n"));
}<|MERGE_RESOLUTION|>--- conflicted
+++ resolved
@@ -293,7 +293,7 @@
 
         rt.expect_validate_caller_any();
         let ret: GetPeerIDReturn = rt
-            .call::<Actor>(Method::GetPeerIDExported as u64, &RawBytes::default())
+            .call::<Actor>(Method::GetPeerIDExported as u64, None)
             .unwrap()
             .deserialize()
             .unwrap();
@@ -331,7 +331,7 @@
 
         rt.expect_validate_caller_any();
         let ret: GetMultiaddrsReturn = rt
-            .call::<Actor>(Method::GetMultiaddrsExported as u64, &RawBytes::default())
+            .call::<Actor>(Method::GetMultiaddrsExported as u64, None)
             .unwrap()
             .deserialize()
             .unwrap();
@@ -2116,7 +2116,7 @@
 
         rt.expect_validate_caller_any();
         let ret: GetPeerIDReturn = rt
-            .call::<Actor>(Method::GetPeerIDExported as u64, &RawBytes::default())
+            .call::<Actor>(Method::GetPeerIDExported as u64, None)
             .unwrap()
             .deserialize()
             .unwrap();
@@ -2285,11 +2285,7 @@
     pub fn confirm_change_worker_address(&self, rt: &mut MockRuntime) -> Result<(), ActorError> {
         rt.expect_validate_caller_addr(vec![self.owner]);
         rt.set_caller(*ACCOUNT_ACTOR_CODE_ID, self.owner);
-<<<<<<< HEAD
-        rt.call::<Actor>(Method::ConfirmChangeWorkerAddress as u64, &RawBytes::default())?;
-=======
-        rt.call::<Actor>(Method::ConfirmUpdateWorkerKey as u64, None)?;
->>>>>>> 18f89bef
+        rt.call::<Actor>(Method::ConfirmChangeWorkerAddress as u64, None)?;
         rt.verify();
 
         Ok(())
@@ -2582,9 +2578,8 @@
         // set caller to non-builtin
         rt.set_caller(make_identity_cid(b"1234"), Address::new_id(1234));
         rt.expect_validate_caller_any();
-        let available_balance_ret: GetAvailableBalanceReturn = rt
-            .call::<Actor>(Method::GetAvailableBalanceExported as u64, &RawBytes::default())?
-            .deserialize()?;
+        let available_balance_ret: GetAvailableBalanceReturn =
+            rt.call::<Actor>(Method::GetAvailableBalanceExported as u64, None)?.deserialize()?;
         rt.verify();
         Ok(available_balance_ret.available_balance)
     }
