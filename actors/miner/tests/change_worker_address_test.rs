use fil_actor_account::Method as AccountMethod;
use fil_actor_miner::{Actor, ChangeWorkerAddressParams, Method};
use fil_actors_runtime::{
    runtime::RuntimePolicy,
    test_utils::{
        expect_abort, expect_abort_contains_message, new_bls_addr, MockRuntime,
        ACCOUNT_ACTOR_CODE_ID, MINER_ACTOR_CODE_ID,
    },
};
use fvm_ipld_encoding::RawBytes;
use fvm_shared::{address::Address, econ::TokenAmount, error::ExitCode};

mod util;
<<<<<<< HEAD
use fil_actors_runtime::test_utils::make_identity_cid;
=======

use fvm_ipld_encoding::ipld_block::IpldBlock;
>>>>>>> 18f89bef
use itertools::Itertools;
use num_traits::Zero;
use util::*;

fn setup() -> (ActorHarness, MockRuntime) {
    let period_offset = 100;

    let h = ActorHarness::new(period_offset);
    let mut rt = h.new_runtime();
    h.construct_and_verify(&mut rt);
    rt.balance.replace(BIG_BALANCE.clone());

    (h, rt)
}

#[test]
fn successfully_change_only_the_worker_address() {
    let (h, mut rt) = setup();

    let original_control_addresses = h.control_addrs.clone();
    let new_worker = Address::new_id(999);

    // set epoch to something close to next deadline so first cron will be before effective date
    let current_epoch = 2970;
    rt.set_epoch(current_epoch);

    let effective_epoch = current_epoch + rt.policy().worker_key_change_delay;
    h.change_worker_address(&mut rt, new_worker, original_control_addresses.clone()).unwrap();

    // assert change has been made in state
    let pending_worker_key = h.get_info(&rt).pending_worker_key.unwrap();
    assert_eq!(pending_worker_key.new_worker, new_worker);
    assert_eq!(pending_worker_key.effective_at, effective_epoch);

    // no change if current epoch is less than effective epoch
    let deadline = h.deadline(&rt);
    rt.set_epoch(deadline.period_end());
    assert!(deadline.period_end() < effective_epoch);

    h.confirm_change_worker_address(&mut rt).unwrap();

    let info = h.get_info(&rt);
    assert_eq!(info.pending_worker_key.unwrap().new_worker, new_worker);
    assert_eq!(h.worker, info.worker);

    // move to deadline containing effective epoch
    rt.set_epoch(effective_epoch);

    // enact worker change
    h.confirm_change_worker_address(&mut rt).unwrap();

    // assert address has changed
    let info = h.get_info(&rt);
    assert_eq!(new_worker, info.worker);

    // assert control addresses are unchanged
    assert!(!info.control_addresses.is_empty());
    assert_eq!(original_control_addresses, info.control_addresses);

    h.check_state(&rt);
}

#[test]
fn change_and_confirm_worker_address_restricted_correctly() {
    let (h, mut rt) = setup();

    let original_control_addresses = h.control_addrs.clone();
    let new_worker = Address::new_id(999);

    rt.set_address_actor_type(new_worker, *ACCOUNT_ACTOR_CODE_ID);

    let params = RawBytes::serialize(ChangeWorkerAddressParams {
        new_worker,
        new_control_addresses: original_control_addresses,
    })
    .unwrap();

    rt.set_caller(make_identity_cid(b"1234"), h.owner);

    // fail to call the unexported method

    expect_abort_contains_message(
        ExitCode::USR_FORBIDDEN,
        "must be built-in",
        rt.call::<Actor>(Method::ChangeWorkerAddress as u64, &params),
    );

    // call the exported method
    rt.expect_send(
        new_worker,
        AccountMethod::PubkeyAddress as u64,
        RawBytes::default(),
        TokenAmount::zero(),
        RawBytes::serialize(h.worker_key).unwrap(),
        ExitCode::OK,
    );

    rt.expect_validate_caller_addr(vec![h.owner]);

    rt.call::<Actor>(Method::ChangeWorkerAddressExported as u64, &params).unwrap();

    rt.verify();

    // assert change has been made in state
    let pending_worker_key = h.get_info(&rt).pending_worker_key.unwrap();
    assert_eq!(pending_worker_key.new_worker, new_worker);

    // confirmation time

    // move to deadline containing effective epoch
    rt.set_epoch(rt.epoch + rt.policy.worker_key_change_delay);

    // fail to call the unexported method

    expect_abort_contains_message(
        ExitCode::USR_FORBIDDEN,
        "must be built-in",
        rt.call::<Actor>(Method::ConfirmChangeWorkerAddress as u64, &RawBytes::default()),
    );

    // call the exported method
    rt.expect_validate_caller_addr(vec![h.owner]);
    rt.call::<Actor>(Method::ConfirmChangeWorkerAddressExported as u64, &RawBytes::default())
        .unwrap();
    rt.verify();

    // assert address has changed
    let info = h.get_info(&rt);
    assert_eq!(new_worker, info.worker);

    h.check_state(&rt);
}

#[test]
fn change_cannot_be_overridden() {
    let (h, mut rt) = setup();

    let original_control_addresses = h.control_addrs.clone();
    let (new_worker_1, new_worker_2) = (Address::new_id(999), Address::new_id(1023));

    // set epoch to something close to next deadline so first cron will be before effective date
    let current_epoch = 2970;
    rt.set_epoch(current_epoch);

    let effective_epoch = current_epoch + rt.policy().worker_key_change_delay;
    h.change_worker_address(&mut rt, new_worker_1, original_control_addresses.clone()).unwrap();

    // no change if current epoch is less than effective epoch
    let deadline = h.deadline(&rt);
    rt.set_epoch(deadline.period_end());

    // attempt to change address again
    h.change_worker_address(&mut rt, new_worker_2, original_control_addresses).unwrap();

    // assert change has not been modified
    let pending_worker_key = h.get_info(&rt).pending_worker_key.unwrap();
    assert_eq!(pending_worker_key.new_worker, new_worker_1);
    assert_eq!(pending_worker_key.effective_at, effective_epoch);

    rt.set_epoch(effective_epoch);
    h.confirm_change_worker_address(&mut rt).unwrap();

    // assert original change is effected
    assert_eq!(new_worker_1, h.get_info(&rt).worker);
    h.check_state(&rt);
}

#[test]
fn successfully_resolve_and_change_only_control_addresses() {
    let (h, mut rt) = setup();

    let (control_address_1, control_address_2) = (Address::new_id(555), Address::new_id(556));
    let control_address_2_non_id = new_bls_addr(42);
    rt.add_id_address(control_address_2_non_id, control_address_2);
    rt.set_address_actor_type(control_address_1, *ACCOUNT_ACTOR_CODE_ID);
    rt.set_address_actor_type(control_address_2, *ACCOUNT_ACTOR_CODE_ID);

    h.change_worker_address(&mut rt, h.worker, vec![control_address_1, control_address_2_non_id])
        .unwrap();

    // assert there is no worker change request and worker key is unchanged
    let info = h.get_info(&rt);
    assert_eq!(h.worker, info.worker);
    assert!(info.pending_worker_key.is_none());
    assert_eq!(info.control_addresses, vec![control_address_1, control_address_2]);

    h.check_state(&rt);
}

#[test]
fn successfully_change_both_worker_and_control_addresses() {
    let (h, mut rt) = setup();

    let new_worker = Address::new_id(999);
    let (control_address_1, control_address_2) = (Address::new_id(5001), Address::new_id(5002));
    rt.set_address_actor_type(control_address_1, *ACCOUNT_ACTOR_CODE_ID);
    rt.set_address_actor_type(control_address_2, *ACCOUNT_ACTOR_CODE_ID);

    let current_epoch = 5;
    rt.set_epoch(current_epoch);
    let effective_epoch = current_epoch + rt.policy().worker_key_change_delay;
    h.change_worker_address(&mut rt, new_worker, vec![control_address_1, control_address_2])
        .unwrap();

    // set current epoch and update worker key
    rt.set_epoch(effective_epoch);
    h.confirm_change_worker_address(&mut rt).unwrap();

    // assert both worker and control addresses have changed
    let info = h.get_info(&rt);
    assert_eq!(info.control_addresses, vec![control_address_1, control_address_2]);
    assert_eq!(info.worker, new_worker);

    h.check_state(&rt);
}

#[test]
fn successfully_clear_all_control_addresses() {
    let (h, mut rt) = setup();

    h.change_worker_address(&mut rt, h.worker, Vec::new()).unwrap();

    // assert control addresses are cleared
    let info = h.get_info(&rt);
    assert!(info.control_addresses.is_empty());

    h.check_state(&rt);
}

#[test]
fn fails_if_control_addresses_length_exceeds_maximum_limit() {
    let (h, mut rt) = setup();

    let control_addresses =
        (0..=rt.policy().max_control_addresses as u64).map(Address::new_id).collect_vec();
    let result = h.change_worker_address(&mut rt, h.worker, control_addresses);
    expect_abort_contains_message(
        ExitCode::USR_ILLEGAL_ARGUMENT,
        "control addresses length",
        result,
    );
    rt.reset();

    h.check_state(&rt);
}

#[test]
fn fails_if_unable_to_resolve_control_address() {
    let (h, mut rt) = setup();
    let control_address = new_bls_addr(42);
    let result = h.change_worker_address(&mut rt, h.worker, vec![control_address]);
    expect_abort(ExitCode::USR_ILLEGAL_ARGUMENT, result);
    rt.reset();

    h.check_state(&rt);
}

#[test]
fn fails_if_unable_to_resolve_worker_address() {
    let (h, mut rt) = setup();
    let new_worker = new_bls_addr(42);
    let result = h.change_worker_address(&mut rt, new_worker, vec![]);
    expect_abort(ExitCode::USR_ILLEGAL_ARGUMENT, result);
    rt.reset();
    h.check_state(&rt);
}

#[test]
fn fails_if_worker_public_key_is_not_bls_but_id() {
    let (mut h, mut rt) = setup();
    let new_worker = Address::new_id(999);
    h.worker_key = Address::new_id(505);

    let result = h.change_worker_address(&mut rt, new_worker, vec![]);
    expect_abort(ExitCode::USR_ILLEGAL_ARGUMENT, result);
    rt.reset();
    h.check_state(&rt);
}

#[test]
fn fails_if_worker_public_key_is_not_bls_but_secp() {
    let (mut h, mut rt) = setup();
    let new_worker = Address::new_id(999);
    h.worker_key = Address::new_secp256k1(&[0x42; 65]).unwrap();

    let result = h.change_worker_address(&mut rt, new_worker, vec![]);
    expect_abort(ExitCode::USR_ILLEGAL_ARGUMENT, result);

    h.check_state(&rt);
}

#[test]
fn fails_if_new_worker_address_does_not_have_a_code() {
    let (h, mut rt) = setup();

    let new_worker = Address::new_id(5001);

    rt.set_caller(*ACCOUNT_ACTOR_CODE_ID, h.owner);

    let params = ChangeWorkerAddressParams { new_worker, new_control_addresses: Vec::new() };
    let result = rt.call::<Actor>(
        Method::ChangeWorkerAddress as u64,
        IpldBlock::serialize_cbor(&params).unwrap(),
    );
    expect_abort(ExitCode::USR_ILLEGAL_ARGUMENT, result);
    rt.verify();

    h.check_state(&rt);
}

#[test]
fn fails_if_new_worker_is_not_account_actor() {
    let (h, mut rt) = setup();

    let new_worker = Address::new_id(999);
    rt.set_address_actor_type(new_worker, *MINER_ACTOR_CODE_ID);
    rt.set_caller(*ACCOUNT_ACTOR_CODE_ID, h.owner);

    let params = ChangeWorkerAddressParams { new_worker, new_control_addresses: Vec::new() };
    let result = rt.call::<Actor>(
        Method::ChangeWorkerAddress as u64,
        IpldBlock::serialize_cbor(&params).unwrap(),
    );
    expect_abort(ExitCode::USR_ILLEGAL_ARGUMENT, result);
    rt.verify();

    h.check_state(&rt);
}

#[test]
fn fails_when_caller_is_not_the_owner() {
    let (h, mut rt) = setup();

    let new_worker = Address::new_id(999);
    rt.set_address_actor_type(new_worker, *ACCOUNT_ACTOR_CODE_ID);
    rt.expect_validate_caller_addr(vec![h.owner]);
    rt.expect_send(
        new_worker,
        AccountMethod::PubkeyAddress as u64,
        None,
        TokenAmount::zero(),
        RawBytes::serialize(h.worker_key).unwrap(),
        ExitCode::OK,
    );
    rt.set_caller(*ACCOUNT_ACTOR_CODE_ID, h.worker);

    let params = ChangeWorkerAddressParams { new_worker, new_control_addresses: Vec::new() };
    let result = rt.call::<Actor>(
        Method::ChangeWorkerAddress as u64,
        IpldBlock::serialize_cbor(&params).unwrap(),
    );
    expect_abort(ExitCode::USR_FORBIDDEN, result);
    rt.verify();

    h.check_state(&rt);
}<|MERGE_RESOLUTION|>--- conflicted
+++ resolved
@@ -11,12 +11,10 @@
 use fvm_shared::{address::Address, econ::TokenAmount, error::ExitCode};
 
 mod util;
-<<<<<<< HEAD
+
 use fil_actors_runtime::test_utils::make_identity_cid;
-=======
-
 use fvm_ipld_encoding::ipld_block::IpldBlock;
->>>>>>> 18f89bef
+
 use itertools::Itertools;
 use num_traits::Zero;
 use util::*;
@@ -88,7 +86,7 @@
 
     rt.set_address_actor_type(new_worker, *ACCOUNT_ACTOR_CODE_ID);
 
-    let params = RawBytes::serialize(ChangeWorkerAddressParams {
+    let params = IpldBlock::serialize_cbor(&ChangeWorkerAddressParams {
         new_worker,
         new_control_addresses: original_control_addresses,
     })
@@ -101,14 +99,14 @@
     expect_abort_contains_message(
         ExitCode::USR_FORBIDDEN,
         "must be built-in",
-        rt.call::<Actor>(Method::ChangeWorkerAddress as u64, &params),
+        rt.call::<Actor>(Method::ChangeWorkerAddress as u64, params.clone()),
     );
 
     // call the exported method
     rt.expect_send(
         new_worker,
         AccountMethod::PubkeyAddress as u64,
-        RawBytes::default(),
+        None,
         TokenAmount::zero(),
         RawBytes::serialize(h.worker_key).unwrap(),
         ExitCode::OK,
@@ -116,7 +114,7 @@
 
     rt.expect_validate_caller_addr(vec![h.owner]);
 
-    rt.call::<Actor>(Method::ChangeWorkerAddressExported as u64, &params).unwrap();
+    rt.call::<Actor>(Method::ChangeWorkerAddressExported as u64, params).unwrap();
 
     rt.verify();
 
@@ -134,13 +132,12 @@
     expect_abort_contains_message(
         ExitCode::USR_FORBIDDEN,
         "must be built-in",
-        rt.call::<Actor>(Method::ConfirmChangeWorkerAddress as u64, &RawBytes::default()),
+        rt.call::<Actor>(Method::ConfirmChangeWorkerAddress as u64, None),
     );
 
     // call the exported method
     rt.expect_validate_caller_addr(vec![h.owner]);
-    rt.call::<Actor>(Method::ConfirmChangeWorkerAddressExported as u64, &RawBytes::default())
-        .unwrap();
+    rt.call::<Actor>(Method::ConfirmChangeWorkerAddressExported as u64, None).unwrap();
     rt.verify();
 
     // assert address has changed
