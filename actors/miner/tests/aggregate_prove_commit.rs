use std::collections::HashMap;

use fil_actor_market::DealSpaces;
use fil_actor_miner::{
    initial_pledge_for_power, qa_power_for_weight, PowerPair, QUALITY_BASE_MULTIPLIER,
    VERIFIED_DEAL_WEIGHT_MULTIPLIER,
};
use fil_actors_runtime::runtime::Runtime;
use fvm_ipld_bitfield::BitField;
<<<<<<< HEAD
use fvm_shared::{bigint::BigInt, clock::ChainEpoch, econ::TokenAmount, sector::SectorSize};
=======
use fvm_shared::{bigint::BigInt, clock::ChainEpoch, econ::TokenAmount};
>>>>>>> 931f7daf

mod util;
use fil_actors_runtime::test_utils::make_piece_cid;
use num_traits::Zero;
use util::*;

// an expriration ~10 days greater than effective min expiration taking into account 30 days max
// between pre and prove commit
const DEFAULT_SECTOR_EXPIRATION: ChainEpoch = 220;

#[test]
fn valid_precommits_then_aggregate_provecommit() {
    let period_offset = ChainEpoch::from(100);

    let actor = ActorHarness::new(period_offset);
    let mut rt = actor.new_runtime();
    rt.add_balance(BIG_BALANCE.clone());
    let precommit_epoch = period_offset + 1;
    rt.set_epoch(precommit_epoch);
    actor.construct_and_verify(&mut rt);
    let dl_info = actor.deadline(&rt);

    // make a good commitment for the proof to target

    let prove_commit_epoch = precommit_epoch + rt.policy.pre_commit_challenge_delay + 1;
    // something on deadline boundary but > 180 days
    let verified_deal_space = actor.sector_size as u64;
    let expiration =
        dl_info.period_end() + rt.policy.wpost_proving_period * DEFAULT_SECTOR_EXPIRATION;
    // fill the sector with verified seals
    let duration = expiration - prove_commit_epoch;
    let deal_spaces = DealSpaces {
        deal_space: BigInt::zero(),
        verified_deal_space: BigInt::from(verified_deal_space),
    };

    let mut precommits = vec![];
    let mut sector_nos_bf = BitField::new();
    for i in 0..10u64 {
        sector_nos_bf.set(i);
        let precommit_params =
            actor.make_pre_commit_params(i, precommit_epoch - 1, expiration, vec![1]);
        let config = PreCommitConfig::new(Some(make_piece_cid("1".as_bytes())));
        let precommit = actor.pre_commit_sector_and_get(&mut rt, precommit_params, config, i == 0);
        precommits.push(precommit);
    }

    // run prove commit logic
    rt.set_epoch(prove_commit_epoch);
    rt.set_balance(TokenAmount::from_whole(1000));
<<<<<<< HEAD
=======

    let mut pcc = ProveCommitConfig::empty();
    for pc in &precommits {
        pcc.add_verified_deals(
            pc.info.sector_number,
            vec![test_verified_deal(verified_deal_space)],
        );
    }
>>>>>>> 931f7daf

    actor
        .prove_commit_aggregate_sector(
            &mut rt,
            pcc,
            precommits,
            make_prove_commit_aggregate(&sector_nos_bf),
            &TokenAmount::zero(),
        )
        .unwrap();

    // expect precommits to have been removed
    let st = actor.get_state(&rt);

    for sector_no in sector_nos_bf.iter() {
        assert!(!actor.has_precommit(&rt, sector_no));
    }

    // expect deposit to have been transferred to initial pledges
    assert!(st.pre_commit_deposits.is_zero());

    // The sector is exactly full with verified deals, so expect fully verified power.
    let expected_power = BigInt::from(actor.sector_size as i64)
        * (VERIFIED_DEAL_WEIGHT_MULTIPLIER.clone() / QUALITY_BASE_MULTIPLIER.clone());
    let deal_weight = deal_spaces.deal_space * duration;
    let verified_deal_weight = deal_spaces.verified_deal_space * duration;
    let qa_power = qa_power_for_weight(
        actor.sector_size,
        expiration - rt.epoch,
        &deal_weight,
        &verified_deal_weight,
    );
    assert_eq!(expected_power, qa_power);
    let expected_initial_pledge = initial_pledge_for_power(
        &qa_power,
        &actor.baseline_power,
        &actor.epoch_reward_smooth,
        &actor.epoch_qa_power_smooth,
        &rt.total_fil_circ_supply(),
    );
    let ten_sectors_initial_pledge = BigInt::from(10i32) * expected_initial_pledge.clone();
    assert_eq!(ten_sectors_initial_pledge, st.initial_pledge);

    // expect new onchain sector
    for sector_no in sector_nos_bf.iter() {
        let sector = actor.get_sector(&rt, sector_no);
        // expect deal weights to be transferred to on chain info
        assert_eq!(deal_weight, sector.deal_weight);
        assert_eq!(verified_deal_weight, sector.verified_deal_weight);

        // expect activation epoch to be current epoch
        assert_eq!(rt.epoch, sector.activation);

        // expect initial pledge of sector to be set
        assert_eq!(expected_initial_pledge, sector.initial_pledge);

        // expect sector to be assigned a deadline/partition
        let (dlidx, pidx) = st.find_sector(&rt.policy, rt.store(), sector_no).unwrap();
        // first ten sectors should be assigned to deadline 0 and partition 0
        assert_eq!(0, dlidx);
        assert_eq!(0, pidx);
    }

    let sector_power = PowerPair::new(BigInt::from(actor.sector_size as i64), qa_power);
    let ten_sectors_power = PowerPair::new(
        BigInt::from(10u32) * sector_power.raw,
        BigInt::from(10u32) * sector_power.qa,
    );

    let dl_idx = 0;
    let p_idx = 0;

    let (deadline, partition) = actor.get_deadline_and_partition(&rt, dl_idx, p_idx);
    assert_eq!(10, deadline.live_sectors);

    assert!(deadline.partitions_posted.is_empty());
    assert!(deadline.early_terminations.is_empty());

    let quant = st.quant_spec_for_deadline(&rt.policy, dl_idx);
    let quantized_expiration = quant.quantize_up(expiration);

    let d_queue = actor.collect_deadline_expirations(&rt, &deadline);
    let mut expected_queue = HashMap::new();
    expected_queue.insert(quantized_expiration, vec![p_idx]);
    assert_eq!(expected_queue, d_queue);

    assert_eq!(partition.sectors, sector_nos_bf);
    assert!(partition.faults.is_empty());
    assert!(partition.recoveries.is_empty());
    assert!(partition.terminated.is_empty());
    assert_eq!(ten_sectors_power, partition.live_power);
    assert_eq!(PowerPair::zero(), partition.faulty_power);
    assert_eq!(PowerPair::zero(), partition.recovering_power);

    let p_queue = actor.collect_partition_expirations(&rt, &partition);
    let entry = p_queue.get(&quantized_expiration).cloned().unwrap();
    assert_eq!(entry.on_time_sectors, sector_nos_bf);
    assert!(entry.early_sectors.is_empty());
    assert_eq!(ten_sectors_initial_pledge, entry.on_time_pledge);
    assert_eq!(ten_sectors_power, entry.active_power);
    assert_eq!(PowerPair::zero(), entry.faulty_power);
}<|MERGE_RESOLUTION|>--- conflicted
+++ resolved
@@ -7,11 +7,7 @@
 };
 use fil_actors_runtime::runtime::Runtime;
 use fvm_ipld_bitfield::BitField;
-<<<<<<< HEAD
-use fvm_shared::{bigint::BigInt, clock::ChainEpoch, econ::TokenAmount, sector::SectorSize};
-=======
 use fvm_shared::{bigint::BigInt, clock::ChainEpoch, econ::TokenAmount};
->>>>>>> 931f7daf
 
 mod util;
 use fil_actors_runtime::test_utils::make_piece_cid;
@@ -62,8 +58,6 @@
     // run prove commit logic
     rt.set_epoch(prove_commit_epoch);
     rt.set_balance(TokenAmount::from_whole(1000));
-<<<<<<< HEAD
-=======
 
     let mut pcc = ProveCommitConfig::empty();
     for pc in &precommits {
@@ -72,7 +66,6 @@
             vec![test_verified_deal(verified_deal_space)],
         );
     }
->>>>>>> 931f7daf
 
     actor
         .prove_commit_aggregate_sector(
