// Copyright 2019-2022 ChainSafe Systems
// SPDX-License-Identifier: Apache-2.0, MIT

use std::collections::btree_map::Entry;
use std::collections::BTreeMap;
use std::iter;
use std::ops::Neg;

use anyhow::{anyhow, Error};
use byteorder::{BigEndian, ByteOrder, WriteBytesExt};
use cid::Cid;
use fvm_ipld_bitfield::{BitField, Validate};
use fvm_ipld_blockstore::Blockstore;
use fvm_ipld_encoding::{from_slice, BytesDe, Cbor, CborStore, RawBytes};
use fvm_shared::address::{Address, Payload, Protocol};
use fvm_shared::bigint::{BigInt, Integer};
use fvm_shared::clock::ChainEpoch;
use fvm_shared::deal::DealID;
use fvm_shared::econ::TokenAmount;
use fvm_shared::error::*;
use fvm_shared::randomness::*;
use fvm_shared::reward::ThisEpochRewardReturn;
use fvm_shared::sector::*;
use fvm_shared::smooth::FilterEstimate;
use fvm_shared::{ActorID, MethodNum, METHOD_CONSTRUCTOR, METHOD_SEND};
use itertools::Itertools;
use log::{error, info, warn};
use multihash::Code::Blake2b256;
use num_derive::FromPrimitive;
use num_traits::{FromPrimitive, Zero};

pub use beneficiary::*;
pub use bitfield_queue::*;
pub use commd::*;
pub use deadline_assignment::*;
pub use deadline_info::*;
pub use deadline_state::*;
pub use deadlines::*;
pub use expiration_queue::*;
use fil_actors_runtime::cbor::{deserialize, serialize, serialize_vec};
use fil_actors_runtime::runtime::builtins::Type;
use fil_actors_runtime::runtime::{ActorCode, DomainSeparationTag, Policy, Runtime};
use fil_actors_runtime::{
    actor_error, cbor, restrict_internal_api, ActorContext, ActorDowncast, ActorError,
    BURNT_FUNDS_ACTOR_ADDR, INIT_ACTOR_ADDR, REWARD_ACTOR_ADDR, STORAGE_MARKET_ACTOR_ADDR,
    STORAGE_POWER_ACTOR_ADDR, VERIFIED_REGISTRY_ACTOR_ADDR,
};
pub use monies::*;
pub use partition_state::*;
pub use policy::*;
pub use sector_map::*;
pub use sectors::*;
pub use state::*;
pub use termination::*;
pub use types::*;
pub use vesting_state::*;

// The following errors are particular cases of illegal state.
// They're not expected to ever happen, but if they do, distinguished codes can help us
// diagnose the problem.

#[cfg(feature = "fil-actor")]
fil_actors_runtime::wasm_trampoline!(Actor);

mod beneficiary;
mod bitfield_queue;
mod commd;
mod deadline_assignment;
mod deadline_info;
mod deadline_state;
mod deadlines;
mod expiration_queue;
#[doc(hidden)]
pub mod ext;
mod monies;
mod partition_state;
mod policy;
mod sector_map;
mod sectors;
mod state;
mod termination;
pub mod testing;
mod types;
mod vesting_state;

// The first 1000 actor-specific codes are left open for user error, i.e. things that might
// actually happen without programming error in the actor code.

// * Updated to specs-actors commit: 17d3c602059e5c48407fb3c34343da87e6ea6586 (v0.9.12)

/// Storage Miner actor methods available
#[derive(FromPrimitive)]
#[repr(u64)]
pub enum Method {
    Constructor = METHOD_CONSTRUCTOR,
    ControlAddresses = 2,
    ChangeWorkerAddress = 3,
    ChangePeerID = 4,
    SubmitWindowedPoSt = 5,
    PreCommitSector = 6,
    ProveCommitSector = 7,
    ExtendSectorExpiration = 8,
    TerminateSectors = 9,
    DeclareFaults = 10,
    DeclareFaultsRecovered = 11,
    OnDeferredCronEvent = 12,
    CheckSectorProven = 13,
    ApplyRewards = 14,
    ReportConsensusFault = 15,
    WithdrawBalance = 16,
    ConfirmSectorProofsValid = 17,
    ChangeMultiaddrs = 18,
    CompactPartitions = 19,
    CompactSectorNumbers = 20,
    ConfirmChangeWorkerAddress = 21,
    RepayDebt = 22,
    ChangeOwnerAddress = 23,
    DisputeWindowedPoSt = 24,
    PreCommitSectorBatch = 25,
    ProveCommitAggregate = 26,
    ProveReplicaUpdates = 27,
    PreCommitSectorBatch2 = 28,
    ProveReplicaUpdates2 = 29,
    ChangeBeneficiary = 30,
    GetBeneficiary = 31,
    ExtendSectorExpiration2 = 32,
    // Method numbers derived from FRC-0042 standards
    ChangeWorkerAddressExported = frc42_dispatch::method_hash!("ChangeWorkerAddress"),
    ChangePeerIDExported = frc42_dispatch::method_hash!("ChangePeerID"),
    WithdrawBalanceExported = frc42_dispatch::method_hash!("WithdrawBalance"),
    ChangeMultiaddrsExported = frc42_dispatch::method_hash!("ChangeMultiaddrs"),
    ConfirmChangeWorkerAddressExported = frc42_dispatch::method_hash!("ConfirmChangeWorkerAddress"),
    RepayDebtExported = frc42_dispatch::method_hash!("RepayDebt"),
    ChangeOwnerAddressExported = frc42_dispatch::method_hash!("ChangeOwnerAddress"),
    ChangeBenificiaryExported = frc42_dispatch::method_hash!("ChangeBeneficiary"),
    GetBeneficiaryExported = frc42_dispatch::method_hash!("GetBeneficiary"),
    GetOwnerExported = frc42_dispatch::method_hash!("GetOwner"),
    IsControllingAddressExported = frc42_dispatch::method_hash!("IsControllingAddress"),
    GetSectorSizeExported = frc42_dispatch::method_hash!("GetSectorSize"),
    GetAvailableBalanceExported = frc42_dispatch::method_hash!("GetAvailableBalance"),
    GetVestingFundsExported = frc42_dispatch::method_hash!("GetVestingFunds"),
    GetPeerIDExported = frc42_dispatch::method_hash!("GetPeerID"),
    GetMultiaddrsExported = frc42_dispatch::method_hash!("GetMultiaddrs"),
}

pub const ERR_BALANCE_INVARIANTS_BROKEN: ExitCode = ExitCode::new(1000);

/// Miner Actor
/// here in order to update the Power Actor to v3.
pub struct Actor;

impl Actor {
    pub fn constructor(
        rt: &mut impl Runtime,
        params: MinerConstructorParams,
    ) -> Result<(), ActorError> {
        rt.validate_immediate_caller_is(std::iter::once(&INIT_ACTOR_ADDR))?;

        check_control_addresses(rt.policy(), &params.control_addresses)?;
        check_peer_info(rt.policy(), &params.peer_id, &params.multi_addresses)?;
        check_valid_post_proof_type(rt.policy(), params.window_post_proof_type)?;

        let owner = rt.resolve_address(&params.owner).ok_or_else(|| {
            actor_error!(illegal_argument, "unable to resolve owner address: {}", params.owner)
        })?;

        let worker = resolve_worker_address(rt, params.worker)?;
        let control_addresses: Vec<_> = params
            .control_addresses
            .into_iter()
            .map(|address| {
                rt.resolve_address(&address).ok_or_else(|| {
                    actor_error!(illegal_argument, "unable to resolve control address: {}", address)
                })
            })
            .collect::<Result<_, _>>()?;

        let policy = rt.policy();
        let current_epoch = rt.curr_epoch();
        let blake2b = |b: &[u8]| rt.hash_blake2b(b);
        let offset =
            assign_proving_period_offset(policy, rt.message().receiver(), current_epoch, blake2b)
                .map_err(|e| {
                e.downcast_default(
                    ExitCode::USR_SERIALIZATION,
                    "failed to assign proving period offset",
                )
            })?;

        let period_start = current_proving_period_start(policy, current_epoch, offset);
        if period_start > current_epoch {
            return Err(actor_error!(
                illegal_state,
                "computed proving period start {} after current epoch {}",
                period_start,
                current_epoch
            ));
        }

        let deadline_idx = current_deadline_index(policy, current_epoch, period_start);
        if deadline_idx >= policy.wpost_period_deadlines {
            return Err(actor_error!(
                illegal_state,
                "computed proving deadline index {} invalid",
                deadline_idx
            ));
        }

        let info = MinerInfo::new(
            owner,
            worker,
            control_addresses,
            params.peer_id,
            params.multi_addresses,
            params.window_post_proof_type,
        )?;
        let info_cid = rt.store().put_cbor(&info, Blake2b256).map_err(|e| {
            e.downcast_default(ExitCode::USR_ILLEGAL_STATE, "failed to construct illegal state")
        })?;

        let st =
            State::new(policy, rt.store(), info_cid, period_start, deadline_idx).map_err(|e| {
                e.downcast_default(ExitCode::USR_ILLEGAL_STATE, "failed to construct state")
            })?;
        rt.create(&st)?;

        Ok(())
    }

    /// Returns the "controlling" addresses: the owner, the worker, and all control addresses
    fn control_addresses(rt: &mut impl Runtime) -> Result<GetControlAddressesReturn, ActorError> {
        rt.validate_immediate_caller_accept_any()?;
        let state: State = rt.state()?;
        let info = get_miner_info(rt.store(), &state)?;
        Ok(GetControlAddressesReturn {
            owner: info.owner,
            worker: info.worker,
            control_addresses: info.control_addresses,
        })
    }

<<<<<<< HEAD
    /// Returns the owner address.
    fn get_owner(rt: &mut impl Runtime) -> Result<GetOwnerReturn, ActorError> {
        rt.validate_immediate_caller_accept_any()?;
        let state: State = rt.state()?;
        let owner = get_miner_info(rt.store(), &state)?.owner;
        Ok(GetOwnerReturn { owner })
=======
    /// Returns the owner address, as well as the proposed new owner (if any).
    fn get_owner(rt: &mut impl Runtime) -> Result<GetOwnerReturn, ActorError> {
        rt.validate_immediate_caller_accept_any()?;
        let state: State = rt.state()?;
        let info = get_miner_info(rt.store(), &state)?;
        Ok(GetOwnerReturn { owner: info.owner, proposed: info.pending_owner_address })
>>>>>>> 9d02326b
    }

    /// Returns whether the provided address is "controlling".
    /// The "controlling" addresses are the Owner, the Worker, and all Control Addresses.
    fn is_controlling_address(
        rt: &mut impl Runtime,
        params: IsControllingAddressParam,
    ) -> Result<IsControllingAddressReturn, ActorError> {
        rt.validate_immediate_caller_accept_any()?;
        let input = match rt.resolve_address(&params.address) {
            Some(a) => Address::new_id(a),
            None => return Ok(IsControllingAddressReturn { is_controlling: false }),
        };
        let state: State = rt.state()?;
        let info = get_miner_info(rt.store(), &state)?;
        let is_controlling = info
            .control_addresses
            .iter()
            .chain(&[info.worker, info.owner])
            .into_iter()
            .any(|a| *a == input);

        Ok(IsControllingAddressReturn { is_controlling })
    }

    /// Returns the miner's sector size.
    fn get_sector_size(rt: &mut impl Runtime) -> Result<GetSectorSizeReturn, ActorError> {
        rt.validate_immediate_caller_accept_any()?;
        let state: State = rt.state()?;
        let sector_size = get_miner_info(rt.store(), &state)?.sector_size;
        Ok(GetSectorSizeReturn { sector_size })
    }

    /// Returns the available balance of this miner.
    /// This is calculated as actor balance - (vesting funds + pre-commit deposit + ip requirement + fee debt)
    /// Can go negative if the miner is in IP debt.
    fn get_available_balance(
        rt: &mut impl Runtime,
    ) -> Result<GetAvailableBalanceReturn, ActorError> {
        rt.validate_immediate_caller_accept_any()?;
        let state: State = rt.state()?;
        let available_balance =
            state.get_available_balance(&rt.current_balance()).map_err(|e| {
                actor_error!(illegal_state, "failed to calculate available balance: {}", e)
            })?;
        Ok(GetAvailableBalanceReturn { available_balance })
    }

    /// Returns the funds vesting in this miner as a list of (vesting_epoch, vesting_amount) tuples.
    fn get_vesting_funds(rt: &mut impl Runtime) -> Result<GetVestingFundsReturn, ActorError> {
        rt.validate_immediate_caller_accept_any()?;
        let state: State = rt.state()?;
        let vesting_funds = state
            .load_vesting_funds(rt.store())
            .map_err(|e| actor_error!(illegal_state, "failed to load vesting funds: {}", e))?;
        let ret = vesting_funds.funds.into_iter().map(|v| (v.epoch, v.amount)).collect_vec();
        Ok(GetVestingFundsReturn { vesting_funds: ret })
    }

    /// Will ALWAYS overwrite the existing control addresses with the control addresses passed in the params.
    /// If an empty addresses vector is passed, the control addresses will be cleared.
    /// A worker change will be scheduled if the worker passed in the params is different from the existing worker.
    fn change_worker_address(
        rt: &mut impl Runtime,
        params: ChangeWorkerAddressParams,
    ) -> Result<(), ActorError> {
        check_control_addresses(rt.policy(), &params.new_control_addresses)?;

        let new_worker = Address::new_id(resolve_worker_address(rt, params.new_worker)?);
        let control_addresses: Vec<Address> = params
            .new_control_addresses
            .into_iter()
            .map(|address| {
                rt.resolve_address(&address).ok_or_else(|| {
                    actor_error!(illegal_argument, "unable to resolve control address: {}", address)
                })
            })
            .map(|id_result| id_result.map(Address::new_id))
            .collect::<Result<_, _>>()?;

        rt.transaction(|state: &mut State, rt| {
            let mut info = get_miner_info(rt.store(), state)?;

            // Only the Owner is allowed to change the new_worker and control addresses.
            rt.validate_immediate_caller_is(std::iter::once(&info.owner))?;

            // save the new control addresses
            info.control_addresses = control_addresses;

            // save new_worker addr key change request
            if new_worker != info.worker && info.pending_worker_key.is_none() {
                info.pending_worker_key = Some(WorkerKeyChange {
                    new_worker,
                    effective_at: rt.curr_epoch() + rt.policy().worker_key_change_delay,
                })
            }

            state.save_info(rt.store(), &info).map_err(|e| {
                e.downcast_default(ExitCode::USR_ILLEGAL_STATE, "could not save miner info")
            })?;

            Ok(())
        })?;

        Ok(())
    }

    /// Triggers a worker address change if a change has been requested and its effective epoch has arrived.
    fn confirm_change_worker_address(rt: &mut impl Runtime) -> Result<(), ActorError> {
        rt.transaction(|state: &mut State, rt| {
            let mut info = get_miner_info(rt.store(), state)?;

            rt.validate_immediate_caller_is(std::iter::once(&info.owner))?;

            process_pending_worker(&mut info, rt, state)?;

            Ok(())
        })
    }

    /// Proposes or confirms a change of owner address.
    /// If invoked by the current owner, proposes a new owner address for confirmation. If the proposed address is the
    /// current owner address, revokes any existing proposal.
    /// If invoked by the previously proposed address, with the same proposal, changes the current owner address to be
    /// that proposed address.
    fn change_owner_address(rt: &mut impl Runtime, new_address: Address) -> Result<(), ActorError> {
        // * Cannot match go checking for undef address, does go impl allow this to be
        // * deserialized over the wire? If so, a workaround will be needed

        if !matches!(new_address.protocol(), Protocol::ID) {
            return Err(actor_error!(illegal_argument, "owner address must be an ID address"));
        }

        rt.transaction(|state: &mut State, rt| {
            let mut info = get_miner_info(rt.store(), state)?;

            if rt.message().caller() == info.owner || info.pending_owner_address.is_none() {
                rt.validate_immediate_caller_is(std::iter::once(&info.owner))?;
                info.pending_owner_address = Some(new_address);
            } else {
                let pending_address = info.pending_owner_address.unwrap();
                rt.validate_immediate_caller_is(std::iter::once(&pending_address))?;
                if new_address != pending_address {
                    return Err(actor_error!(
                        illegal_argument,
                        "expected confirmation of {} got {}",
                        pending_address,
                        new_address
                    ));
                }

                // Change beneficiary address to new owner if current beneficiary address equal to old owner address
                if info.beneficiary == info.owner {
                    info.beneficiary = pending_address;
                }
                // Cancel pending beneficiary term change when the owner changes
                info.pending_beneficiary_term = None;

                // Set the new owner address
                info.owner = pending_address;
            }

            // Clear any no-op change
            if let Some(p_addr) = info.pending_owner_address {
                if p_addr == info.owner {
                    info.pending_owner_address = None;
                }
            }

            state.save_info(rt.store(), &info).map_err(|e| {
                e.downcast_default(ExitCode::USR_ILLEGAL_STATE, "failed to save miner info")
            })?;

            Ok(())
        })
    }

    /// Returns the Peer ID for this miner.
    fn get_peer_id(rt: &mut impl Runtime) -> Result<GetPeerIDReturn, ActorError> {
        rt.validate_immediate_caller_accept_any()?;
        let state: State = rt.state()?;
        let peer_id = get_miner_info(rt.store(), &state)?.peer_id;
        Ok(GetPeerIDReturn { peer_id })
    }

    fn change_peer_id(rt: &mut impl Runtime, params: ChangePeerIDParams) -> Result<(), ActorError> {
        let policy = rt.policy();
        check_peer_info(policy, &params.new_id, &[])?;

        rt.transaction(|state: &mut State, rt| {
            let mut info = get_miner_info(rt.store(), state)?;

            rt.validate_immediate_caller_is(
                info.control_addresses.iter().chain(&[info.worker, info.owner]),
            )?;

            info.peer_id = params.new_id;
            state.save_info(rt.store(), &info).map_err(|e| {
                e.downcast_default(ExitCode::USR_ILLEGAL_STATE, "could not save miner info")
            })?;

            Ok(())
        })?;
        Ok(())
    }

    /// Returns the multiaddresses set for this miner.
    fn get_multiaddresses(rt: &mut impl Runtime) -> Result<GetMultiaddrsReturn, ActorError> {
        rt.validate_immediate_caller_accept_any()?;
        let state: State = rt.state()?;
        let multi_addrs = get_miner_info(rt.store(), &state)?.multi_address;
        Ok(GetMultiaddrsReturn { multi_addrs })
    }

    fn change_multiaddresses(
        rt: &mut impl Runtime,
        params: ChangeMultiaddrsParams,
    ) -> Result<(), ActorError> {
        let policy = rt.policy();
        check_peer_info(policy, &[], &params.new_multi_addrs)?;

        rt.transaction(|state: &mut State, rt| {
            let mut info = get_miner_info(rt.store(), state)?;

            rt.validate_immediate_caller_is(
                info.control_addresses.iter().chain(&[info.worker, info.owner]),
            )?;

            info.multi_address = params.new_multi_addrs;
            state.save_info(rt.store(), &info).map_err(|e| {
                e.downcast_default(ExitCode::USR_ILLEGAL_STATE, "could not save miner info")
            })?;

            Ok(())
        })?;
        Ok(())
    }

    /// Invoked by miner's worker address to submit their fallback post
    fn submit_windowed_post(
        rt: &mut impl Runtime,
        mut params: SubmitWindowedPoStParams,
    ) -> Result<(), ActorError> {
        let current_epoch = rt.curr_epoch();

        {
            let policy = rt.policy();
            if params.proofs.len() != 1 {
                return Err(actor_error!(
                    illegal_argument,
                    "expected exactly one proof, got {}",
                    params.proofs.len()
                ));
            }

            if check_valid_post_proof_type(policy, params.proofs[0].post_proof).is_err() {
                return Err(actor_error!(
                    illegal_argument,
                    "proof type {:?} not allowed",
                    params.proofs[0].post_proof
                ));
            }

            if params.deadline >= policy.wpost_period_deadlines {
                return Err(actor_error!(
                    illegal_argument,
                    "invalid deadline {} of {}",
                    params.deadline,
                    policy.wpost_period_deadlines
                ));
            }

            if params.chain_commit_rand.0.len() > RANDOMNESS_LENGTH {
                return Err(actor_error!(
                    illegal_argument,
                    "expected at most {} bytes of randomness, got {}",
                    RANDOMNESS_LENGTH,
                    params.chain_commit_rand.0.len()
                ));
            }
        }

        let post_result = rt.transaction(|state: &mut State, rt| {
            let info = get_miner_info(rt.store(), state)?;

            let max_proof_size = info.window_post_proof_type.proof_size().map_err(|e| {
                actor_error!(illegal_state, "failed to determine max window post proof size: {}", e)
            })?;

            rt.validate_immediate_caller_is(
                info.control_addresses.iter().chain(&[info.worker, info.owner]),
            )?;

            // Verify that the miner has passed exactly 1 proof.
            if params.proofs.len() != 1 {
                return Err(actor_error!(
                    illegal_argument,
                    "expected exactly one proof, got {}",
                    params.proofs.len()
                ));
            }

            // Make sure the miner is using the correct proof type.
            if params.proofs[0].post_proof != info.window_post_proof_type {
                return Err(actor_error!(
                    illegal_argument,
                    "expected proof of type {:?}, got {:?}",
                    params.proofs[0].post_proof,
                    info.window_post_proof_type
                ));
            }

            // Make sure the proof size doesn't exceed the max. We could probably check for an exact match, but this is safer.
            let max_size = max_proof_size * params.partitions.len();
            if params.proofs[0].proof_bytes.len() > max_size {
                return Err(actor_error!(
                    illegal_argument,
                    "expected proof to be smaller than {} bytes",
                    max_size
                ));
            }

            // Validate that the miner didn't try to prove too many partitions at once.
            let submission_partition_limit =
                load_partitions_sectors_max(rt.policy(), info.window_post_partition_sectors);
            if params.partitions.len() as u64 > submission_partition_limit {
                return Err(actor_error!(
                    illegal_argument,
                    "too many partitions {}, limit {}",
                    params.partitions.len(),
                    submission_partition_limit
                ));
            }
            let current_deadline = state.deadline_info(rt.policy(), current_epoch);

            // Check that the miner state indicates that the current proving deadline has started.
            // This should only fail if the cron actor wasn't invoked, and matters only in case that it hasn't been
            // invoked for a whole proving period, and hence the missed PoSt submissions from the prior occurrence
            // of this deadline haven't been processed yet.
            if !current_deadline.is_open() {
                return Err(actor_error!(
                    illegal_state,
                    "proving period {} not yet open at {}",
                    current_deadline.period_start,
                    current_epoch
                ));
            }

            // The miner may only submit a proof for the current deadline.
            if params.deadline != current_deadline.index {
                return Err(actor_error!(
                    illegal_argument,
                    "invalid deadline {} at epoch {}, expected {}",
                    params.deadline,
                    current_epoch,
                    current_deadline.index
                ));
            }

            // Verify that the PoSt was committed to the chain at most
            // WPoStChallengeLookback+WPoStChallengeWindow in the past.
            if params.chain_commit_epoch < current_deadline.challenge {
                return Err(actor_error!(
                    illegal_argument,
                    "expected chain commit epoch {} to be after {}",
                    params.chain_commit_epoch,
                    current_deadline.challenge
                ));
            }

            if params.chain_commit_epoch >= current_epoch {
                return Err(actor_error!(
                    illegal_argument,
                    "chain commit epoch {} must be less than the current epoch {}",
                    params.chain_commit_epoch,
                    current_epoch
                ));
            }

            // Verify the chain commit randomness
            let comm_rand = rt.get_randomness_from_tickets(
                DomainSeparationTag::PoStChainCommit,
                params.chain_commit_epoch,
                &[],
            )?;
            if Randomness(comm_rand.into()) != params.chain_commit_rand {
                return Err(actor_error!(illegal_argument, "post commit randomness mismatched"));
            }

            let sectors = Sectors::load(rt.store(), &state.sectors).map_err(|e| {
                e.downcast_default(ExitCode::USR_ILLEGAL_STATE, "failed to load sectors")
            })?;

            let mut deadlines =
                state.load_deadlines(rt.store()).map_err(|e| e.wrap("failed to load deadlines"))?;

            let mut deadline =
                deadlines.load_deadline(rt.policy(), rt.store(), params.deadline).map_err(|e| {
                    e.downcast_default(
                        ExitCode::USR_ILLEGAL_STATE,
                        format!("failed to load deadline {}", params.deadline),
                    )
                })?;

            // Record proven sectors/partitions, returning updates to power and the final set of sectors
            // proven/skipped.
            //
            // NOTE: This function does not actually check the proofs but does assume that they're correct. Instead,
            // it snapshots the deadline's state and the submitted proofs at the end of the challenge window and
            // allows third-parties to dispute these proofs.
            //
            // While we could perform _all_ operations at the end of challenge window, we do as we can here to avoid
            // overloading cron.
            let policy = rt.policy();
            let fault_expiration = current_deadline.last() + policy.fault_max_age;
            let post_result = deadline
                .record_proven_sectors(
                    rt.store(),
                    &sectors,
                    info.sector_size,
                    current_deadline.quant_spec(),
                    fault_expiration,
                    &mut params.partitions,
                )
                .map_err(|e| {
                    e.downcast_default(
                        ExitCode::USR_ILLEGAL_STATE,
                        format!(
                            "failed to process post submission for deadline {}",
                            params.deadline
                        ),
                    )
                })?;

            // Make sure we actually proved something.
            let proven_sectors = &post_result.sectors - &post_result.ignored_sectors;
            if proven_sectors.is_empty() {
                // Abort verification if all sectors are (now) faults. There's nothing to prove.
                // It's not rational for a miner to submit a Window PoSt marking *all* non-faulty sectors as skipped,
                // since that will just cause them to pay a penalty at deadline end that would otherwise be zero
                // if they had *not* declared them.
                return Err(actor_error!(
                    illegal_argument,
                    "cannot prove partitions with no active sectors"
                ));
            }
            // If we're not recovering power, record the proof for optimistic verification.
            if post_result.recovered_power.is_zero() {
                deadline
                    .record_post_proofs(rt.store(), &post_result.partitions, &params.proofs)
                    .map_err(|e| {
                        e.downcast_default(
                            ExitCode::USR_ILLEGAL_STATE,
                            "failed to record proof for optimistic verification",
                        )
                    })?
            } else {
                // Load sector infos for proof, substituting a known-good sector for known-faulty sectors.
                // Note: this is slightly sub-optimal, loading info for the recovering sectors again after they were already
                // loaded above.
                let sector_infos = sectors
                    .load_for_proof(&post_result.sectors, &post_result.ignored_sectors)
                    .map_err(|e| {
                        e.downcast_default(
                            ExitCode::USR_ILLEGAL_STATE,
                            "failed to load sectors for post verification",
                        )
                    })?;
                if !verify_windowed_post(
                    rt,
                    current_deadline.challenge,
                    &sector_infos,
                    params.proofs,
                )
                .map_err(|e| e.wrap("window post failed"))?
                {
                    return Err(actor_error!(illegal_argument, "invalid post was submitted"));
                }
            }

            let deadline_idx = params.deadline;
            deadlines.update_deadline(policy, rt.store(), params.deadline, &deadline).map_err(
                |e| {
                    e.downcast_default(
                        ExitCode::USR_ILLEGAL_STATE,
                        format!("failed to update deadline {}", deadline_idx),
                    )
                },
            )?;

            state.save_deadlines(rt.store(), deadlines).map_err(|e| {
                e.downcast_default(ExitCode::USR_ILLEGAL_STATE, "failed to save deadlines")
            })?;

            Ok(post_result)
        })?;

        // Restore power for recovered sectors. Remove power for new faults.
        // NOTE: It would be permissible to delay the power loss until the deadline closes, but that would require
        // additional accounting state.
        // https://github.com/filecoin-project/specs-actors/issues/414
        request_update_power(rt, post_result.power_delta)?;

        let state: State = rt.state()?;
        state.check_balance_invariants(&rt.current_balance()).map_err(balance_invariants_broken)?;

        Ok(())
    }
    /// Checks state of the corresponding sector pre-commitments and verifies aggregate proof of replication
    /// of these sectors. If valid, the sectors' deals are activated, sectors are assigned a deadline and charged pledge
    /// and precommit state is removed.
    fn prove_commit_aggregate(
        rt: &mut impl Runtime,
        params: ProveCommitAggregateParams,
    ) -> Result<(), ActorError> {
        let sector_numbers = params.sector_numbers.validate().map_err(|e| {
            actor_error!(illegal_state, "Failed to validate bitfield for aggregated sectors: {}", e)
        })?;
        let agg_sectors_count = sector_numbers.len();

        {
            let policy = rt.policy();
            if agg_sectors_count > policy.max_aggregated_sectors {
                return Err(actor_error!(
                    illegal_argument,
                    "too many sectors addressed, addressed {} want <= {}",
                    agg_sectors_count,
                    policy.max_aggregated_sectors
                ));
            } else if agg_sectors_count < policy.min_aggregated_sectors {
                return Err(actor_error!(
                    illegal_argument,
                    "too few sectors addressed, addressed {} want >= {}",
                    agg_sectors_count,
                    policy.min_aggregated_sectors
                ));
            }

            if params.aggregate_proof.len() > policy.max_aggregated_proof_size {
                return Err(actor_error!(
                    illegal_argument,
                    "sector prove-commit proof of size {} exceeds max size of {}",
                    params.aggregate_proof.len(),
                    policy.max_aggregated_proof_size
                ));
            }
        }
        let state: State = rt.state()?;
        let info = get_miner_info(rt.store(), &state)?;
        rt.validate_immediate_caller_is(
            info.control_addresses.iter().chain(&[info.worker, info.owner]),
        )?;
        let store = rt.store();
        let precommits =
            state.get_all_precommitted_sectors(store, sector_numbers).map_err(|e| {
                e.downcast_default(ExitCode::USR_ILLEGAL_STATE, "failed to get precommits")
            })?;

        // validate each precommit
        let mut precommits_to_confirm = Vec::new();
        for (i, precommit) in precommits.iter().enumerate() {
            let msd = max_prove_commit_duration(rt.policy(), precommit.info.seal_proof)
                .ok_or_else(|| {
                    actor_error!(
                        illegal_state,
                        "no max seal duration for proof type: {}",
                        i64::from(precommit.info.seal_proof)
                    )
                })?;
            let prove_commit_due = precommit.pre_commit_epoch + msd;
            if rt.curr_epoch() > prove_commit_due {
                log::warn!(
                    "skipping commitment for sector {}, too late at {}, due {}",
                    precommit.info.sector_number,
                    rt.curr_epoch(),
                    prove_commit_due,
                )
            } else {
                precommits_to_confirm.push(precommit.clone());
            }
            // All seal proof types should match
            if i >= 1 {
                let prev_seal_proof = precommits[i - 1].info.seal_proof;
                if prev_seal_proof != precommit.info.seal_proof {
                    return Err(actor_error!(
                        illegal_state,
                        "aggregate contains mismatched seal proofs {} and {}",
                        i64::from(prev_seal_proof),
                        i64::from(precommit.info.seal_proof)
                    ));
                }
            }
        }
        let mut svis = Vec::with_capacity(precommits.len());
        let miner_actor_id: u64 = if let Payload::ID(i) = rt.message().receiver().payload() {
            *i
        } else {
            return Err(actor_error!(
                illegal_state,
                "runtime provided non-ID receiver address {}",
                rt.message().receiver()
            ));
        };
        let receiver_bytes =
            serialize_vec(&rt.message().receiver(), "address for seal verification challenge")?;

        for precommit in precommits.iter() {
            let interactive_epoch =
                precommit.pre_commit_epoch + rt.policy().pre_commit_challenge_delay;
            if rt.curr_epoch() <= interactive_epoch {
                return Err(actor_error!(
                    forbidden,
                    "too early to prove sector {}",
                    precommit.info.sector_number
                ));
            }
            let sv_info_randomness = rt.get_randomness_from_tickets(
                DomainSeparationTag::SealRandomness,
                precommit.info.seal_rand_epoch,
                &receiver_bytes,
            )?;
            let sv_info_interactive_randomness = rt.get_randomness_from_beacon(
                DomainSeparationTag::InteractiveSealChallengeSeed,
                interactive_epoch,
                &receiver_bytes,
            )?;

            let unsealed_cid = precommit.info.unsealed_cid.get_cid(precommit.info.seal_proof)?;

            let svi = AggregateSealVerifyInfo {
                sector_number: precommit.info.sector_number,
                randomness: Randomness(sv_info_randomness.into()),
                interactive_randomness: Randomness(sv_info_interactive_randomness.into()),
                sealed_cid: precommit.info.sealed_cid,
                unsealed_cid,
            };
            svis.push(svi);
        }

        let seal_proof = precommits[0].info.seal_proof;
        if precommits.is_empty() {
            return Err(actor_error!(
                illegal_state,
                "bitfield non-empty but zero precommits read from state"
            ));
        }
        rt.verify_aggregate_seals(&AggregateSealVerifyProofAndInfos {
            miner: miner_actor_id,
            seal_proof,
            aggregate_proof: RegisteredAggregateProof::SnarkPackV2,
            proof: params.aggregate_proof,
            infos: svis,
        })
        .map_err(|e| {
            e.downcast_default(ExitCode::USR_ILLEGAL_ARGUMENT, "aggregate seal verify failed")
        })?;

        let rew = request_current_epoch_block_reward(rt)?;
        let pwr = request_current_total_power(rt)?;
        confirm_sector_proofs_valid_internal(
            rt,
            precommits_to_confirm.clone(),
            &rew.this_epoch_baseline_power,
            &rew.this_epoch_reward_smoothed,
            &pwr.quality_adj_power_smoothed,
        )?;

        // Compute and burn the aggregate network fee. We need to re-load the state as
        // confirmSectorProofsValid can change it.
        let state: State = rt.state()?;
        let aggregate_fee =
            aggregate_prove_commit_network_fee(precommits_to_confirm.len() as i64, &rt.base_fee());
        let unlocked_balance = state
            .get_unlocked_balance(&rt.current_balance())
            .map_err(|_e| actor_error!(illegal_state, "failed to determine unlocked balance"))?;
        if unlocked_balance < aggregate_fee {
            return Err(actor_error!(
                insufficient_funds,
                "remaining unlocked funds after prove-commit {} are insufficient to pay aggregation fee of {}",
                unlocked_balance,
                aggregate_fee
            ));
        }
        burn_funds(rt, aggregate_fee)?;
        state.check_balance_invariants(&rt.current_balance()).map_err(balance_invariants_broken)?;
        Ok(())
    }

    fn prove_replica_updates<RT>(
        rt: &mut RT,
        params: ProveReplicaUpdatesParams,
    ) -> Result<BitField, ActorError>
    where
        // + Clone because we messed up and need to keep a copy around between transactions.
        // https://github.com/filecoin-project/builtin-actors/issues/133
        RT::Blockstore: Clone,
        RT: Runtime,
    {
        // In this entry point, the unsealed CID is computed from deals via the market actor.
        // A future entry point will take the unsealed CID as parameter
        let updates = params
            .updates
            .into_iter()
            .map(|ru| ReplicaUpdateInner {
                sector_number: ru.sector_number,
                deadline: ru.deadline,
                partition: ru.partition,
                new_sealed_cid: ru.new_sealed_cid,
                new_unsealed_cid: None,
                deals: ru.deals,
                update_proof_type: ru.update_proof_type,
                replica_proof: ru.replica_proof,
            })
            .collect();
        Self::prove_replica_updates_inner(rt, updates)
    }

    fn prove_replica_updates2<RT>(
        rt: &mut RT,
        params: ProveReplicaUpdatesParams2,
    ) -> Result<BitField, ActorError>
    where
        // + Clone because we messed up and need to keep a copy around between transactions.
        // https://github.com/filecoin-project/builtin-actors/issues/133
        RT::Blockstore: Blockstore + Clone,
        RT: Runtime,
    {
        let updates = params
            .updates
            .into_iter()
            .map(|ru| ReplicaUpdateInner {
                sector_number: ru.sector_number,
                deadline: ru.deadline,
                partition: ru.partition,
                new_sealed_cid: ru.new_sealed_cid,
                new_unsealed_cid: Some(ru.new_unsealed_cid),
                deals: ru.deals,
                update_proof_type: ru.update_proof_type,
                replica_proof: ru.replica_proof,
            })
            .collect();
        Self::prove_replica_updates_inner(rt, updates)
    }
    fn prove_replica_updates_inner<RT>(
        rt: &mut RT,
        updates: Vec<ReplicaUpdateInner>,
    ) -> Result<BitField, ActorError>
    where
        // + Clone because we messed up and need to keep a copy around between transactions.
        // https://github.com/filecoin-project/builtin-actors/issues/133
        RT::Blockstore: Blockstore + Clone,
        RT: Runtime,
    {
        // Validate inputs

        if updates.len() > rt.policy().prove_replica_updates_max_size {
            return Err(actor_error!(
                illegal_argument,
                "too many updates ({} > {})",
                updates.len(),
                rt.policy().prove_replica_updates_max_size
            ));
        }

        let state: State = rt.state()?;
        let info = get_miner_info(rt.store(), &state)?;

        rt.validate_immediate_caller_is(
            info.control_addresses.iter().chain(&[info.owner, info.worker]),
        )?;

        let sector_store = rt.store().clone();
        let mut sectors = Sectors::load(&sector_store, &state.sectors).map_err(|e| {
            e.downcast_default(ExitCode::USR_ILLEGAL_STATE, "failed to load sectors array")
        })?;

        let mut power_delta = PowerPair::zero();
        let mut pledge_delta = TokenAmount::zero();

        struct UpdateAndSectorInfo<'a> {
            update: &'a ReplicaUpdateInner,
            sector_info: SectorOnChainInfo,
            deal_spaces: ext::market::DealSpaces,
        }

        let mut sectors_deals = Vec::<ext::market::SectorDeals>::new();
        let mut sectors_data_spec = Vec::<ext::market::SectorDataSpec>::new();
        let mut validated_updates = Vec::<UpdateAndSectorInfo>::new();
        let mut sector_numbers = BitField::new();
        for update in updates.iter() {
            let set = sector_numbers.get(update.sector_number);
            if set {
                info!("duplicate sector being updated {}, skipping", update.sector_number,);
                continue;
            }

            if sector_numbers.try_set(update.sector_number).is_err() {
                info!("invalid sector number, skipping");
                continue;
            }

            if update.replica_proof.len() > 4096 {
                info!(
                    "update proof is too large ({}), skipping sector {}",
                    update.replica_proof.len(),
                    update.sector_number,
                );
                continue;
            }

            if update.deals.is_empty() {
                info!("must have deals to update, skipping sector {}", update.sector_number,);
                continue;
            }

            if update.deals.len() as u64 > sector_deals_max(rt.policy(), info.sector_size) {
                info!("more deals than policy allows, skipping sector {}", update.sector_number,);
                continue;
            }

            if update.deadline >= rt.policy().wpost_period_deadlines {
                info!(
                    "deadline {} not in range 0..{}, skipping sector {}",
                    update.deadline,
                    rt.policy().wpost_period_deadlines,
                    update.sector_number
                );
                continue;
            }

            // Skip checking if CID is defined because it cannot be so in Rust

            if !is_sealed_sector(&update.new_sealed_cid) {
                info!(
                    "new sealed CID had wrong prefix {}, skipping sector {}",
                    update.new_sealed_cid, update.sector_number
                );
                continue;
            }

            // If the deadline is the current or next deadline to prove, don't allow updating sectors.
            // We assume that deadlines are immutable when being proven.
            if !deadline_is_mutable(
                rt.policy(),
                state.current_proving_period_start(rt.policy(), rt.curr_epoch()),
                update.deadline,
                rt.curr_epoch(),
            ) {
                info!(
                    "cannot upgrade sectors in immutable deadline {}, skipping sector {}",
                    update.deadline, update.sector_number
                );
                continue;
            }

            if !state
                .check_sector_active(
                    rt.policy(),
                    rt.store(),
                    update.deadline,
                    update.partition,
                    update.sector_number,
                    true,
                )
                .map_err(|_| actor_error!(illegal_argument, "error checking sector health"))?
            {
                info!("sector isn't healthy, skipping sector {}", update.sector_number);
                continue;
            }

            let res = Sectors::must_get(&sectors, update.sector_number);
            let sector_info = if let Ok(value) = res {
                value
            } else {
                info!("failed to get sector, skipping sector {}", update.sector_number);
                continue;
            };

            if !sector_info.deal_ids.is_empty() {
                info!("cannot update sector with deals, skipping sector {}", update.sector_number);
                continue;
            }

            let deal_spaces = match activate_deals_and_claim_allocations(
                rt,
                update.deals.clone(),
                sector_info.expiration,
                sector_info.sector_number,
            )? {
                Some(deal_spaces) => deal_spaces,
                None => {
                    info!(
                        "failed to activate deals on sector {}, skipping from replica update set",
                        update.sector_number
                    );
                    continue;
                }
            };

            let expiration = sector_info.expiration;
            let seal_proof = sector_info.seal_proof;
            validated_updates.push(UpdateAndSectorInfo { update, sector_info, deal_spaces });

            sectors_deals.push(ext::market::SectorDeals {
                sector_type: seal_proof,
                deal_ids: update.deals.clone(),
                sector_expiry: expiration,
            });
            sectors_data_spec.push(ext::market::SectorDataSpec {
                sector_type: seal_proof,
                deal_ids: update.deals.clone(),
            });
        }

        if validated_updates.is_empty() {
            return Err(actor_error!(illegal_argument, "no valid updates"));
        }

        // Errors past this point cause the prove_replica_updates call to fail (no more skipping sectors)

        let deal_data = request_deal_data(rt, &sectors_deals)?;
        if deal_data.sectors.len() != validated_updates.len() {
            return Err(actor_error!(
                illegal_state,
                "deal weight request returned {} records, expected {}",
                deal_data.sectors.len(),
                validated_updates.len()
            ));
        }

        struct UpdateWithDetails<'a> {
            update: &'a ReplicaUpdateInner,
            sector_info: &'a SectorOnChainInfo,
            deal_spaces: &'a ext::market::DealSpaces,
            full_unsealed_cid: Cid,
        }

        // Group declarations by deadline
        let mut decls_by_deadline = BTreeMap::<u64, Vec<UpdateWithDetails>>::new();
        let mut deadlines_to_load = Vec::<u64>::new();
        for (with_sector_info, deal_data) in validated_updates.iter().zip(deal_data.sectors.iter())
        {
            let computed_commd = CompactCommD::new(deal_data.commd)
                .get_cid(with_sector_info.sector_info.seal_proof)?;
            if let Some(ref declared_commd) = with_sector_info.update.new_unsealed_cid {
                if !declared_commd.eq(&computed_commd) {
                    info!(
                        "unsealed CID does not match with deals: expected {}, got {}, sector: {}",
                        computed_commd, declared_commd, with_sector_info.update.sector_number
                    );
                }
            }
            let dl = with_sector_info.update.deadline;
            if !decls_by_deadline.contains_key(&dl) {
                deadlines_to_load.push(dl);
            }

            decls_by_deadline.entry(dl).or_default().push(UpdateWithDetails {
                update: with_sector_info.update,
                sector_info: &with_sector_info.sector_info,
                deal_spaces: &with_sector_info.deal_spaces,
                full_unsealed_cid: computed_commd,
            });
        }

        let rew = request_current_epoch_block_reward(rt)?;
        let pow = request_current_total_power(rt)?;

        let succeeded_sectors = rt.transaction(|state: &mut State, rt| {
            let mut succeeded = Vec::new();
            let mut deadlines = state
                .load_deadlines(rt.store())?;

            let mut new_sectors = Vec::with_capacity(validated_updates.len());
            for &dl_idx in deadlines_to_load.iter() {
                let mut deadline = deadlines
                    .load_deadline(rt.policy(), rt.store(), dl_idx)
                    .map_err(|e|
                        e.downcast_default(
                            ExitCode::USR_ILLEGAL_STATE,
                            format!("failed to load deadline {}", dl_idx),
                        )
                    )?;

                let mut partitions = deadline
                    .partitions_amt(rt.store())
                    .map_err(|e|
                        e.downcast_default(
                            ExitCode::USR_ILLEGAL_STATE,
                            format!("failed to load partitions for deadline {}", dl_idx),
                        )
                    )?;

                let quant = state.quant_spec_for_deadline(rt.policy(), dl_idx);

                for with_details in &decls_by_deadline[&dl_idx] {
                    let update_proof_type = with_details.sector_info.seal_proof
                        .registered_update_proof()
                        .map_err(|_|
                            actor_error!(
                                illegal_state,
                                "couldn't load update proof type"
                            )
                        )?;
                    if with_details.update.update_proof_type != update_proof_type {
                        return Err(actor_error!(
                            illegal_argument,
                            format!("unsupported update proof type {}", i64::from(with_details.update.update_proof_type))
                        ));
                    }

                    rt.verify_replica_update(
                        &ReplicaUpdateInfo {
                            update_proof_type,
                            new_sealed_cid: with_details.update.new_sealed_cid,
                            old_sealed_cid: with_details.sector_info.sealed_cid,
                            new_unsealed_cid: with_details.full_unsealed_cid,
                            proof: with_details.update.replica_proof.clone(),
                        }
                    )
                        .map_err(|e|
                            e.downcast_default(
                                ExitCode::USR_ILLEGAL_ARGUMENT,
                                format!("failed to verify replica proof for sector {}", with_details.sector_info.sector_number),
                            )
                        )?;

                    let mut new_sector_info = with_details.sector_info.clone();

                    new_sector_info.simple_qa_power = true;
                    new_sector_info.sealed_cid = with_details.update.new_sealed_cid;
                    new_sector_info.sector_key_cid = match new_sector_info.sector_key_cid {
                        None => Some(with_details.sector_info.sealed_cid),
                        Some(x) => Some(x),
                    };
                    // Skip checking if CID is defined because it cannot be so in Rust

                    new_sector_info.deal_ids = with_details.update.deals.clone();
                    new_sector_info.activation = rt.curr_epoch();

                    let duration = new_sector_info.expiration - new_sector_info.activation;

                    new_sector_info.deal_weight = with_details.deal_spaces.deal_space.clone() * duration;
                    new_sector_info.verified_deal_weight = with_details.deal_spaces.verified_deal_space.clone() * duration;

                    // compute initial pledge
                    let qa_pow = qa_power_for_weight(
                        info.sector_size,
                        duration,
                        &new_sector_info.deal_weight,
                        &new_sector_info.verified_deal_weight,
                    );

                    new_sector_info.replaced_day_reward = with_details.sector_info.expected_day_reward.clone();
                    new_sector_info.expected_day_reward = expected_reward_for_power(
                        &rew.this_epoch_reward_smoothed,
                        &pow.quality_adj_power_smoothed,
                        &qa_pow,
                        fil_actors_runtime::network::EPOCHS_IN_DAY,
                    );
                    new_sector_info.expected_storage_pledge = expected_reward_for_power(
                        &rew.this_epoch_reward_smoothed,
                        &pow.quality_adj_power_smoothed,
                        &qa_pow,
                        INITIAL_PLEDGE_PROJECTION_PERIOD,
                    );
                    new_sector_info.replaced_sector_age =
                        ChainEpoch::max(0, rt.curr_epoch() - with_details.sector_info.activation);

                    let initial_pledge_at_upgrade = initial_pledge_for_power(
                        &qa_pow,
                        &rew.this_epoch_baseline_power,
                        &rew.this_epoch_reward_smoothed,
                        &pow.quality_adj_power_smoothed,
                        &rt.total_fil_circ_supply(),
                    );

                    if initial_pledge_at_upgrade > with_details.sector_info.initial_pledge {
                        let deficit = &initial_pledge_at_upgrade - &with_details.sector_info.initial_pledge;

                        let unlocked_balance = state
                            .get_unlocked_balance(&rt.current_balance())
                            .map_err(|_|
                                actor_error!(illegal_state, "failed to calculate unlocked balance")
                            )?;
                        if unlocked_balance < deficit {
                            return Err(actor_error!(
                                insufficient_funds,
                                "insufficient funds for new initial pledge requirement {}, available: {}, skipping sector {}",
                                deficit,
                                unlocked_balance,
                                with_details.sector_info.sector_number
                            ));
                        }

                        state.add_initial_pledge(&deficit).map_err(|_e|
                            actor_error!(
                                illegal_state,
                                "failed to add initial pledge"
                            )
                        )?;

                        new_sector_info.initial_pledge = initial_pledge_at_upgrade;
                    }

                    let mut partition = partitions
                        .get(with_details.update.partition)
                        .map_err(|e|
                            e.downcast_default(
                                ExitCode::USR_ILLEGAL_STATE,
                                format!("failed to load deadline {} partition {}", with_details.update.deadline, with_details.update.partition),
                            )
                        )?
                        .cloned()
                        .ok_or_else(|| actor_error!(not_found, "no such deadline {} partition {}", dl_idx, with_details.update.partition))?;

                    let (partition_power_delta, partition_pledge_delta) = partition
                        .replace_sectors(rt.store(),
                                         &[with_details.sector_info.clone()],
                                         &[new_sector_info.clone()],
                                         info.sector_size,
                                         quant,
                        )
                        .map_err(|e| {
                            e.downcast_default(
                                ExitCode::USR_ILLEGAL_STATE,
                                format!("failed to replace sector at deadline {} partition {}", with_details.update.deadline, with_details.update.partition),
                            )
                        })?;

                    power_delta += &partition_power_delta;
                    pledge_delta += &partition_pledge_delta;

                    partitions
                        .set(with_details.update.partition, partition)
                        .map_err(|e| {
                            e.downcast_default(
                                ExitCode::USR_ILLEGAL_STATE,
                                format!("failed to save deadline {} partition {}", with_details.update.deadline, with_details.update.partition),
                            )
                        })?;

                    succeeded.push(new_sector_info.sector_number);
                    new_sectors.push(new_sector_info);
                }

                deadline.partitions = partitions.flush().map_err(|e| {
                    e.downcast_default(
                        ExitCode::USR_ILLEGAL_STATE,
                        format!("failed to save partitions for deadline {}", dl_idx),
                    )
                })?;

                deadlines
                    .update_deadline(rt.policy(), rt.store(), dl_idx, &deadline)
                    .map_err(|e| {
                        e.downcast_default(
                            ExitCode::USR_ILLEGAL_STATE,
                            format!("failed to save deadline {}", dl_idx),
                        )
                    })?;
            }

            let success_len = succeeded.len();
            if success_len != validated_updates.len() {
                return Err(actor_error!(
                    illegal_state,
                    "unexpected success_len {} != {}",
                    success_len,
                    validated_updates.len()
                ));
            }
            if new_sectors.len() != validated_updates.len() {
                return Err(actor_error!(
                    illegal_state,
                    "unexpected new_sectors len {} != {}",
                    new_sectors.len(),
                    validated_updates.len()
                ));
            }

            // Overwrite sector infos.
            sectors.store(new_sectors).map_err(|e| {
                e.downcast_default(
                    ExitCode::USR_ILLEGAL_STATE,
                    "failed to update sector infos",
                )
            })?;

            state.sectors = sectors.amt.flush().map_err(|e| {
                e.downcast_default(ExitCode::USR_ILLEGAL_STATE, "failed to save sectors")
            })?;
            state.save_deadlines(rt.store(), deadlines).map_err(|e| {
                e.downcast_default(ExitCode::USR_ILLEGAL_STATE, "failed to save deadlines")
            })?;

            BitField::try_from_bits(succeeded).map_err(|_| {
                actor_error!(illegal_argument; "invalid sector number")
            })
        })?;

        notify_pledge_changed(rt, &pledge_delta)?;
        request_update_power(rt, power_delta)?;

        Ok(succeeded_sectors)
    }

    fn dispute_windowed_post(
        rt: &mut impl Runtime,
        params: DisputeWindowedPoStParams,
    ) -> Result<(), ActorError> {
        rt.validate_immediate_caller_accept_any()?;
        let reporter = rt.message().caller();

        {
            let policy = rt.policy();
            if params.deadline >= policy.wpost_period_deadlines {
                return Err(actor_error!(
                    illegal_argument,
                    "invalid deadline {} of {}",
                    params.deadline,
                    policy.wpost_period_deadlines
                ));
            }
        }
        let current_epoch = rt.curr_epoch();

        // Note: these are going to be slightly inaccurate as time
        // will have moved on from when the post was actually
        // submitted.
        //
        // However, these are estimates _anyways_.
        let epoch_reward = request_current_epoch_block_reward(rt)?;
        let power_total = request_current_total_power(rt)?;

        let (pledge_delta, mut to_burn, power_delta, to_reward) =
            rt.transaction(|st: &mut State, rt| {
                let policy = rt.policy();
                let dl_info = st.deadline_info(policy, current_epoch);

                if !deadline_available_for_optimistic_post_dispute(
                    policy,
                    dl_info.period_start,
                    params.deadline,
                    current_epoch,
                ) {
                    return Err(actor_error!(
                        forbidden,
                        "can only dispute window posts during the dispute window\
                    ({} epochs after the challenge window closes)",
                        policy.wpost_dispute_window
                    ));
                }

                let info = get_miner_info(rt.store(), st)?;
                // --- check proof ---

                // Find the proving period start for the deadline in question.
                let mut pp_start = dl_info.period_start;
                if dl_info.index < params.deadline as u64 {
                    pp_start -= policy.wpost_proving_period
                }
                let target_deadline =
                    new_deadline_info(policy, pp_start, params.deadline, current_epoch);
                // Load the target deadline
                let mut deadlines_current = st
                    .load_deadlines(rt.store())
                    .map_err(|e| e.wrap("failed to load deadlines"))?;

                let mut dl_current = deadlines_current
                    .load_deadline(policy, rt.store(), params.deadline)
                    .map_err(|e| {
                        e.downcast_default(ExitCode::USR_ILLEGAL_STATE, "failed to load deadline")
                    })?;

                // Take the post from the snapshot for dispute.
                // This operation REMOVES the PoSt from the snapshot so
                // it can't be disputed again. If this method fails,
                // this operation must be rolled back.
                let (partitions, proofs) =
                    dl_current.take_post_proofs(rt.store(), params.post_index).map_err(|e| {
                        e.downcast_default(
                            ExitCode::USR_ILLEGAL_STATE,
                            "failed to load proof for dispute",
                        )
                    })?;

                // Load the partition info we need for the dispute.
                let mut dispute_info = dl_current
                    .load_partitions_for_dispute(rt.store(), partitions)
                    .map_err(|e| {
                        e.downcast_default(
                            ExitCode::USR_ILLEGAL_STATE,
                            "failed to load partition for dispute",
                        )
                    })?;

                // This includes power that is no longer active (e.g., due to sector terminations).
                // It must only be used for penalty calculations, not power adjustments.
                let penalised_power = dispute_info.disputed_power.clone();

                // Load sectors for the dispute.
                let sectors =
                    Sectors::load(rt.store(), &dl_current.sectors_snapshot).map_err(|e| {
                        e.downcast_default(
                            ExitCode::USR_ILLEGAL_STATE,
                            "failed to load sectors array",
                        )
                    })?;
                let sector_infos = sectors
                    .load_for_proof(&dispute_info.all_sector_nos, &dispute_info.ignored_sector_nos)
                    .map_err(|e| {
                        e.downcast_default(
                            ExitCode::USR_ILLEGAL_STATE,
                            "failed to load sectors to dispute window post",
                        )
                    })?;

                // Check proof, we fail if validation succeeds.
                if verify_windowed_post(rt, target_deadline.challenge, &sector_infos, proofs)? {
                    return Err(actor_error!(illegal_argument, "failed to dispute valid post"));
                } else {
                    info!("Successfully disputed post- window post was invalid");
                }

                // Ok, now we record faults. This always works because
                // we don't allow compaction/moving sectors during the
                // challenge window.
                //
                // However, some of these sectors may have been
                // terminated. That's fine, we'll skip them.
                let fault_expiration_epoch = target_deadline.last() + policy.fault_max_age;
                let power_delta = dl_current
                    .record_faults(
                        rt.store(),
                        &sectors,
                        info.sector_size,
                        quant_spec_for_deadline(policy, &target_deadline),
                        fault_expiration_epoch,
                        &mut dispute_info.disputed_sectors,
                    )
                    .map_err(|e| {
                        e.downcast_default(ExitCode::USR_ILLEGAL_STATE, "failed to declare faults")
                    })?;

                deadlines_current
                    .update_deadline(policy, rt.store(), params.deadline, &dl_current)
                    .map_err(|e| {
                        e.downcast_default(
                            ExitCode::USR_ILLEGAL_STATE,
                            format!("failed to update deadline {}", params.deadline),
                        )
                    })?;

                st.save_deadlines(rt.store(), deadlines_current).map_err(|e| {
                    e.downcast_default(ExitCode::USR_ILLEGAL_STATE, "failed to save deadlines")
                })?;

                // --- penalties ---

                // Calculate the base penalty.
                let penalty_base = pledge_penalty_for_invalid_windowpost(
                    &epoch_reward.this_epoch_reward_smoothed,
                    &power_total.quality_adj_power_smoothed,
                    &penalised_power.qa,
                );

                // Calculate the target reward.
                let reward_target =
                    reward_for_disputed_window_post(info.window_post_proof_type, penalised_power);

                // Compute the target penalty by adding the
                // base penalty to the target reward. We don't
                // take reward out of the penalty as the miner
                // could end up receiving a substantial
                // portion of their fee back as a reward.
                let penalty_target = &penalty_base + &reward_target;
                st.apply_penalty(&penalty_target)
                    .map_err(|e| actor_error!(illegal_state, "failed to apply penalty {}", e))?;
                let (penalty_from_vesting, penalty_from_balance) = st
                    .repay_partial_debt_in_priority_order(
                        rt.store(),
                        current_epoch,
                        &rt.current_balance(),
                    )
                    .map_err(|e| {
                        e.downcast_default(ExitCode::USR_ILLEGAL_STATE, "failed to pay debt")
                    })?;

                let to_burn = &penalty_from_vesting + &penalty_from_balance;

                // Now, move as much of the target reward as
                // we can from the burn to the reward.
                let to_reward = std::cmp::min(&to_burn, &reward_target);
                let to_burn = &to_burn - to_reward;
                let pledge_delta = penalty_from_vesting.neg();

                Ok((pledge_delta, to_burn, power_delta, to_reward.clone()))
            })?;

        request_update_power(rt, power_delta)?;
        if !to_reward.is_zero() {
            if let Err(e) = rt.send(&reporter, METHOD_SEND, RawBytes::default(), to_reward.clone())
            {
                error!("failed to send reward: {}", e);
                to_burn += to_reward;
            }
        }

        burn_funds(rt, to_burn)?;
        notify_pledge_changed(rt, &pledge_delta)?;

        let st: State = rt.state()?;
        st.check_balance_invariants(&rt.current_balance()).map_err(balance_invariants_broken)?;
        Ok(())
    }

    /// Pledges to seal and commit a single sector.
    /// See PreCommitSectorBatch for details.
    fn pre_commit_sector(
        rt: &mut impl Runtime,
        params: PreCommitSectorParams,
    ) -> Result<(), ActorError> {
        let batch_params = PreCommitSectorBatchParams { sectors: vec![params] };
        Self::pre_commit_sector_batch(rt, batch_params)
    }

    /// Pledges the miner to seal and commit some new sectors.
    /// The caller specifies sector numbers, sealed sector data CIDs, seal randomness epoch, expiration, and the IDs
    /// of any storage deals contained in the sector data. The storage deal proposals must be already submitted
    /// to the storage market actor.
    /// A pre-commitment may specify an existing committed-capacity sector that the committed sector will replace
    /// when proven.
    /// This method calculates the sector's power, locks a pre-commit deposit for the sector, stores information about the
    /// sector in state and waits for it to be proven or expire.
    fn pre_commit_sector_batch(
        rt: &mut impl Runtime,
        params: PreCommitSectorBatchParams,
    ) -> Result<(), ActorError> {
        let sectors = params
            .sectors
            .into_iter()
            .map(|spci| {
                if spci.replace_capacity {
                    Err(actor_error!(
                        forbidden,
                        "cc upgrade through precommit discontinued, use ProveReplicaUpdate"
                    ))
                } else {
                    Ok(SectorPreCommitInfoInner {
                        seal_proof: spci.seal_proof,
                        sector_number: spci.sector_number,
                        sealed_cid: spci.sealed_cid,
                        seal_rand_epoch: spci.seal_rand_epoch,
                        deal_ids: spci.deal_ids,
                        expiration: spci.expiration,
                        // This entry point computes the unsealed CID from deals via the market.
                        // A future one will accept it directly as a parameter.
                        unsealed_cid: None,
                    })
                }
            })
            .collect::<Result<_, _>>()?;
        Self::pre_commit_sector_batch_inner(rt, sectors)
    }

    /// Pledges the miner to seal and commit some new sectors.
    /// The caller specifies sector numbers, sealed sector CIDs, unsealed sector CID, seal randomness epoch, expiration, and the IDs
    /// of any storage deals contained in the sector data. The storage deal proposals must be already submitted
    /// to the storage market actor.
    /// This method calculates the sector's power, locks a pre-commit deposit for the sector, stores information about the
    /// sector in state and waits for it to be proven or expire.
    fn pre_commit_sector_batch2(
        rt: &mut impl Runtime,
        params: PreCommitSectorBatchParams2,
    ) -> Result<(), ActorError> {
        Self::pre_commit_sector_batch_inner(
            rt,
            params
                .sectors
                .into_iter()
                .map(|spci| SectorPreCommitInfoInner {
                    seal_proof: spci.seal_proof,
                    sector_number: spci.sector_number,
                    sealed_cid: spci.sealed_cid,
                    seal_rand_epoch: spci.seal_rand_epoch,
                    deal_ids: spci.deal_ids,
                    expiration: spci.expiration,

                    unsealed_cid: Some(spci.unsealed_cid),
                })
                .collect(),
        )
    }

    /// This function combines old and new flows for PreCommit with use Option<CommpactCommD>
    /// The old PreCommits will call this with None, new ones with Some(CompactCommD).
    fn pre_commit_sector_batch_inner(
        rt: &mut impl Runtime,
        sectors: Vec<SectorPreCommitInfoInner>,
    ) -> Result<(), ActorError> {
        let curr_epoch = rt.curr_epoch();
        {
            let policy = rt.policy();
            if sectors.is_empty() {
                return Err(actor_error!(illegal_argument, "batch empty"));
            } else if sectors.len() > policy.pre_commit_sector_batch_max_size {
                return Err(actor_error!(
                    illegal_argument,
                    "batch of {} too large, max {}",
                    sectors.len(),
                    policy.pre_commit_sector_batch_max_size
                ));
            }
        }
        // Check per-sector preconditions before opening state transaction or sending other messages.
        let challenge_earliest = curr_epoch - rt.policy().max_pre_commit_randomness_lookback;
        let mut sectors_deals = Vec::with_capacity(sectors.len());
        let mut sector_numbers = BitField::new();
        for precommit in sectors.iter() {
            let set = sector_numbers.get(precommit.sector_number);
            if set {
                return Err(actor_error!(
                    illegal_argument,
                    "duplicate sector number {}",
                    precommit.sector_number
                ));
            }
            sector_numbers.set(precommit.sector_number);

            if !can_pre_commit_seal_proof(rt.policy(), precommit.seal_proof) {
                return Err(actor_error!(
                    illegal_argument,
                    "unsupported seal proof type {}",
                    i64::from(precommit.seal_proof)
                ));
            }
            if precommit.sector_number > MAX_SECTOR_NUMBER {
                return Err(actor_error!(
                    illegal_argument,
                    "sector number {} out of range 0..(2^63-1)",
                    precommit.sector_number
                ));
            }
            // Skip checking if CID is defined because it cannot be so in Rust

            if !is_sealed_sector(&precommit.sealed_cid) {
                return Err(actor_error!(illegal_argument, "sealed CID had wrong prefix"));
            }
            if precommit.seal_rand_epoch >= curr_epoch {
                return Err(actor_error!(
                    illegal_argument,
                    "seal challenge epoch {} must be before now {}",
                    precommit.seal_rand_epoch,
                    curr_epoch
                ));
            }
            if precommit.seal_rand_epoch < challenge_earliest {
                return Err(actor_error!(
                    illegal_argument,
                    "seal challenge epoch {} too old, must be after {}",
                    precommit.seal_rand_epoch,
                    challenge_earliest
                ));
            }

            if let Some(ref commd) = precommit.unsealed_cid.as_ref().and_then(|c| c.0) {
                if !is_unsealed_sector(commd) {
                    return Err(actor_error!(illegal_argument, "unsealed CID had wrong prefix"));
                }
            }

            // Require sector lifetime meets minimum by assuming activation happens at last epoch permitted for seal proof.
            // This could make sector maximum lifetime validation more lenient if the maximum sector limit isn't hit first.
            let max_activation = curr_epoch
                + max_prove_commit_duration(rt.policy(), precommit.seal_proof).unwrap_or_default();
            validate_expiration(
                rt.policy(),
                curr_epoch,
                max_activation,
                precommit.expiration,
                precommit.seal_proof,
            )?;

            sectors_deals.push(ext::market::SectorDeals {
                sector_type: precommit.seal_proof,
                sector_expiry: precommit.expiration,
                deal_ids: precommit.deal_ids.clone(),
            })
        }
        // gather information from other actors
        let reward_stats = request_current_epoch_block_reward(rt)?;
        let power_total = request_current_total_power(rt)?;
        let deal_data_vec = request_deal_data(rt, &sectors_deals)?;
        if deal_data_vec.sectors.len() != sectors.len() {
            return Err(actor_error!(
                illegal_state,
                "deal weight request returned {} records, expected {}",
                deal_data_vec.sectors.len(),
                sectors.len()
            ));
        }
        let mut fee_to_burn = TokenAmount::zero();
        let mut needs_cron = false;
        rt.transaction(|state: &mut State, rt| {
            // Aggregate fee applies only when batching.
            if sectors.len() > 1 {
                let aggregate_fee = aggregate_pre_commit_network_fee(sectors.len() as i64, &rt.base_fee());
                // AggregateFee applied to fee debt to consolidate burn with outstanding debts
                state.apply_penalty(&aggregate_fee)
                    .map_err(|e| {
                        actor_error!(
                        illegal_state,
                        "failed to apply penalty: {}",
                        e
                    )
                    })?;
            }
            // available balance already accounts for fee debt so it is correct to call
            // this before RepayDebts. We would have to
            // subtract fee debt explicitly if we called this after.
            let available_balance = state
                .get_available_balance(&rt.current_balance())
                .map_err(|e| {
                    actor_error!(
                        illegal_state,
                        "failed to calculate available balance: {}",
                        e
                    )
                })?;
            fee_to_burn = repay_debts_or_abort(rt, state)?;

            let info = get_miner_info(rt.store(), state)?;

            rt.validate_immediate_caller_is(
                info.control_addresses
                    .iter()
                    .chain(&[info.worker, info.owner]),
            )?;
            let store = rt.store();
            if consensus_fault_active(&info, curr_epoch) {
                return Err(actor_error!(forbidden, "pre-commit not allowed during active consensus fault"));
            }

            let mut chain_infos = Vec::with_capacity(sectors.len());
            let mut total_deposit_required = TokenAmount::zero();
            let mut clean_up_events = Vec::with_capacity(sectors.len());
            let deal_count_max = sector_deals_max(rt.policy(), info.sector_size);

            let sector_weight_for_deposit = qa_power_max(info.sector_size);
            let deposit_req = pre_commit_deposit_for_power(&reward_stats.this_epoch_reward_smoothed, &power_total.quality_adj_power_smoothed, &sector_weight_for_deposit);

            for (i, precommit) in sectors.into_iter().enumerate() {
                // Sector must have the same Window PoSt proof type as the miner's recorded seal type.
                let sector_wpost_proof = precommit.seal_proof
                    .registered_window_post_proof()
                    .map_err(|_e|
                        actor_error!(
                        illegal_argument,
                        "failed to lookup Window PoSt proof type for sector seal proof {}",
                        i64::from(precommit.seal_proof)
                    ))?;
                if sector_wpost_proof != info.window_post_proof_type {
                    return Err(actor_error!(illegal_argument, "sector Window PoSt proof type %d must match miner Window PoSt proof type {} (seal proof type {})", i64::from(sector_wpost_proof), i64::from(info.window_post_proof_type)));
                }
                if precommit.deal_ids.len() as u64 > deal_count_max {
                    return Err(actor_error!(illegal_argument, "too many deals for sector {} > {}", precommit.deal_ids.len(), deal_count_max));
                }

                let deal_data = &deal_data_vec.sectors[i];

                // 1. verify that precommit.unsealed_cid is correct
                // 2. create a new on_chain_precommit

                let commd = match precommit.unsealed_cid {
                    // if the CommD is unknown, use CommD computed by the market
                    None => CompactCommD::new(deal_data.commd),
                    Some(x) => x,
                };
                if commd.0 != deal_data.commd {
                    return Err(actor_error!(illegal_argument, "computed {:?} and passed {:?} CommDs not equal",
                            deal_data.commd, commd));
                }


                let on_chain_precommit = SectorPreCommitInfo {
                    seal_proof: precommit.seal_proof,
                    sector_number: precommit.sector_number,
                    sealed_cid: precommit.sealed_cid,
                    seal_rand_epoch: precommit.seal_rand_epoch,
                    deal_ids: precommit.deal_ids,
                    expiration: precommit.expiration,
                    unsealed_cid: commd,
                };

                // Build on-chain record.
                chain_infos.push(SectorPreCommitOnChainInfo {
                    info: on_chain_precommit,
                    pre_commit_deposit: deposit_req.clone(),
                    pre_commit_epoch: curr_epoch,
                });

                total_deposit_required += &deposit_req;

                // Calculate pre-commit cleanup
                let seal_proof = precommit.seal_proof;
                let msd = max_prove_commit_duration(rt.policy(), seal_proof)
                    .ok_or_else(|| actor_error!(illegal_argument, "no max seal duration set for proof type: {}", i64::from(seal_proof)))?;
                // PreCommitCleanUpDelay > 0 here is critical for the batch verification of proofs. Without it, if a proof arrived exactly on the
                // due epoch, ProveCommitSector would accept it, then the expiry event would remove it, and then
                // ConfirmSectorProofsValid would fail to find it.
                let clean_up_bound = curr_epoch + msd + rt.policy().expired_pre_commit_clean_up_delay;
                clean_up_events.push((clean_up_bound, precommit.sector_number));
            }
            // Batch update actor state.
            if available_balance < total_deposit_required {
                return Err(actor_error!(insufficient_funds, "insufficient funds {} for pre-commit deposit: {}", available_balance, total_deposit_required));
            }
            state.add_pre_commit_deposit(&total_deposit_required)
                .map_err(|e|
                    actor_error!(
                        illegal_state,
                        "failed to add pre-commit deposit {}: {}",
                        total_deposit_required, e
                ))?;
            state.allocate_sector_numbers(store, &sector_numbers, CollisionPolicy::DenyCollisions)
                .map_err(|e|
                    e.wrap("failed to allocate sector numbers")
                )?;
            state.put_precommitted_sectors(store, chain_infos)
                .map_err(|e|
                    e.downcast_default(ExitCode::USR_ILLEGAL_STATE, "failed to write pre-committed sectors")
                )?;
            state.add_pre_commit_clean_ups(rt.policy(), store, clean_up_events)
                .map_err(|e| {
                    e.downcast_default(ExitCode::USR_ILLEGAL_STATE, "failed to add pre-commit expiry to queue")
                })?;
            // Activate miner cron
            needs_cron = !state.deadline_cron_active;
            state.deadline_cron_active = true;
            Ok(())
        })?;
        burn_funds(rt, fee_to_burn)?;
        let state: State = rt.state()?;
        state.check_balance_invariants(&rt.current_balance()).map_err(balance_invariants_broken)?;
        if needs_cron {
            let new_dl_info = state.deadline_info(rt.policy(), curr_epoch);
            enroll_cron_event(
                rt,
                new_dl_info.last(),
                CronEventPayload { event_type: CRON_EVENT_PROVING_DEADLINE },
            )?;
        }
        Ok(())
    }

    /// Checks state of the corresponding sector pre-commitment, then schedules the proof to be verified in bulk
    /// by the power actor.
    /// If valid, the power actor will call ConfirmSectorProofsValid at the end of the same epoch as this message.
    fn prove_commit_sector(
        rt: &mut impl Runtime,
        params: ProveCommitSectorParams,
    ) -> Result<(), ActorError> {
        rt.validate_immediate_caller_accept_any()?;

        if params.sector_number > MAX_SECTOR_NUMBER {
            return Err(actor_error!(illegal_argument, "sector number greater than maximum"));
        }

        let sector_number = params.sector_number;

        let st: State = rt.state()?;
        let precommit = st
            .get_precommitted_sector(rt.store(), sector_number)
            .map_err(|e| {
                e.downcast_default(
                    ExitCode::USR_ILLEGAL_STATE,
                    format!("failed to load pre-committed sector {}", sector_number),
                )
            })?
            .ok_or_else(|| actor_error!(not_found, "no pre-commited sector {}", sector_number))?;

        let max_proof_size = precommit.info.seal_proof.proof_size().map_err(|e| {
            actor_error!(
                illegal_state,
                "failed to determine max proof size for sector {}: {}",
                sector_number,
                e
            )
        })?;
        if params.proof.len() > max_proof_size {
            return Err(actor_error!(
                illegal_argument,
                "sector prove-commit proof of size {} exceeds max size of {}",
                params.proof.len(),
                max_proof_size
            ));
        }

        let msd =
            max_prove_commit_duration(rt.policy(), precommit.info.seal_proof).ok_or_else(|| {
                actor_error!(
                    illegal_state,
                    "no max seal duration set for proof type: {:?}",
                    precommit.info.seal_proof
                )
            })?;
        let prove_commit_due = precommit.pre_commit_epoch + msd;
        if rt.curr_epoch() > prove_commit_due {
            return Err(actor_error!(
                illegal_argument,
                "commitment proof for {} too late at {}, due {}",
                sector_number,
                rt.curr_epoch(),
                prove_commit_due
            ));
        }

        let svi = get_verify_info(
            rt,
            SealVerifyParams {
                sealed_cid: precommit.info.sealed_cid,
                interactive_epoch: precommit.pre_commit_epoch
                    + rt.policy().pre_commit_challenge_delay,
                seal_rand_epoch: precommit.info.seal_rand_epoch,
                proof: params.proof,
                deal_ids: precommit.info.deal_ids.clone(),
                sector_num: precommit.info.sector_number,
                registered_seal_proof: precommit.info.seal_proof,
            },
            precommit.info.unsealed_cid,
        )?;

        rt.send(
            &STORAGE_POWER_ACTOR_ADDR,
            ext::power::SUBMIT_POREP_FOR_BULK_VERIFY_METHOD,
            RawBytes::serialize(&svi)?,
            TokenAmount::zero(),
        )?;

        Ok(())
    }

    fn confirm_sector_proofs_valid(
        rt: &mut impl Runtime,
        params: ConfirmSectorProofsParams,
    ) -> Result<(), ActorError> {
        rt.validate_immediate_caller_is(iter::once(&STORAGE_POWER_ACTOR_ADDR))?;

        // This should be enforced by the power actor. We log here just in case
        // something goes wrong.
        if params.sectors.len() > ext::power::MAX_MINER_PROVE_COMMITS_PER_EPOCH {
            warn!(
                "confirmed more prove commits in an epoch than permitted: {} > {}",
                params.sectors.len(),
                ext::power::MAX_MINER_PROVE_COMMITS_PER_EPOCH
            );
        }
        let st: State = rt.state()?;
        let store = rt.store();
        // This skips missing pre-commits.
        let precommited_sectors =
            st.find_precommitted_sectors(store, &params.sectors).map_err(|e| {
                e.downcast_default(
                    ExitCode::USR_ILLEGAL_STATE,
                    "failed to load pre-committed sectors",
                )
            })?;
        confirm_sector_proofs_valid_internal(
            rt,
            precommited_sectors,
            &params.reward_baseline_power,
            &params.reward_smoothed,
            &params.quality_adj_power_smoothed,
        )
    }

    fn check_sector_proven(
        rt: &mut impl Runtime,
        params: CheckSectorProvenParams,
    ) -> Result<(), ActorError> {
        rt.validate_immediate_caller_accept_any()?;

        if params.sector_number > MAX_SECTOR_NUMBER {
            return Err(actor_error!(illegal_argument, "sector number out of range"));
        }

        let st: State = rt.state()?;

        match st.get_sector(rt.store(), params.sector_number) {
            Err(e) => Err(actor_error!(
                illegal_state,
                "failed to load proven sector {}: {}",
                params.sector_number,
                e
            )),
            Ok(None) => Err(actor_error!(not_found, "sector {} not proven", params.sector_number)),
            Ok(Some(_sector)) => Ok(()),
        }
    }

    /// Changes the expiration epoch for a sector to a new, later one.
    /// The sector must not be terminated or faulty.
    /// The sector's power is recomputed for the new expiration.
    /// This method is legacy and should be replaced with calls to extend_sector_expiration2
    fn extend_sector_expiration(
        rt: &mut impl Runtime,
        params: ExtendSectorExpirationParams,
    ) -> Result<(), ActorError> {
        let extend_expiration_inner =
            validate_legacy_extension_declarations(&params.extensions, rt.policy())?;
        Self::extend_sector_expiration_inner(
            rt,
            extend_expiration_inner,
            ExtensionKind::ExtendCommittmentLegacy,
        )
    }

    // Up to date version of extend_sector_expiration that correctly handles simple qap sectors
    // with FIL+ claims. Extension is only allowed if all claim max terms extend past new expiration
    // or claims are dropped.  Power only changes when claims are dropped.
    fn extend_sector_expiration2(
        rt: &mut impl Runtime,
        params: ExtendSectorExpiration2Params,
    ) -> Result<(), ActorError> {
        let extend_expiration_inner = validate_extension_declarations(rt, params.extensions)?;
        Self::extend_sector_expiration_inner(
            rt,
            extend_expiration_inner,
            ExtensionKind::ExtendCommittment,
        )
    }

    fn extend_sector_expiration_inner(
        rt: &mut impl Runtime,
        inner: ExtendExpirationsInner,
        kind: ExtensionKind,
    ) -> Result<(), ActorError> {
        let curr_epoch = rt.curr_epoch();

        /* Loop over sectors and do extension */
        let (power_delta, pledge_delta) = rt.transaction(|state: &mut State, rt| {
            let info = get_miner_info(rt.store(), state)?;
            rt.validate_immediate_caller_is(
                info.control_addresses.iter().chain(&[info.worker, info.owner]),
            )?;

            let mut deadlines =
                state.load_deadlines(rt.store()).map_err(|e| e.wrap("failed to load deadlines"))?;

            // Group declarations by deadline, and remember iteration order.
            //
            let mut decls_by_deadline: Vec<_> = iter::repeat_with(Vec::new)
                .take(rt.policy().wpost_period_deadlines as usize)
                .collect();
            let mut deadlines_to_load = Vec::<u64>::new();
            for decl in &inner.extensions {
                // the deadline indices are already checked.
                let decls = &mut decls_by_deadline[decl.deadline as usize];
                if decls.is_empty() {
                    deadlines_to_load.push(decl.deadline);
                }
                decls.push(decl);
            }

            let mut sectors = Sectors::load(rt.store(), &state.sectors).map_err(|e| {
                e.downcast_default(ExitCode::USR_ILLEGAL_STATE, "failed to load sectors array")
            })?;

            let mut power_delta = PowerPair::zero();
            let mut pledge_delta = TokenAmount::zero();

            for deadline_idx in deadlines_to_load {
                let policy = rt.policy();
                let mut deadline =
                    deadlines.load_deadline(policy, rt.store(), deadline_idx).map_err(|e| {
                        e.downcast_default(
                            ExitCode::USR_ILLEGAL_STATE,
                            format!("failed to load deadline {}", deadline_idx),
                        )
                    })?;

                let mut partitions = deadline.partitions_amt(rt.store()).map_err(|e| {
                    e.downcast_default(
                        ExitCode::USR_ILLEGAL_STATE,
                        format!("failed to load partitions for deadline {}", deadline_idx),
                    )
                })?;

                let quant = state.quant_spec_for_deadline(policy, deadline_idx);

                // Group modified partitions by epoch to which they are extended. Duplicates are ok.
                let mut partitions_by_new_epoch = BTreeMap::<ChainEpoch, Vec<u64>>::new();
                let mut epochs_to_reschedule = Vec::<ChainEpoch>::new();

                for decl in &mut decls_by_deadline[deadline_idx as usize] {
                    let key = PartitionKey { deadline: deadline_idx, partition: decl.partition };

                    let mut partition = partitions
                        .get(decl.partition)
                        .map_err(|e| {
                            e.downcast_default(
                                ExitCode::USR_ILLEGAL_STATE,
                                format!("failed to load partition {:?}", key),
                            )
                        })?
                        .cloned()
                        .ok_or_else(|| actor_error!(not_found, "no such partition {:?}", key))?;

                    let old_sectors = sectors
                        .load_sector(&decl.sectors)
                        .map_err(|e| e.wrap("failed to load sectors"))?;
                    let new_sectors: Vec<SectorOnChainInfo> = old_sectors
                        .iter()
                        .map(|sector| match kind {
                            ExtensionKind::ExtendCommittmentLegacy => {
                                extend_sector_committment_legacy(
                                    rt.policy(),
                                    curr_epoch,
                                    decl.new_expiration,
                                    sector,
                                )
                            }
                            ExtensionKind::ExtendCommittment => match &inner.claims {
                                None => Err(actor_error!(
                                    unspecified,
                                    "extend2 always specifies (potentially empty) claim mapping"
                                )),
                                Some(claim_space_by_sector) => extend_sector_committment(
                                    rt.policy(),
                                    curr_epoch,
                                    decl.new_expiration,
                                    sector,
                                    claim_space_by_sector,
                                ),
                            },
                        })
                        .collect::<Result<_, _>>()?;

                    // Overwrite sector infos.
                    sectors.store(new_sectors.clone()).map_err(|e| {
                        e.downcast_default(
                            ExitCode::USR_ILLEGAL_STATE,
                            format!("failed to update sectors {:?}", decl.sectors),
                        )
                    })?;

                    // Remove old sectors from partition and assign new sectors.
                    let (partition_power_delta, partition_pledge_delta) = partition
                        .replace_sectors(
                            rt.store(),
                            &old_sectors,
                            &new_sectors,
                            info.sector_size,
                            quant,
                        )
                        .map_err(|e| {
                            e.downcast_default(
                                ExitCode::USR_ILLEGAL_STATE,
                                format!("failed to replace sector expirations at {:?}", key),
                            )
                        })?;

                    power_delta += &partition_power_delta;
                    pledge_delta += partition_pledge_delta; // expected to be zero, see note below.

                    partitions.set(decl.partition, partition).map_err(|e| {
                        e.downcast_default(
                            ExitCode::USR_ILLEGAL_STATE,
                            format!("failed to save partition {:?}", key),
                        )
                    })?;

                    // Record the new partition expiration epoch for setting outside this loop
                    // over declarations.
                    let prev_epoch_partitions = partitions_by_new_epoch.entry(decl.new_expiration);
                    let not_exists = matches!(prev_epoch_partitions, Entry::Vacant(_));

                    // Add declaration partition
                    prev_epoch_partitions.or_insert_with(Vec::new).push(decl.partition);
                    if not_exists {
                        // reschedule epoch if the partition for new epoch didn't already exist
                        epochs_to_reschedule.push(decl.new_expiration);
                    }
                }

                deadline.partitions = partitions.flush().map_err(|e| {
                    e.downcast_default(
                        ExitCode::USR_ILLEGAL_STATE,
                        format!("failed to save partitions for deadline {}", deadline_idx),
                    )
                })?;

                // Record partitions in deadline expiration queue
                for epoch in epochs_to_reschedule {
                    let p_idxs = partitions_by_new_epoch.get(&epoch).unwrap();
                    deadline.add_expiration_partitions(rt.store(), epoch, p_idxs, quant).map_err(
                        |e| {
                            e.downcast_default(
                                ExitCode::USR_ILLEGAL_STATE,
                                format!(
                                    "failed to add expiration partitions to \
                                        deadline {} epoch {}",
                                    deadline_idx, epoch
                                ),
                            )
                        },
                    )?;
                }

                deadlines.update_deadline(policy, rt.store(), deadline_idx, &deadline).map_err(
                    |e| {
                        e.downcast_default(
                            ExitCode::USR_ILLEGAL_STATE,
                            format!("failed to save deadline {}", deadline_idx),
                        )
                    },
                )?;
            }

            state.sectors = sectors.amt.flush().map_err(|e| {
                e.downcast_default(ExitCode::USR_ILLEGAL_STATE, "failed to save sectors")
            })?;
            state.save_deadlines(rt.store(), deadlines).map_err(|e| {
                e.downcast_default(ExitCode::USR_ILLEGAL_STATE, "failed to save deadlines")
            })?;

            Ok((power_delta, pledge_delta))
        })?;

        request_update_power(rt, power_delta)?;

        // Note: the pledge delta is expected to be zero, since pledge is not re-calculated for the extension.
        // But in case that ever changes, we can do the right thing here.
        notify_pledge_changed(rt, &pledge_delta)?;
        Ok(())
    }

    /// Marks some sectors as terminated at the present epoch, earlier than their
    /// scheduled termination, and adds these sectors to the early termination queue.
    /// This method then processes up to AddressedSectorsMax sectors and
    /// AddressedPartitionsMax partitions from the early termination queue,
    /// terminating deals, paying fines, and returning pledge collateral. While
    /// sectors remain in this queue:
    ///
    ///  1. The miner will be unable to withdraw funds.
    ///  2. The chain will process up to AddressedSectorsMax sectors and
    ///     AddressedPartitionsMax per epoch until the queue is empty.
    ///
    /// The sectors are immediately ignored for Window PoSt proofs, and should be
    /// masked in the same way as faulty sectors. A miner may not terminate sectors in the
    /// current deadline or the next deadline to be proven.
    ///
    /// This function may be invoked with no new sectors to explicitly process the
    /// next batch of sectors.
    fn terminate_sectors(
        rt: &mut impl Runtime,
        params: TerminateSectorsParams,
    ) -> Result<TerminateSectorsReturn, ActorError> {
        // Note: this cannot terminate pre-committed but un-proven sectors.
        // They must be allowed to expire (and deposit burnt).

        {
            let policy = rt.policy();
            if params.terminations.len() as u64 > policy.declarations_max {
                return Err(actor_error!(
                    illegal_argument,
                    "too many declarations when terminating sectors: {} > {}",
                    params.terminations.len(),
                    policy.declarations_max
                ));
            }
        }

        let mut to_process = DeadlineSectorMap::new();

        for term in params.terminations {
            let deadline = term.deadline;
            let partition = term.partition;

            to_process.add(rt.policy(), deadline, partition, term.sectors).map_err(|e| {
                actor_error!(
                    illegal_argument,
                    "failed to process deadline {}, partition {}: {}",
                    deadline,
                    partition,
                    e
                )
            })?;
        }

        {
            let policy = rt.policy();
            to_process
                .check(policy.addressed_partitions_max, policy.addressed_sectors_max)
                .map_err(|e| {
                    actor_error!(illegal_argument, "cannot process requested parameters: {}", e)
                })?;
        }

        let (had_early_terminations, power_delta) = rt.transaction(|state: &mut State, rt| {
            let had_early_terminations = have_pending_early_terminations(state);

            let info = get_miner_info(rt.store(), state)?;

            rt.validate_immediate_caller_is(
                info.control_addresses.iter().chain(&[info.worker, info.owner]),
            )?;

            let store = rt.store();
            let curr_epoch = rt.curr_epoch();
            let mut power_delta = PowerPair::zero();

            let mut deadlines =
                state.load_deadlines(store).map_err(|e| e.wrap("failed to load deadlines"))?;

            // We're only reading the sectors, so there's no need to save this back.
            // However, we still want to avoid re-loading this array per-partition.
            let sectors = Sectors::load(store, &state.sectors).map_err(|e| {
                e.downcast_default(ExitCode::USR_ILLEGAL_STATE, "failed to load sectors")
            })?;

            for (deadline_idx, partition_sectors) in to_process.iter() {
                // If the deadline is the current or next deadline to prove, don't allow terminating sectors.
                // We assume that deadlines are immutable when being proven.
                if !deadline_is_mutable(
                    rt.policy(),
                    state.current_proving_period_start(rt.policy(), curr_epoch),
                    deadline_idx,
                    curr_epoch,
                ) {
                    return Err(actor_error!(
                        illegal_argument,
                        "cannot terminate sectors in immutable deadline {}",
                        deadline_idx
                    ));
                }

                let quant = state.quant_spec_for_deadline(rt.policy(), deadline_idx);
                let mut deadline =
                    deadlines.load_deadline(rt.policy(), store, deadline_idx).map_err(|e| {
                        e.downcast_default(
                            ExitCode::USR_ILLEGAL_STATE,
                            format!("failed to load deadline {}", deadline_idx),
                        )
                    })?;

                let removed_power = deadline
                    .terminate_sectors(
                        rt.policy(),
                        store,
                        &sectors,
                        curr_epoch,
                        partition_sectors,
                        info.sector_size,
                        quant,
                    )
                    .map_err(|e| {
                        e.downcast_default(
                            ExitCode::USR_ILLEGAL_STATE,
                            format!("failed to terminate sectors in deadline {}", deadline_idx),
                        )
                    })?;

                state.early_terminations.set(deadline_idx);
                power_delta -= &removed_power;

                deadlines.update_deadline(rt.policy(), store, deadline_idx, &deadline).map_err(
                    |e| {
                        e.downcast_default(
                            ExitCode::USR_ILLEGAL_STATE,
                            format!("failed to update deadline {}", deadline_idx),
                        )
                    },
                )?;
            }

            state.save_deadlines(store, deadlines).map_err(|e| {
                e.downcast_default(ExitCode::USR_ILLEGAL_STATE, "failed to save deadlines")
            })?;

            Ok((had_early_terminations, power_delta))
        })?;
        let epoch_reward = request_current_epoch_block_reward(rt)?;
        let pwr_total = request_current_total_power(rt)?;

        // Now, try to process these sectors.
        let more = process_early_terminations(
            rt,
            &epoch_reward.this_epoch_reward_smoothed,
            &pwr_total.quality_adj_power_smoothed,
        )?;

        if more && !had_early_terminations {
            // We have remaining terminations, and we didn't _previously_
            // have early terminations to process, schedule a cron job.
            // NOTE: This isn't quite correct. If we repeatedly fill, empty,
            // fill, and empty, the queue, we'll keep scheduling new cron
            // jobs. However, in practice, that shouldn't be all that bad.
            schedule_early_termination_work(rt)?;
        }
        let state: State = rt.state()?;
        state.check_balance_invariants(&rt.current_balance()).map_err(balance_invariants_broken)?;

        request_update_power(rt, power_delta)?;
        Ok(TerminateSectorsReturn { done: !more })
    }

    fn declare_faults(
        rt: &mut impl Runtime,
        params: DeclareFaultsParams,
    ) -> Result<(), ActorError> {
        {
            let policy = rt.policy();
            if params.faults.len() as u64 > policy.declarations_max {
                return Err(actor_error!(
                    illegal_argument,
                    "too many fault declarations for a single message: {} > {}",
                    params.faults.len(),
                    policy.declarations_max
                ));
            }
        }

        let mut to_process = DeadlineSectorMap::new();

        for term in params.faults {
            let deadline = term.deadline;
            let partition = term.partition;

            to_process.add(rt.policy(), deadline, partition, term.sectors).map_err(|e| {
                actor_error!(
                    illegal_argument,
                    "failed to process deadline {}, partition {}: {}",
                    deadline,
                    partition,
                    e
                )
            })?;
        }

        {
            let policy = rt.policy();
            to_process
                .check(policy.addressed_partitions_max, policy.addressed_sectors_max)
                .map_err(|e| {
                    actor_error!(illegal_argument, "cannot process requested parameters: {}", e)
                })?;
        }

        let power_delta = rt.transaction(|state: &mut State, rt| {
            let info = get_miner_info(rt.store(), state)?;

            rt.validate_immediate_caller_is(
                info.control_addresses.iter().chain(&[info.worker, info.owner]),
            )?;

            let store = rt.store();

            let mut deadlines =
                state.load_deadlines(store).map_err(|e| e.wrap("failed to load deadlines"))?;

            let sectors = Sectors::load(store, &state.sectors).map_err(|e| {
                e.downcast_default(ExitCode::USR_ILLEGAL_STATE, "failed to load sectors array")
            })?;

            let mut new_fault_power_total = PowerPair::zero();
            let curr_epoch = rt.curr_epoch();
            for (deadline_idx, partition_map) in to_process.iter() {
                let policy = rt.policy();
                let target_deadline = declaration_deadline_info(
                    policy,
                    state.current_proving_period_start(policy, curr_epoch),
                    deadline_idx,
                    curr_epoch,
                )
                .map_err(|e| {
                    actor_error!(
                        illegal_argument,
                        "invalid fault declaration deadline {}: {}",
                        deadline_idx,
                        e
                    )
                })?;

                validate_fr_declaration_deadline(&target_deadline).map_err(|e| {
                    actor_error!(
                        illegal_argument,
                        "failed fault declaration at deadline {}: {}",
                        deadline_idx,
                        e
                    )
                })?;

                let mut deadline =
                    deadlines.load_deadline(policy, store, deadline_idx).map_err(|e| {
                        e.downcast_default(
                            ExitCode::USR_ILLEGAL_STATE,
                            format!("failed to load deadline {}", deadline_idx),
                        )
                    })?;

                let fault_expiration_epoch = target_deadline.last() + policy.fault_max_age;

                let deadline_power_delta = deadline
                    .record_faults(
                        store,
                        &sectors,
                        info.sector_size,
                        target_deadline.quant_spec(),
                        fault_expiration_epoch,
                        partition_map,
                    )
                    .map_err(|e| {
                        e.downcast_default(
                            ExitCode::USR_ILLEGAL_STATE,
                            format!("failed to declare faults for deadline {}", deadline_idx),
                        )
                    })?;

                deadlines.update_deadline(policy, store, deadline_idx, &deadline).map_err(|e| {
                    e.downcast_default(
                        ExitCode::USR_ILLEGAL_STATE,
                        format!("failed to store deadline {} partitions", deadline_idx),
                    )
                })?;

                new_fault_power_total += &deadline_power_delta;
            }

            state.save_deadlines(store, deadlines).map_err(|e| {
                e.downcast_default(ExitCode::USR_ILLEGAL_STATE, "failed to save deadlines")
            })?;

            Ok(new_fault_power_total)
        })?;

        // Remove power for new faulty sectors.
        // NOTE: It would be permissible to delay the power loss until the deadline closes, but that would require
        // additional accounting state.
        // https://github.com/filecoin-project/specs-actors/issues/414
        request_update_power(rt, power_delta)?;

        // Payment of penalty for declared faults is deferred to the deadline cron.
        Ok(())
    }

    fn declare_faults_recovered(
        rt: &mut impl Runtime,
        params: DeclareFaultsRecoveredParams,
    ) -> Result<(), ActorError> {
        {
            let policy = rt.policy();
            if params.recoveries.len() as u64 > policy.declarations_max {
                return Err(actor_error!(
                    illegal_argument,
                    "too many recovery declarations for a single message: {} > {}",
                    params.recoveries.len(),
                    policy.declarations_max
                ));
            }
        }

        let mut to_process = DeadlineSectorMap::new();

        for term in params.recoveries {
            let deadline = term.deadline;
            let partition = term.partition;

            to_process.add(rt.policy(), deadline, partition, term.sectors).map_err(|e| {
                actor_error!(
                    illegal_argument,
                    "failed to process deadline {}, partition {}: {}",
                    deadline,
                    partition,
                    e
                )
            })?;
        }

        {
            let policy = rt.policy();
            to_process
                .check(policy.addressed_partitions_max, policy.addressed_sectors_max)
                .map_err(|e| {
                    actor_error!(illegal_argument, "cannot process requested parameters: {}", e)
                })?;
        }

        let fee_to_burn = rt.transaction(|state: &mut State, rt| {
            // Verify unlocked funds cover both InitialPledgeRequirement and FeeDebt
            // and repay fee debt now.
            let fee_to_burn = repay_debts_or_abort(rt, state)?;

            let info = get_miner_info(rt.store(), state)?;

            rt.validate_immediate_caller_is(
                info.control_addresses.iter().chain(&[info.worker, info.owner]),
            )?;

            if consensus_fault_active(&info, rt.curr_epoch()) {
                return Err(actor_error!(
                    forbidden,
                    "recovery not allowed during active consensus fault"
                ));
            }

            let store = rt.store();

            let mut deadlines =
                state.load_deadlines(store).map_err(|e| e.wrap("failed to load deadlines"))?;

            let sectors = Sectors::load(store, &state.sectors).map_err(|e| {
                e.downcast_default(ExitCode::USR_ILLEGAL_STATE, "failed to load sectors array")
            })?;
            let curr_epoch = rt.curr_epoch();
            for (deadline_idx, partition_map) in to_process.iter() {
                let policy = rt.policy();
                let target_deadline = declaration_deadline_info(
                    policy,
                    state.current_proving_period_start(policy, curr_epoch),
                    deadline_idx,
                    curr_epoch,
                )
                .map_err(|e| {
                    actor_error!(
                        illegal_argument,
                        "invalid recovery declaration deadline {}: {}",
                        deadline_idx,
                        e
                    )
                })?;

                validate_fr_declaration_deadline(&target_deadline).map_err(|e| {
                    actor_error!(
                        illegal_argument,
                        "failed recovery declaration at deadline {}: {}",
                        deadline_idx,
                        e
                    )
                })?;

                let mut deadline =
                    deadlines.load_deadline(policy, store, deadline_idx).map_err(|e| {
                        e.downcast_default(
                            ExitCode::USR_ILLEGAL_STATE,
                            format!("failed to load deadline {}", deadline_idx),
                        )
                    })?;

                deadline
                    .declare_faults_recovered(store, &sectors, info.sector_size, partition_map)
                    .map_err(|e| {
                        e.downcast_default(
                            ExitCode::USR_ILLEGAL_STATE,
                            format!("failed to declare recoveries for deadline {}", deadline_idx),
                        )
                    })?;

                deadlines.update_deadline(policy, store, deadline_idx, &deadline).map_err(|e| {
                    e.downcast_default(
                        ExitCode::USR_ILLEGAL_STATE,
                        format!("failed to store deadline {}", deadline_idx),
                    )
                })?;
            }

            state.save_deadlines(store, deadlines).map_err(|e| {
                e.downcast_default(ExitCode::USR_ILLEGAL_STATE, "failed to save deadlines")
            })?;

            Ok(fee_to_burn)
        })?;

        burn_funds(rt, fee_to_burn)?;
        let state: State = rt.state()?;
        state.check_balance_invariants(&rt.current_balance()).map_err(balance_invariants_broken)?;

        // Power is not restored yet, but when the recovered sectors are successfully PoSted.
        Ok(())
    }

    /// Compacts a number of partitions at one deadline by removing terminated sectors, re-ordering the remaining sectors,
    /// and assigning them to new partitions so as to completely fill all but one partition with live sectors.
    /// The addressed partitions are removed from the deadline, and new ones appended.
    /// The final partition in the deadline is always included in the compaction, whether or not explicitly requested.
    /// Removed sectors are removed from state entirely.
    /// May not be invoked if the deadline has any un-processed early terminations.
    fn compact_partitions(
        rt: &mut impl Runtime,
        params: CompactPartitionsParams,
    ) -> Result<(), ActorError> {
        {
            let policy = rt.policy();
            if params.deadline >= policy.wpost_period_deadlines {
                return Err(actor_error!(illegal_argument, "invalid deadline {}", params.deadline));
            }
        }

        let partitions = params.partitions.validate().map_err(|e| {
            actor_error!(illegal_argument, "failed to parse partitions bitfield: {}", e)
        })?;
        let partition_count = partitions.len();

        let params_deadline = params.deadline;

        rt.transaction(|state: &mut State, rt| {
            let info = get_miner_info(rt.store(), state)?;

            rt.validate_immediate_caller_is(
                info.control_addresses.iter().chain(&[info.worker, info.owner]),
            )?;

            let store = rt.store();
            let policy = rt.policy();

            if !deadline_available_for_compaction(
                policy,
                state.current_proving_period_start(policy, rt.curr_epoch()),
                params_deadline,
                rt.curr_epoch(),
            ) {
                return Err(actor_error!(
                    forbidden,
                    "cannot compact deadline {} during its challenge window, \
                    or the prior challenge window,
                    or before {} epochs have passed since its last challenge window ended",
                    params_deadline,
                    policy.wpost_dispute_window
                ));
            }

            let submission_partition_limit =
                load_partitions_sectors_max(policy, info.window_post_partition_sectors);
            if partition_count > submission_partition_limit {
                return Err(actor_error!(
                    illegal_argument,
                    "too many partitions {}, limit {}",
                    partition_count,
                    submission_partition_limit
                ));
            }

            let quant = state.quant_spec_for_deadline(policy, params_deadline);
            let mut deadlines =
                state.load_deadlines(store).map_err(|e| e.wrap("failed to load deadlines"))?;

            let mut deadline =
                deadlines.load_deadline(policy, store, params_deadline).map_err(|e| {
                    e.downcast_default(
                        ExitCode::USR_ILLEGAL_STATE,
                        format!("failed to load deadline {}", params_deadline),
                    )
                })?;

            let (live, dead, removed_power) =
                deadline.remove_partitions(store, partitions, quant).map_err(|e| {
                    e.downcast_default(
                        ExitCode::USR_ILLEGAL_STATE,
                        format!("failed to remove partitions from deadline {}", params_deadline),
                    )
                })?;

            state.delete_sectors(store, &dead).map_err(|e| {
                e.downcast_default(ExitCode::USR_ILLEGAL_STATE, "failed to delete dead sectors")
            })?;

            let sectors = state.load_sector_infos(store, &live).map_err(|e| {
                e.downcast_default(ExitCode::USR_ILLEGAL_STATE, "failed to load moved sectors")
            })?;
            let proven = true;
            let added_power = deadline
                .add_sectors(
                    store,
                    info.window_post_partition_sectors,
                    proven,
                    &sectors,
                    info.sector_size,
                    quant,
                )
                .map_err(|e| {
                    e.downcast_default(
                        ExitCode::USR_ILLEGAL_STATE,
                        "failed to add back moved sectors",
                    )
                })?;

            if removed_power != added_power {
                return Err(actor_error!(
                    illegal_state,
                    "power changed when compacting partitions: was {:?}, is now {:?}",
                    removed_power,
                    added_power
                ));
            }

            deadlines.update_deadline(policy, store, params_deadline, &deadline).map_err(|e| {
                e.downcast_default(
                    ExitCode::USR_ILLEGAL_STATE,
                    format!("failed to update deadline {}", params_deadline),
                )
            })?;

            state.save_deadlines(store, deadlines).map_err(|e| {
                e.downcast_default(
                    ExitCode::USR_ILLEGAL_STATE,
                    format!("failed to save deadline {}", params_deadline),
                )
            })?;

            Ok(())
        })?;

        Ok(())
    }

    /// Compacts sector number allocations to reduce the size of the allocated sector
    /// number bitfield.
    ///
    /// When allocating sector numbers sequentially, or in sequential groups, this
    /// bitfield should remain fairly small. However, if the bitfield grows large
    /// enough such that PreCommitSector fails (or becomes expensive), this method
    /// can be called to mask out (throw away) entire ranges of unused sector IDs.
    /// For example, if sectors 1-99 and 101-200 have been allocated, sector number
    /// 99 can be masked out to collapse these two ranges into one.
    fn compact_sector_numbers(
        rt: &mut impl Runtime,
        params: CompactSectorNumbersParams,
    ) -> Result<(), ActorError> {
        let mask_sector_numbers = params
            .mask_sector_numbers
            .validate()
            .map_err(|e| actor_error!(illegal_argument, "invalid mask bitfield: {}", e))?;

        let last_sector_number = mask_sector_numbers
            .last()
            .ok_or_else(|| actor_error!(illegal_argument, "invalid mask bitfield"))?
            as SectorNumber;

        if last_sector_number > MAX_SECTOR_NUMBER {
            return Err(actor_error!(
                illegal_argument,
                "masked sector number {} exceeded max sector number",
                last_sector_number
            ));
        }

        rt.transaction(|state: &mut State, rt| {
            let info = get_miner_info(rt.store(), state)?;

            rt.validate_immediate_caller_is(
                info.control_addresses.iter().chain(&[info.worker, info.owner]),
            )?;

            state.allocate_sector_numbers(
                rt.store(),
                mask_sector_numbers,
                CollisionPolicy::AllowCollisions,
            )
        })?;

        Ok(())
    }

    /// Locks up some amount of a the miner's unlocked balance (including funds received alongside the invoking message).
    fn apply_rewards(rt: &mut impl Runtime, params: ApplyRewardParams) -> Result<(), ActorError> {
        if params.reward.is_negative() {
            return Err(actor_error!(
                illegal_argument,
                "cannot lock up a negative amount of funds"
            ));
        }
        if params.penalty.is_negative() {
            return Err(actor_error!(
                illegal_argument,
                "cannot penalize a negative amount of funds"
            ));
        }

        let (pledge_delta_total, to_burn) = rt.transaction(|st: &mut State, rt| {
            let mut pledge_delta_total = TokenAmount::zero();

            rt.validate_immediate_caller_is(std::iter::once(&REWARD_ACTOR_ADDR))?;

            let (reward_to_lock, locked_reward_vesting_spec) =
                locked_reward_from_reward(params.reward);

            // This ensures the miner has sufficient funds to lock up amountToLock.
            // This should always be true if reward actor sends reward funds with the message.
            let unlocked_balance = st.get_unlocked_balance(&rt.current_balance()).map_err(|e| {
                actor_error!(illegal_state, "failed to calculate unlocked balance: {}", e)
            })?;

            if unlocked_balance < reward_to_lock {
                return Err(actor_error!(
                    insufficient_funds,
                    "insufficient funds to lock, available: {}, requested: {}",
                    unlocked_balance,
                    reward_to_lock
                ));
            }

            let newly_vested = st
                .add_locked_funds(
                    rt.store(),
                    rt.curr_epoch(),
                    &reward_to_lock,
                    locked_reward_vesting_spec,
                )
                .map_err(|e| {
                    actor_error!(illegal_state, "failed to lock funds in vesting table: {}", e)
                })?;
            pledge_delta_total -= &newly_vested;
            pledge_delta_total += &reward_to_lock;

            st.apply_penalty(&params.penalty)
                .map_err(|e| actor_error!(illegal_state, "failed to apply penalty: {}", e))?;

            // Attempt to repay all fee debt in this call. In most cases the miner will have enough
            // funds in the *reward alone* to cover the penalty. In the rare case a miner incurs more
            // penalty than it can pay for with reward and existing funds, it will go into fee debt.
            let (penalty_from_vesting, penalty_from_balance) = st
                .repay_partial_debt_in_priority_order(
                    rt.store(),
                    rt.curr_epoch(),
                    &rt.current_balance(),
                )
                .map_err(|e| {
                    e.downcast_default(ExitCode::USR_ILLEGAL_STATE, "failed to repay penalty")
                })?;
            pledge_delta_total -= &penalty_from_vesting;
            let to_burn = penalty_from_vesting + penalty_from_balance;
            Ok((pledge_delta_total, to_burn))
        })?;

        notify_pledge_changed(rt, &pledge_delta_total)?;
        burn_funds(rt, to_burn)?;
        let st: State = rt.state()?;
        st.check_balance_invariants(&rt.current_balance()).map_err(balance_invariants_broken)?;
        Ok(())
    }

    fn report_consensus_fault(
        rt: &mut impl Runtime,
        params: ReportConsensusFaultParams,
    ) -> Result<(), ActorError> {
        // Note: only the first report of any fault is processed because it sets the
        // ConsensusFaultElapsed state variable to an epoch after the fault, and reports prior to
        // that epoch are no longer valid
        rt.validate_immediate_caller_accept_any()?;
        let reporter = rt.message().caller();

        let fault = rt
            .verify_consensus_fault(&params.header1, &params.header2, &params.header_extra)
            .map_err(|e| e.downcast_default(ExitCode::USR_ILLEGAL_ARGUMENT, "fault not verified"))?
            .ok_or_else(|| actor_error!(illegal_argument, "No consensus fault found"))?;
        if fault.target != rt.message().receiver() {
            return Err(actor_error!(
                illegal_argument,
                "fault by {} reported to miner {}",
                fault.target,
                rt.message().receiver()
            ));
        }

        // Elapsed since the fault (i.e. since the higher of the two blocks)
        let fault_age = rt.curr_epoch() - fault.epoch;
        if fault_age <= 0 {
            return Err(actor_error!(
                illegal_argument,
                "invalid fault epoch {} ahead of current {}",
                fault.epoch,
                rt.curr_epoch()
            ));
        }

        // Reward reporter with a share of the miner's current balance.
        let reward_stats = request_current_epoch_block_reward(rt)?;

        // The policy amounts we should burn and send to reporter
        // These may differ from actual funds send when miner goes into fee debt
        let this_epoch_reward =
            TokenAmount::from_atto(reward_stats.this_epoch_reward_smoothed.estimate());
        let fault_penalty = consensus_fault_penalty(this_epoch_reward.clone());
        let slasher_reward = reward_for_consensus_slash_report(&this_epoch_reward);

        let mut pledge_delta = TokenAmount::zero();

        let (burn_amount, reward_amount) = rt.transaction(|st: &mut State, rt| {
            let mut info = get_miner_info(rt.store(), st)?;

            // Verify miner hasn't already been faulted
            if fault.epoch < info.consensus_fault_elapsed {
                return Err(actor_error!(
                    forbidden,
                    "fault epoch {} is too old, last exclusion period ended at {}",
                    fault.epoch,
                    info.consensus_fault_elapsed
                ));
            }

            st.apply_penalty(&fault_penalty).map_err(|e| {
                actor_error!(illegal_state, format!("failed to apply penalty: {}", e))
            })?;

            // Pay penalty
            let (penalty_from_vesting, penalty_from_balance) = st
                .repay_partial_debt_in_priority_order(
                    rt.store(),
                    rt.curr_epoch(),
                    &rt.current_balance(),
                )
                .map_err(|e| {
                    e.downcast_default(ExitCode::USR_ILLEGAL_STATE, "failed to pay fees")
                })?;

            let mut burn_amount = &penalty_from_vesting + &penalty_from_balance;
            pledge_delta -= penalty_from_vesting;

            // clamp reward at funds burnt
            let reward_amount = std::cmp::min(&burn_amount, &slasher_reward).clone();
            burn_amount -= &reward_amount;

            info.consensus_fault_elapsed =
                rt.curr_epoch() + rt.policy().consensus_fault_ineligibility_duration;

            st.save_info(rt.store(), &info).map_err(|e| {
                e.downcast_default(ExitCode::USR_SERIALIZATION, "failed to save miner info")
            })?;

            Ok((burn_amount, reward_amount))
        })?;

        if let Err(e) = rt.send(&reporter, METHOD_SEND, RawBytes::default(), reward_amount) {
            error!("failed to send reward: {}", e);
        }

        burn_funds(rt, burn_amount)?;
        notify_pledge_changed(rt, &pledge_delta)?;

        let state: State = rt.state()?;
        state.check_balance_invariants(&rt.current_balance()).map_err(balance_invariants_broken)?;
        Ok(())
    }

    fn withdraw_balance(
        rt: &mut impl Runtime,
        params: WithdrawBalanceParams,
    ) -> Result<WithdrawBalanceReturn, ActorError> {
        if params.amount_requested.is_negative() {
            return Err(actor_error!(
                illegal_argument,
                "negative fund requested for withdrawal: {}",
                params.amount_requested
            ));
        }

        let (info, amount_withdrawn, newly_vested, fee_to_burn, state) =
            rt.transaction(|state: &mut State, rt| {
                let mut info = get_miner_info(rt.store(), state)?;

                // Only the owner or the beneficiary is allowed to withdraw the balance.
                rt.validate_immediate_caller_is(&[info.owner, info.beneficiary])?;

                // Ensure we don't have any pending terminations.
                if !state.early_terminations.is_empty() {
                    return Err(actor_error!(
                        forbidden,
                        "cannot withdraw funds while {} deadlines have terminated sectors \
                        with outstanding fees",
                        state.early_terminations.len()
                    ));
                }

                // Unlock vested funds so we can spend them.
                let newly_vested =
                    state.unlock_vested_funds(rt.store(), rt.curr_epoch()).map_err(|e| {
                        e.downcast_default(ExitCode::USR_ILLEGAL_STATE, "Failed to vest fund")
                    })?;

                // available balance already accounts for fee debt so it is correct to call
                // this before RepayDebts. We would have to
                // subtract fee debt explicitly if we called this after.
                let available_balance =
                    state.get_available_balance(&rt.current_balance()).map_err(|e| {
                        actor_error!(
                            illegal_state,
                            format!("failed to calculate available balance: {}", e)
                        )
                    })?;

                // Verify unlocked funds cover both InitialPledgeRequirement and FeeDebt
                // and repay fee debt now.
                let fee_to_burn = repay_debts_or_abort(rt, state)?;
                let mut amount_withdrawn =
                    std::cmp::min(&available_balance, &params.amount_requested);
                if amount_withdrawn.is_negative() {
                    return Err(actor_error!(
                        illegal_state,
                        "negative amount to withdraw: {}",
                        amount_withdrawn
                    ));
                }
                if info.beneficiary != info.owner {
                    // remaining_quota always zero and positive
                    let remaining_quota = info.beneficiary_term.available(rt.curr_epoch());
                    if remaining_quota.is_zero() {
                        return Err(actor_error!(
                            forbidden,
                            "beneficiary expiration of epoch {} passed or quota of {} depleted with {} used",
                            info.beneficiary_term.expiration,
                            info.beneficiary_term.quota,
                            info.beneficiary_term.used_quota
                        ));
                    }
                    amount_withdrawn = std::cmp::min(amount_withdrawn, &remaining_quota);
                    if amount_withdrawn.is_positive() {
                        info.beneficiary_term.used_quota += amount_withdrawn;
                        state.save_info(rt.store(), &info).map_err(|e| {
                            e.downcast_default(
                                ExitCode::USR_ILLEGAL_STATE,
                                "failed to save miner info",
                            )
                        })?;
                    }
                    Ok((info, amount_withdrawn.clone(), newly_vested, fee_to_burn, state.clone()))
                } else {
                    Ok((info, amount_withdrawn.clone(), newly_vested, fee_to_burn, state.clone()))
                }
            })?;

        if amount_withdrawn.is_positive() {
            rt.send(&info.beneficiary, METHOD_SEND, RawBytes::default(), amount_withdrawn.clone())?;
        }

        burn_funds(rt, fee_to_burn)?;
        notify_pledge_changed(rt, &newly_vested.neg())?;

        state.check_balance_invariants(&rt.current_balance()).map_err(balance_invariants_broken)?;
        Ok(WithdrawBalanceReturn { amount_withdrawn })
    }

    /// Proposes or confirms a change of beneficiary address.
    /// A proposal must be submitted by the owner, and takes effect after approval of both the proposed beneficiary and current beneficiary,
    /// if applicable, any current beneficiary that has time and quota remaining.
    //// See FIP-0029, https://github.com/filecoin-project/FIPs/blob/master/FIPS/fip-0029.md
    fn change_beneficiary(
        rt: &mut impl Runtime,
        params: ChangeBeneficiaryParams,
    ) -> Result<(), ActorError> {
        rt.validate_immediate_caller_accept_any()?;
        let caller = rt.message().caller();
        let new_beneficiary =
            Address::new_id(rt.resolve_address(&params.new_beneficiary).ok_or_else(|| {
                actor_error!(
                    illegal_argument,
                    "unable to resolve address: {}",
                    params.new_beneficiary
                )
            })?);

        rt.transaction(|state: &mut State, rt| {
            let mut info = get_miner_info(rt.store(), state)?;
            if caller == info.owner {
                // This is a ChangeBeneficiary proposal when the caller is Owner
                if new_beneficiary != info.owner {
                    // When beneficiary is not owner, just check quota in params,
                    // Expiration maybe an expiration value, but wouldn't cause problem, just the new beneficiary never get any benefit
                    if !params.new_quota.is_positive() {
                        return Err(actor_error!(
                            illegal_argument,
                            "beneficial quota {} must bigger than zero",
                            params.new_quota
                        ));
                    }
                } else {
                    // Expiration/quota must set to 0 while change beneficiary to owner
                    if !params.new_quota.is_zero() {
                        return Err(actor_error!(
                            illegal_argument,
                            "owner beneficial quota {} must be zero",
                            params.new_quota
                        ));
                    }

                    if params.new_expiration != 0 {
                        return Err(actor_error!(
                            illegal_argument,
                            "owner beneficial expiration {} must be zero",
                            params.new_expiration
                        ));
                    }
                }

                let mut pending_beneficiary_term = PendingBeneficiaryChange::new(
                    new_beneficiary,
                    params.new_quota,
                    params.new_expiration,
                );
                if info.beneficiary_term.available(rt.curr_epoch()).is_zero() {
                    // Set current beneficiary to approved when current beneficiary is not effective
                    pending_beneficiary_term.approved_by_beneficiary = true;
                }
                info.pending_beneficiary_term = Some(pending_beneficiary_term);
            } else if let Some(pending_term) = &info.pending_beneficiary_term {
                if caller != info.beneficiary && caller != pending_term.new_beneficiary {
                    return Err(actor_error!(
                        forbidden,
                        "message caller {} is neither proposal beneficiary{} nor current beneficiary{}",
                        caller,
                        params.new_beneficiary,
                        info.beneficiary
                    ));
                }

                if pending_term.new_beneficiary != new_beneficiary {
                    return Err(actor_error!(
                        illegal_argument,
                        "new beneficiary address must be equal expect {}, but got {}",
                        pending_term.new_beneficiary,
                        params.new_beneficiary
                    ));
                }
                if pending_term.new_quota != params.new_quota {
                    return Err(actor_error!(
                        illegal_argument,
                        "new beneficiary quota must be equal expect {}, but got {}",
                        pending_term.new_quota,
                        params.new_quota
                    ));
                }
                if pending_term.new_expiration != params.new_expiration {
                    return Err(actor_error!(
                        illegal_argument,
                        "new beneficiary expire date must be equal expect {}, but got {}",
                        pending_term.new_expiration,
                        params.new_expiration
                    ));
                }
            } else {
                return Err(actor_error!(forbidden, "No changeBeneficiary proposal exists"));
            }

            if let Some(pending_term) = info.pending_beneficiary_term.as_mut() {
                if caller == info.beneficiary {
                    pending_term.approved_by_beneficiary = true
                }

                if caller == new_beneficiary {
                    pending_term.approved_by_nominee = true
                }

                if pending_term.approved_by_beneficiary && pending_term.approved_by_nominee {
                    //approved by both beneficiary and nominee
                    if new_beneficiary != info.beneficiary {
                        //if beneficiary changes, reset used_quota to zero
                        info.beneficiary_term.used_quota = TokenAmount::zero();
                    }
                    info.beneficiary = new_beneficiary;
                    info.beneficiary_term.quota = pending_term.new_quota.clone();
                    info.beneficiary_term.expiration = pending_term.new_expiration;
                    // clear the pending proposal
                    info.pending_beneficiary_term = None;
                }
            }

            state.save_info(rt.store(), &info).map_err(|e| {
                e.downcast_default(ExitCode::USR_ILLEGAL_STATE, "failed to save miner info")
            })?;
            Ok(())
        })
    }

    // GetBeneficiary retrieves the currently active and proposed beneficiary information.
    // This method is for use by other actors (such as those acting as beneficiaries),
    // and to abstract the state representation for clients.
    fn get_beneficiary(rt: &mut impl Runtime) -> Result<GetBeneficiaryReturn, ActorError> {
        rt.validate_immediate_caller_accept_any()?;
        let info = rt.transaction(|state: &mut State, rt| get_miner_info(rt.store(), state))?;

        Ok(GetBeneficiaryReturn {
            active: ActiveBeneficiary {
                beneficiary: info.beneficiary,
                term: info.beneficiary_term,
            },
            proposed: info.pending_beneficiary_term,
        })
    }

    fn repay_debt(rt: &mut impl Runtime) -> Result<(), ActorError> {
        let (from_vesting, from_balance, state) = rt.transaction(|state: &mut State, rt| {
            let info = get_miner_info(rt.store(), state)?;
            rt.validate_immediate_caller_is(
                info.control_addresses.iter().chain(&[info.worker, info.owner]),
            )?;

            // Repay as much fee debt as possible.
            let (from_vesting, from_balance) = state
                .repay_partial_debt_in_priority_order(
                    rt.store(),
                    rt.curr_epoch(),
                    &rt.current_balance(),
                )
                .map_err(|e| {
                    e.downcast_default(ExitCode::USR_ILLEGAL_STATE, "failed to unlock fee debt")
                })?;

            Ok((from_vesting, from_balance, state.clone()))
        })?;

        let burn_amount = from_balance + &from_vesting;
        notify_pledge_changed(rt, &from_vesting.neg())?;
        burn_funds(rt, burn_amount)?;

        state.check_balance_invariants(&rt.current_balance()).map_err(balance_invariants_broken)?;
        Ok(())
    }

    fn on_deferred_cron_event(
        rt: &mut impl Runtime,
        params: DeferredCronEventParams,
    ) -> Result<(), ActorError> {
        rt.validate_immediate_caller_is(std::iter::once(&STORAGE_POWER_ACTOR_ADDR))?;

        let payload: CronEventPayload = from_slice(&params.event_payload).map_err(|e| {
            actor_error!(
                illegal_state,
                format!("failed to unmarshal miner cron payload into expected structure: {}", e)
            )
        })?;

        match payload.event_type {
            CRON_EVENT_PROVING_DEADLINE => handle_proving_deadline(
                rt,
                &params.reward_smoothed,
                &params.quality_adj_power_smoothed,
            )?,
            CRON_EVENT_PROCESS_EARLY_TERMINATIONS => {
                if process_early_terminations(
                    rt,
                    &params.reward_smoothed,
                    &params.quality_adj_power_smoothed,
                )? {
                    schedule_early_termination_work(rt)?
                }
            }
            _ => {
                error!("onDeferredCronEvent invalid event type: {}", payload.event_type);
            }
        };
        let state: State = rt.state()?;
        state.check_balance_invariants(&rt.current_balance()).map_err(balance_invariants_broken)?;
        Ok(())
    }
}

#[derive(Debug, PartialEq, Clone)]
struct SectorPreCommitInfoInner {
    pub seal_proof: RegisteredSealProof,
    pub sector_number: SectorNumber,
    /// CommR
    pub sealed_cid: Cid,
    pub seal_rand_epoch: ChainEpoch,
    pub deal_ids: Vec<DealID>,
    pub expiration: ChainEpoch,
    /// CommD
    pub unsealed_cid: Option<CompactCommD>,
}

/// ReplicaUpdate param with Option<Cid> for CommD
/// None means unknown
pub struct ReplicaUpdateInner {
    pub sector_number: SectorNumber,
    pub deadline: u64,
    pub partition: u64,
    pub new_sealed_cid: Cid,
    /// None means unknown
    pub new_unsealed_cid: Option<Cid>,
    pub deals: Vec<DealID>,
    pub update_proof_type: RegisteredUpdateProof,
    pub replica_proof: Vec<u8>,
}

enum ExtensionKind {
    // handle only legacy sectors
    ExtendCommittmentLegacy,
    // handle both Simple QAP and legacy sectors
    // TODO: when landing https://github.com/filecoin-project/builtin-actors/pull/518
    // ExtendProofValidity
    ExtendCommittment,
}

// ExtendSectorExpiration param
struct ExtendExpirationsInner {
    extensions: Vec<ValidatedExpirationExtension>,
    // Map from sector being extended to (check, maintain)
    // `check` is the space of active claims, checked to ensure all claims are checked
    // `maintain` is the space of claims to maintain
    // maintain <= check with equality in the case no claims are dropped
    claims: Option<BTreeMap<SectorNumber, (u64, u64)>>,
}

#[derive(Clone, Debug, PartialEq)]
pub struct ValidatedExpirationExtension {
    pub deadline: u64,
    pub partition: u64,
    pub sectors: BitField,
    pub new_expiration: ChainEpoch,
}

#[allow(clippy::too_many_arguments)] // validate mut prevents implementing From
impl From<ExpirationExtension2> for ValidatedExpirationExtension {
    fn from(e2: ExpirationExtension2) -> Self {
        let mut sectors = BitField::new();
        for sc in e2.sectors_with_claims {
            sectors.set(sc.sector_number)
        }
        sectors |= &e2.sectors;

        Self {
            deadline: e2.deadline,
            partition: e2.partition,
            sectors,
            new_expiration: e2.new_expiration,
        }
    }
}

fn validate_legacy_extension_declarations(
    extensions: &[ExpirationExtension],
    policy: &Policy,
) -> Result<ExtendExpirationsInner, ActorError> {
    let vec_validated = extensions
        .iter()
        .map(|decl| {
            if decl.deadline >= policy.wpost_period_deadlines {
                return Err(actor_error!(
                    illegal_argument,
                    "deadline {} not in range 0..{}",
                    decl.deadline,
                    policy.wpost_period_deadlines
                ));
            }

            Ok(ValidatedExpirationExtension {
                deadline: decl.deadline,
                partition: decl.partition,
                sectors: decl.sectors.clone(),
                new_expiration: decl.new_expiration,
            })
        })
        .collect::<Result<_, _>>()?;

    Ok(ExtendExpirationsInner { extensions: vec_validated, claims: None })
}

fn validate_extension_declarations(
    rt: &mut impl Runtime,
    extensions: Vec<ExpirationExtension2>,
) -> Result<ExtendExpirationsInner, ActorError> {
    let mut claim_space_by_sector = BTreeMap::<SectorNumber, (u64, u64)>::new();

    for decl in &extensions {
        let policy = rt.policy();
        if decl.deadline >= policy.wpost_period_deadlines {
            return Err(actor_error!(
                illegal_argument,
                "deadline {} not in range 0..{}",
                decl.deadline,
                policy.wpost_period_deadlines
            ));
        }

        for sc in &decl.sectors_with_claims {
            let mut drop_claims = sc.drop_claims.clone();
            let mut all_claim_ids = sc.maintain_claims.clone();
            all_claim_ids.append(&mut drop_claims);
            let claims = get_claims(rt, &all_claim_ids)
                .with_context(|| format!("failed to get claims for sector {}", sc.sector_number))?;
            let first_drop = sc.maintain_claims.len();

            for (i, claim) in claims.iter().enumerate() {
                // check provider and sector matches
                if claim.provider != rt.message().receiver().id().unwrap() {
                    return Err(actor_error!(illegal_argument, "failed to validate declaration sector={}, claim={}, expected claim provider to be {} but found {} ", sc.sector_number, all_claim_ids[i], rt.message().receiver().id().unwrap(), claim.provider));
                }
                if claim.sector != sc.sector_number {
                    return Err(actor_error!(illegal_argument, "failed to validate declaration sector={}, claim={} expected claim sector number to be {} but found {} ", sc.sector_number, all_claim_ids[i], sc.sector_number, claim.sector));
                }

                // If we are not dropping check expiration does not exceed term max
                let mut maintain_delta: u64 = 0;
                if i < first_drop {
                    if decl.new_expiration > claim.term_start + claim.term_max {
                        return Err(actor_error!(forbidden, "failed to validate declaration sector={}, claim={} claim only allows extension to {} but declared new expiration is {}", sc.sector_number, sc.maintain_claims[i], claim.term_start + claim.term_max, decl.new_expiration));
                    }
                    maintain_delta = claim.size.0
                }

                claim_space_by_sector
                    .entry(sc.sector_number)
                    .and_modify(|(check, maintain)| {
                        *check += claim.size.0;
                        *maintain += maintain_delta;
                    })
                    .or_insert((claim.size.0, maintain_delta));
            }
        }
    }
    Ok(ExtendExpirationsInner {
        extensions: extensions.into_iter().map(|e2| e2.into()).collect(),
        claims: Some(claim_space_by_sector),
    })
}

fn extend_sector_committment(
    policy: &Policy,
    curr_epoch: ChainEpoch,
    new_expiration: ChainEpoch,
    sector: &SectorOnChainInfo,
    claim_space_by_sector: &BTreeMap<SectorNumber, (u64, u64)>,
) -> Result<SectorOnChainInfo, ActorError> {
    validate_extended_expiration(policy, curr_epoch, new_expiration, sector)?;

    // all simple_qa_power sectors with VerifiedDealWeight > 0 MUST check all claims
    if sector.simple_qa_power {
        extend_simple_qap_sector(policy, new_expiration, curr_epoch, sector, claim_space_by_sector)
    } else {
        extend_non_simple_qap_sector(new_expiration, curr_epoch, sector)
    }
}

fn extend_sector_committment_legacy(
    policy: &Policy,
    curr_epoch: ChainEpoch,
    new_expiration: ChainEpoch,
    sector: &SectorOnChainInfo,
) -> Result<SectorOnChainInfo, ActorError> {
    validate_extended_expiration(policy, curr_epoch, new_expiration, sector)?;

    // it is an error to do legacy sector expiration on simple-qa power sectors with deal weight
    if sector.simple_qa_power
        && (sector.verified_deal_weight > BigInt::zero() || sector.deal_weight > BigInt::zero())
    {
        return Err(actor_error!(
            forbidden,
            "cannot use legacy sector extension for simple qa power with deal weight {}",
            sector.sector_number
        ));
    }
    extend_non_simple_qap_sector(new_expiration, curr_epoch, sector)
}

fn validate_extended_expiration(
    policy: &Policy,
    curr_epoch: ChainEpoch,
    new_expiration: ChainEpoch,
    sector: &SectorOnChainInfo,
) -> Result<(), ActorError> {
    if !can_extend_seal_proof_type(sector.seal_proof) {
        return Err(actor_error!(
            forbidden,
            "cannot extend expiration for sector {} with unsupported \
            seal type {:?}",
            sector.sector_number,
            sector.seal_proof
        ));
    }
    // This can happen if the sector should have already expired, but hasn't
    // because the end of its deadline hasn't passed yet.
    if sector.expiration < curr_epoch {
        return Err(actor_error!(
            forbidden,
            "cannot extend expiration for expired sector {} at {}",
            sector.sector_number,
            sector.expiration
        ));
    }

    if new_expiration < sector.expiration {
        return Err(actor_error!(
            illegal_argument,
            "cannot reduce sector {} expiration to {} from {}",
            sector.sector_number,
            new_expiration,
            sector.expiration
        ));
    }

    validate_expiration(policy, curr_epoch, sector.activation, new_expiration, sector.seal_proof)?;
    Ok(())
}

fn extend_simple_qap_sector(
    policy: &Policy,
    new_expiration: ChainEpoch,
    curr_epoch: ChainEpoch,
    sector: &SectorOnChainInfo,
    claim_space_by_sector: &BTreeMap<SectorNumber, (u64, u64)>,
) -> Result<SectorOnChainInfo, ActorError> {
    let mut new_sector = sector.clone();
    if sector.verified_deal_weight > BigInt::zero() {
        let old_duration = sector.expiration - sector.activation;
        let deal_space = &sector.deal_weight / old_duration;
        let old_verified_deal_space = &sector.verified_deal_weight / old_duration;
        let (expected_verified_deal_space, new_verified_deal_space) = match claim_space_by_sector
            .get(&sector.sector_number)
        {
            None => {
                return Err(actor_error!(
                        illegal_argument,
                        "claim missing from declaration for sector {} with non-zero verified deal weight {}",
                        sector.sector_number,
                        &sector.verified_deal_weight
                    ));
            }
            Some(space) => space,
        };
        // claims must be completely accounted for
        if BigInt::from(*expected_verified_deal_space as i64) != old_verified_deal_space {
            return Err(actor_error!(illegal_argument, "declared verified deal space in claims ({}) does not match verified deal space ({}) for sector {}", expected_verified_deal_space, old_verified_deal_space, sector.sector_number));
        }
        // claim dropping is restricted to extensions at the end of a sector's life

        let dropping_claims = expected_verified_deal_space != new_verified_deal_space;
        if dropping_claims && sector.expiration - curr_epoch > policy.end_of_life_claim_drop_period
        {
            return Err(actor_error!(
                forbidden,
                "attempt to drop claims with {} epochs > end of life claim drop period {} remaining",
                sector.expiration - curr_epoch,
                policy.end_of_life_claim_drop_period
            ));
        }

        new_sector.expiration = new_expiration;
        // update deal weights to account for new duration
        new_sector.deal_weight = deal_space * (new_sector.expiration - new_sector.activation);
        new_sector.verified_deal_weight = BigInt::from(*new_verified_deal_space)
            * (new_sector.expiration - new_sector.activation);
    } else {
        new_sector.expiration = new_expiration
    }
    Ok(new_sector)
}

fn extend_non_simple_qap_sector(
    new_expiration: ChainEpoch,
    curr_epoch: ChainEpoch,
    sector: &SectorOnChainInfo,
) -> Result<SectorOnChainInfo, ActorError> {
    let mut new_sector = sector.clone();
    // Remove "spent" deal weights for non simple_qa_power sectors with deal weight > 0
    let new_deal_weight = (&sector.deal_weight * (sector.expiration - curr_epoch))
        .div_floor(&BigInt::from(sector.expiration - sector.activation));

    let new_verified_deal_weight = (&sector.verified_deal_weight
        * (sector.expiration - curr_epoch))
        .div_floor(&BigInt::from(sector.expiration - sector.activation));

    new_sector.expiration = new_expiration;
    new_sector.deal_weight = new_deal_weight;
    new_sector.verified_deal_weight = new_verified_deal_weight;
    Ok(new_sector)
}

// TODO: We're using the current power+epoch reward. Technically, we
// should use the power/reward at the time of termination.
// https://github.com/filecoin-project/specs-actors/v6/pull/648
fn process_early_terminations(
    rt: &mut impl Runtime,
    reward_smoothed: &FilterEstimate,
    quality_adj_power_smoothed: &FilterEstimate,
) -> Result</* more */ bool, ActorError> {
    let (result, more, deals_to_terminate, penalty, pledge_delta) =
        rt.transaction(|state: &mut State, rt| {
            let store = rt.store();
            let policy = rt.policy();

            let (result, more) = state
                .pop_early_terminations(
                    policy,
                    store,
                    policy.addressed_partitions_max,
                    policy.addressed_sectors_max,
                )
                .map_err(|e| {
                    e.downcast_default(
                        ExitCode::USR_ILLEGAL_STATE,
                        "failed to pop early terminations",
                    )
                })?;

            // Nothing to do, don't waste any time.
            // This can happen if we end up processing early terminations
            // before the cron callback fires.
            if result.is_empty() {
                info!("no early terminations (maybe cron callback hasn't happened yet?)");
                return Ok((result, more, Vec::new(), TokenAmount::zero(), TokenAmount::zero()));
            }

            let info = get_miner_info(rt.store(), state)?;
            let sectors = Sectors::load(store, &state.sectors).map_err(|e| {
                e.downcast_default(ExitCode::USR_ILLEGAL_STATE, "failed to load sectors array")
            })?;

            let mut total_initial_pledge = TokenAmount::zero();
            let mut deals_to_terminate =
                Vec::<ext::market::OnMinerSectorsTerminateParams>::with_capacity(
                    result.sectors.len(),
                );
            let mut penalty = TokenAmount::zero();

            for (epoch, sector_numbers) in result.iter() {
                let sectors = sectors
                    .load_sector(sector_numbers)
                    .map_err(|e| e.wrap("failed to load sector infos"))?;

                penalty += termination_penalty(
                    info.sector_size,
                    epoch,
                    reward_smoothed,
                    quality_adj_power_smoothed,
                    &sectors,
                );

                // estimate ~one deal per sector.
                let mut deal_ids = Vec::<DealID>::with_capacity(sectors.len());
                for sector in sectors {
                    deal_ids.extend(sector.deal_ids);
                    total_initial_pledge += sector.initial_pledge;
                }

                let params = ext::market::OnMinerSectorsTerminateParams { epoch, deal_ids };
                deals_to_terminate.push(params);
            }

            // Pay penalty
            state
                .apply_penalty(&penalty)
                .map_err(|e| actor_error!(illegal_state, "failed to apply penalty: {}", e))?;

            // Remove pledge requirement.
            let mut pledge_delta = -total_initial_pledge;
            state.add_initial_pledge(&pledge_delta).map_err(|e| {
                actor_error!(illegal_state, "failed to add initial pledge {}: {}", pledge_delta, e)
            })?;

            // Use unlocked pledge to pay down outstanding fee debt
            let (penalty_from_vesting, penalty_from_balance) = state
                .repay_partial_debt_in_priority_order(
                    rt.store(),
                    rt.curr_epoch(),
                    &rt.current_balance(),
                )
                .map_err(|e| {
                    e.downcast_default(ExitCode::USR_ILLEGAL_STATE, "failed to repay penalty")
                })?;

            penalty = &penalty_from_vesting + penalty_from_balance;
            pledge_delta -= penalty_from_vesting;

            Ok((result, more, deals_to_terminate, penalty, pledge_delta))
        })?;

    // We didn't do anything, abort.
    if result.is_empty() {
        info!("no early terminations");
        return Ok(more);
    }

    // Burn penalty.
    log::debug!(
        "storage provider {} penalized {} for sector termination",
        rt.message().receiver(),
        penalty
    );
    burn_funds(rt, penalty)?;

    // Return pledge.
    notify_pledge_changed(rt, &pledge_delta)?;

    // Terminate deals.
    for params in deals_to_terminate {
        request_terminate_deals(rt, params.epoch, params.deal_ids)?;
    }

    // reschedule cron worker, if necessary.
    Ok(more)
}

/// Invoked at the end of the last epoch for each proving deadline.
fn handle_proving_deadline(
    rt: &mut impl Runtime,
    reward_smoothed: &FilterEstimate,
    quality_adj_power_smoothed: &FilterEstimate,
) -> Result<(), ActorError> {
    let curr_epoch = rt.curr_epoch();

    let mut had_early_terminations = false;

    let mut power_delta_total = PowerPair::zero();
    let mut penalty_total = TokenAmount::zero();
    let mut pledge_delta_total = TokenAmount::zero();
    let mut continue_cron = false;

    let state: State = rt.transaction(|state: &mut State, rt| {
        let policy = rt.policy();
        // Vest locked funds.
        // This happens first so that any subsequent penalties are taken
        // from locked vesting funds before funds free this epoch.
        let newly_vested = state
            .unlock_vested_funds(rt.store(), rt.curr_epoch())
            .map_err(|e| e.downcast_default(ExitCode::USR_ILLEGAL_STATE, "failed to vest funds"))?;

        pledge_delta_total -= newly_vested;

        // Process pending worker change if any
        let mut info = get_miner_info(rt.store(), state)?;
        process_pending_worker(&mut info, rt, state)?;

        let deposit_to_burn = state
            .cleanup_expired_pre_commits(policy, rt.store(), rt.curr_epoch())
            .map_err(|e| {
                e.downcast_default(
                    ExitCode::USR_ILLEGAL_STATE,
                    "failed to expire pre-committed sectors",
                )
            })?;
        state
            .apply_penalty(&deposit_to_burn)
            .map_err(|e| actor_error!(illegal_state, "failed to apply penalty: {}", e))?;

        log::debug!(
            "storage provider {} penalized {} for expired pre commits",
            rt.message().receiver(),
            deposit_to_burn
        );

        // Record whether or not we _had_ early terminations in the queue before this method.
        // That way, don't re-schedule a cron callback if one is already scheduled.
        had_early_terminations = have_pending_early_terminations(state);

        let result = state.advance_deadline(policy, rt.store(), rt.curr_epoch()).map_err(|e| {
            e.downcast_default(ExitCode::USR_ILLEGAL_STATE, "failed to advance deadline")
        })?;

        // Faults detected by this missed PoSt pay no penalty, but sectors that were already faulty
        // and remain faulty through this deadline pay the fault fee.
        let penalty_target = pledge_penalty_for_continued_fault(
            reward_smoothed,
            quality_adj_power_smoothed,
            &result.previously_faulty_power.qa,
        );

        power_delta_total += &result.power_delta;
        pledge_delta_total += &result.pledge_delta;

        state
            .apply_penalty(&penalty_target)
            .map_err(|e| actor_error!(illegal_state, "failed to apply penalty: {}", e))?;

        log::debug!(
            "storage provider {} penalized {} for continued fault",
            rt.message().receiver(),
            penalty_target
        );

        let (penalty_from_vesting, penalty_from_balance) = state
            .repay_partial_debt_in_priority_order(
                rt.store(),
                rt.curr_epoch(),
                &rt.current_balance(),
            )
            .map_err(|e| {
                e.downcast_default(ExitCode::USR_ILLEGAL_STATE, "failed to unlock penalty")
            })?;

        penalty_total = &penalty_from_vesting + penalty_from_balance;
        pledge_delta_total -= penalty_from_vesting;

        continue_cron = state.continue_deadline_cron();
        if !continue_cron {
            state.deadline_cron_active = false;
        }

        Ok(state.clone())
    })?;

    // Remove power for new faults, and burn penalties.
    request_update_power(rt, power_delta_total)?;
    burn_funds(rt, penalty_total)?;
    notify_pledge_changed(rt, &pledge_delta_total)?;

    // Schedule cron callback for next deadline's last epoch.
    if continue_cron {
        let new_deadline_info = state.deadline_info(rt.policy(), curr_epoch + 1);
        enroll_cron_event(
            rt,
            new_deadline_info.last(),
            CronEventPayload { event_type: CRON_EVENT_PROVING_DEADLINE },
        )?;
    } else {
        info!("miner {} going inactive, deadline cron discontinued", rt.message().receiver())
    }

    // Record whether or not we _have_ early terminations now.
    let has_early_terminations = have_pending_early_terminations(&state);

    // If we didn't have pending early terminations before, but we do now,
    // handle them at the next epoch.
    if !had_early_terminations && has_early_terminations {
        // First, try to process some of these terminations.
        if process_early_terminations(rt, reward_smoothed, quality_adj_power_smoothed)? {
            // If that doesn't work, just defer till the next epoch.
            schedule_early_termination_work(rt)?;
        }

        // Note: _don't_ process early terminations if we had a cron
        // callback already scheduled. In that case, we'll already have
        // processed AddressedSectorsMax terminations this epoch.
    }

    Ok(())
}

fn validate_expiration(
    policy: &Policy,
    curr_epoch: ChainEpoch,
    activation: ChainEpoch,
    expiration: ChainEpoch,
    seal_proof: RegisteredSealProof,
) -> Result<(), ActorError> {
    // Expiration must be after activation. Check this explicitly to avoid an underflow below.
    if expiration <= activation {
        return Err(actor_error!(
            illegal_argument,
            "sector expiration {} must be after activation {}",
            expiration,
            activation
        ));
    }

    // expiration cannot be less than minimum after activation
    if expiration - activation < policy.min_sector_expiration {
        return Err(actor_error!(
            illegal_argument,
            "invalid expiration {}, total sector lifetime ({}) must exceed {} after activation {}",
            expiration,
            expiration - activation,
            policy.min_sector_expiration,
            activation
        ));
    }

    // expiration cannot exceed MaxSectorExpirationExtension from now
    if expiration > curr_epoch + policy.max_sector_expiration_extension {
        return Err(actor_error!(
            illegal_argument,
            "invalid expiration {}, cannot be more than {} past current epoch {}",
            expiration,
            policy.max_sector_expiration_extension,
            curr_epoch
        ));
    }

    // total sector lifetime cannot exceed SectorMaximumLifetime for the sector's seal proof
    let max_lifetime = seal_proof_sector_maximum_lifetime(seal_proof).ok_or_else(|| {
        actor_error!(illegal_argument, "unrecognized seal proof type {:?}", seal_proof)
    })?;
    if expiration - activation > max_lifetime {
        return Err(actor_error!(
        illegal_argument,
        "invalid expiration {}, total sector lifetime ({}) cannot exceed {} after activation {}",
        expiration,
        expiration - activation,
        max_lifetime,
        activation
    ));
    }

    Ok(())
}

fn enroll_cron_event(
    rt: &mut impl Runtime,
    event_epoch: ChainEpoch,
    cb: CronEventPayload,
) -> Result<(), ActorError> {
    let payload = serialize(&cb, "cron payload")?;
    let ser_params =
        serialize(&ext::power::EnrollCronEventParams { event_epoch, payload }, "cron params")?;
    rt.send(
        &STORAGE_POWER_ACTOR_ADDR,
        ext::power::ENROLL_CRON_EVENT_METHOD,
        ser_params,
        TokenAmount::zero(),
    )?;

    Ok(())
}

fn request_update_power(rt: &mut impl Runtime, delta: PowerPair) -> Result<(), ActorError> {
    if delta.is_zero() {
        return Ok(());
    }

    let delta_clone = delta.clone();

    rt.send(
        &STORAGE_POWER_ACTOR_ADDR,
        ext::power::UPDATE_CLAIMED_POWER_METHOD,
        RawBytes::serialize(ext::power::UpdateClaimedPowerParams {
            raw_byte_delta: delta.raw,
            quality_adjusted_delta: delta.qa,
        })?,
        TokenAmount::zero(),
    )
    .map_err(|e| e.wrap(format!("failed to update power with {:?}", delta_clone)))?;

    Ok(())
}

fn request_terminate_deals(
    rt: &mut impl Runtime,
    epoch: ChainEpoch,
    deal_ids: Vec<DealID>,
) -> Result<(), ActorError> {
    const MAX_LENGTH: usize = 8192;

    for chunk in deal_ids.chunks(MAX_LENGTH) {
        rt.send(
            &STORAGE_MARKET_ACTOR_ADDR,
            ext::market::ON_MINER_SECTORS_TERMINATE_METHOD,
            RawBytes::serialize(ext::market::OnMinerSectorsTerminateParamsRef {
                epoch,
                deal_ids: chunk,
            })?,
            TokenAmount::zero(),
        )?;
    }

    Ok(())
}

fn schedule_early_termination_work(rt: &mut impl Runtime) -> Result<(), ActorError> {
    info!("scheduling early terminations with cron...");
    enroll_cron_event(
        rt,
        rt.curr_epoch() + 1,
        CronEventPayload { event_type: CRON_EVENT_PROCESS_EARLY_TERMINATIONS },
    )
}

fn have_pending_early_terminations(state: &State) -> bool {
    let no_early_terminations = state.early_terminations.is_empty();
    !no_early_terminations
}

// returns true if valid, false if invalid, error if failed to validate either way!
fn verify_windowed_post(
    rt: &impl Runtime,
    challenge_epoch: ChainEpoch,
    sectors: &[SectorOnChainInfo],
    proofs: Vec<PoStProof>,
) -> Result<bool, ActorError> {
    let miner_actor_id: u64 = if let Payload::ID(i) = rt.message().receiver().payload() {
        *i
    } else {
        return Err(actor_error!(
            illegal_state,
            "runtime provided bad receiver address {}",
            rt.message().receiver()
        ));
    };

    // Regenerate challenge randomness, which must match that generated for the proof.
    let entropy = serialize(&rt.message().receiver(), "address for window post challenge")?;
    let randomness = rt.get_randomness_from_beacon(
        DomainSeparationTag::WindowedPoStChallengeSeed,
        challenge_epoch,
        &entropy,
    )?;

    let challenged_sectors = sectors
        .iter()
        .map(|s| SectorInfo {
            proof: s.seal_proof,
            sector_number: s.sector_number,
            sealed_cid: s.sealed_cid,
        })
        .collect();

    // get public inputs
    let pv_info = WindowPoStVerifyInfo {
        randomness: Randomness(randomness.into()),
        proofs,
        challenged_sectors,
        prover: miner_actor_id,
    };

    // verify the post proof
    let result = rt.verify_post(&pv_info);
    Ok(result.is_ok())
}

fn get_verify_info(
    rt: &mut impl Runtime,
    params: SealVerifyParams,
    unsealed_cid: CompactCommD,
) -> Result<SealVerifyInfo, ActorError> {
    if rt.curr_epoch() <= params.interactive_epoch {
        return Err(actor_error!(forbidden, "too early to prove sector"));
    }

    let miner_actor_id: u64 = if let Payload::ID(i) = rt.message().receiver().payload() {
        *i
    } else {
        return Err(actor_error!(
            illegal_state,
            "runtime provided non ID receiver address {}",
            rt.message().receiver()
        ));
    };
    let entropy = serialize(&rt.message().receiver(), "address for get verify info")?;
    let randomness = rt.get_randomness_from_tickets(
        DomainSeparationTag::SealRandomness,
        params.seal_rand_epoch,
        &entropy,
    )?;
    let interactive_randomness = rt.get_randomness_from_beacon(
        DomainSeparationTag::InteractiveSealChallengeSeed,
        params.interactive_epoch,
        &entropy,
    )?;

    let commd = unsealed_cid.get_cid(params.registered_seal_proof)?;

    Ok(SealVerifyInfo {
        registered_proof: params.registered_seal_proof,
        sector_id: SectorID { miner: miner_actor_id, number: params.sector_num },
        deal_ids: params.deal_ids,
        interactive_randomness: Randomness(interactive_randomness.into()),
        proof: params.proof,
        randomness: Randomness(randomness.into()),
        sealed_cid: params.sealed_cid,
        unsealed_cid: commd,
    })
}

fn request_deal_data(
    rt: &mut impl Runtime,
    sectors: &[ext::market::SectorDeals],
) -> Result<ext::market::VerifyDealsForActivationReturn, ActorError> {
    // Short-circuit if there are no deals in any of the sectors.
    let mut deal_count = 0;
    for sector in sectors {
        deal_count += sector.deal_ids.len();
    }
    if deal_count == 0 {
        return Ok(ext::market::VerifyDealsForActivationReturn {
            sectors: vec![Default::default(); sectors.len()],
        });
    }

    let serialized = rt.send(
        &STORAGE_MARKET_ACTOR_ADDR,
        ext::market::VERIFY_DEALS_FOR_ACTIVATION_METHOD,
        RawBytes::serialize(ext::market::VerifyDealsForActivationParamsRef { sectors })?,
        TokenAmount::zero(),
    )?;

    Ok(serialized.deserialize()?)
}

/// Requests the current epoch target block reward from the reward actor.
/// return value includes reward, smoothed estimate of reward, and baseline power
fn request_current_epoch_block_reward(
    rt: &mut impl Runtime,
) -> Result<ThisEpochRewardReturn, ActorError> {
    let ret = rt
        .send(
            &REWARD_ACTOR_ADDR,
            ext::reward::THIS_EPOCH_REWARD_METHOD,
            Default::default(),
            TokenAmount::zero(),
        )
        .map_err(|e| e.wrap("failed to check epoch baseline power"))?;

    let ret: ThisEpochRewardReturn = deserialize(&ret, "epoch reward response")?;
    Ok(ret)
}

/// Requests the current network total power and pledge from the power actor.
fn request_current_total_power(
    rt: &mut impl Runtime,
) -> Result<ext::power::CurrentTotalPowerReturn, ActorError> {
    let ret = rt
        .send(
            &STORAGE_POWER_ACTOR_ADDR,
            ext::power::CURRENT_TOTAL_POWER_METHOD,
            Default::default(),
            TokenAmount::zero(),
        )
        .map_err(|e| e.wrap("failed to check current power"))?;

    let power: ext::power::CurrentTotalPowerReturn = deserialize(&ret, "total power response")?;
    Ok(power)
}

/// Resolves an address to an ID address and verifies that it is address of an account actor with an associated BLS key.
/// The worker must be BLS since the worker key will be used alongside a BLS-VRF.
fn resolve_worker_address(rt: &mut impl Runtime, raw: Address) -> Result<ActorID, ActorError> {
    let resolved = rt
        .resolve_address(&raw)
        .ok_or_else(|| actor_error!(illegal_argument, "unable to resolve address: {}", raw))?;

    let worker_code = rt
        .get_actor_code_cid(&resolved)
        .ok_or_else(|| actor_error!(illegal_argument, "no code for address: {}", resolved))?;
    if rt.resolve_builtin_actor_type(&worker_code) != Some(Type::Account) {
        return Err(actor_error!(
            illegal_argument,
            "worker actor type must be an account, was {}",
            worker_code
        ));
    }

    if raw.protocol() != Protocol::BLS {
        let ret = rt.send(
            &Address::new_id(resolved),
            ext::account::PUBKEY_ADDRESS_METHOD,
            RawBytes::default(),
            TokenAmount::zero(),
        )?;
        let pub_key: Address = deserialize(&ret, "address response")?;
        if pub_key.protocol() != Protocol::BLS {
            return Err(actor_error!(
                illegal_argument,
                "worker account {} must have BLS pubkey, was {}",
                resolved,
                pub_key.protocol()
            ));
        }
    }
    Ok(resolved)
}

fn burn_funds(rt: &mut impl Runtime, amount: TokenAmount) -> Result<(), ActorError> {
    log::debug!("storage provder {} burning {}", rt.message().receiver(), amount);
    if amount.is_positive() {
        rt.send(&BURNT_FUNDS_ACTOR_ADDR, METHOD_SEND, RawBytes::default(), amount)?;
    }
    Ok(())
}

fn notify_pledge_changed(
    rt: &mut impl Runtime,
    pledge_delta: &TokenAmount,
) -> Result<(), ActorError> {
    if !pledge_delta.is_zero() {
        rt.send(
            &STORAGE_POWER_ACTOR_ADDR,
            ext::power::UPDATE_PLEDGE_TOTAL_METHOD,
            RawBytes::serialize(pledge_delta)?,
            TokenAmount::zero(),
        )?;
    }
    Ok(())
}

fn get_claims(
    rt: &mut impl Runtime,
    ids: &Vec<ext::verifreg::ClaimID>,
) -> Result<Vec<ext::verifreg::Claim>, ActorError> {
    let params = ext::verifreg::GetClaimsParams {
        provider: rt.message().receiver().id().unwrap(),
        claim_ids: ids.clone(),
    };
    let ret_raw = rt.send(
        &VERIFIED_REGISTRY_ACTOR_ADDR,
        ext::verifreg::GET_CLAIMS_METHOD as u64,
        serialize(&params, "get claims parameters")?,
        TokenAmount::zero(),
    )?;
    let claims_ret: ext::verifreg::GetClaimsReturn = deserialize(&ret_raw, "get claims return")?;
    if (claims_ret.batch_info.success_count as usize) < ids.len() {
        return Err(actor_error!(illegal_argument, "invalid claims"));
    }
    Ok(claims_ret.claims)
}

/// Assigns proving period offset randomly in the range [0, WPoStProvingPeriod) by hashing
/// the actor's address and current epoch.
fn assign_proving_period_offset(
    policy: &Policy,
    addr: Address,
    current_epoch: ChainEpoch,
    blake2b: impl FnOnce(&[u8]) -> [u8; 32],
) -> anyhow::Result<ChainEpoch> {
    let mut my_addr = addr.marshal_cbor()?;
    my_addr.write_i64::<BigEndian>(current_epoch)?;

    let digest = blake2b(&my_addr);

    let mut offset: u64 = BigEndian::read_u64(&digest);
    offset %= policy.wpost_proving_period as u64;

    // Conversion from i64 to u64 is safe because it's % WPOST_PROVING_PERIOD which is i64
    Ok(offset as ChainEpoch)
}

/// Computes the epoch at which a proving period should start such that it is greater than the current epoch, and
/// has a defined offset from being an exact multiple of WPoStProvingPeriod.
/// A miner is exempt from Winow PoSt until the first full proving period starts.
fn current_proving_period_start(
    policy: &Policy,
    current_epoch: ChainEpoch,
    offset: ChainEpoch,
) -> ChainEpoch {
    let curr_modulus = current_epoch % policy.wpost_proving_period;

    let period_progress = if curr_modulus >= offset {
        curr_modulus - offset
    } else {
        policy.wpost_proving_period - (offset - curr_modulus)
    };

    current_epoch - period_progress
}

fn current_deadline_index(
    policy: &Policy,
    current_epoch: ChainEpoch,
    period_start: ChainEpoch,
) -> u64 {
    ((current_epoch - period_start) / policy.wpost_challenge_window) as u64
}

/// Computes deadline information for a fault or recovery declaration.
/// If the deadline has not yet elapsed, the declaration is taken as being for the current proving period.
/// If the deadline has elapsed, it's instead taken as being for the next proving period after the current epoch.
fn declaration_deadline_info(
    policy: &Policy,
    period_start: ChainEpoch,
    deadline_idx: u64,
    current_epoch: ChainEpoch,
) -> anyhow::Result<DeadlineInfo> {
    if deadline_idx >= policy.wpost_period_deadlines {
        return Err(anyhow!(
            "invalid deadline {}, must be < {}",
            deadline_idx,
            policy.wpost_period_deadlines
        ));
    }

    let deadline =
        new_deadline_info(policy, period_start, deadline_idx, current_epoch).next_not_elapsed();
    Ok(deadline)
}

/// Checks that a fault or recovery declaration at a specific deadline is outside the exclusion window for the deadline.
fn validate_fr_declaration_deadline(deadline: &DeadlineInfo) -> anyhow::Result<()> {
    if deadline.fault_cutoff_passed() {
        Err(anyhow!("late fault or recovery declaration"))
    } else {
        Ok(())
    }
}

/// Validates that a partition contains the given sectors.
fn validate_partition_contains_sectors(
    partition: &Partition,
    sectors: &BitField,
) -> anyhow::Result<()> {
    // Check that the declared sectors are actually assigned to the partition.
    if partition.sectors.contains_all(sectors) {
        Ok(())
    } else {
        Err(anyhow!("not all sectors are assigned to the partition"))
    }
}

fn termination_penalty(
    sector_size: SectorSize,
    current_epoch: ChainEpoch,
    reward_estimate: &FilterEstimate,
    network_qa_power_estimate: &FilterEstimate,
    sectors: &[SectorOnChainInfo],
) -> TokenAmount {
    let mut total_fee = TokenAmount::zero();

    for sector in sectors {
        let sector_power = qa_power_for_sector(sector_size, sector);
        let fee = pledge_penalty_for_termination(
            &sector.expected_day_reward,
            current_epoch - sector.activation,
            &sector.expected_storage_pledge,
            network_qa_power_estimate,
            &sector_power,
            reward_estimate,
            &sector.replaced_day_reward,
            sector.replaced_sector_age,
        );
        total_fee += fee;
    }

    total_fee
}

fn consensus_fault_active(info: &MinerInfo, curr_epoch: ChainEpoch) -> bool {
    // For penalization period to last for exactly finality epochs
    // consensus faults are active until currEpoch exceeds ConsensusFaultElapsed
    curr_epoch <= info.consensus_fault_elapsed
}

pub fn power_for_sector(sector_size: SectorSize, sector: &SectorOnChainInfo) -> PowerPair {
    PowerPair {
        raw: BigInt::from(sector_size as u64),
        qa: qa_power_for_sector(sector_size, sector),
    }
}

/// Returns the sum of the raw byte and quality-adjusted power for sectors.
pub fn power_for_sectors(sector_size: SectorSize, sectors: &[SectorOnChainInfo]) -> PowerPair {
    let qa = sectors.iter().map(|s| qa_power_for_sector(sector_size, s)).sum();

    PowerPair { raw: BigInt::from(sector_size as u64) * BigInt::from(sectors.len()), qa }
}

fn get_miner_info<BS>(store: &BS, state: &State) -> Result<MinerInfo, ActorError>
where
    BS: Blockstore,
{
    state
        .get_info(store)
        .map_err(|e| e.downcast_default(ExitCode::USR_ILLEGAL_STATE, "could not read miner info"))
}

fn process_pending_worker(
    info: &mut MinerInfo,
    rt: &impl Runtime,
    state: &mut State,
) -> Result<(), ActorError> {
    let pending_worker_key = if let Some(k) = &info.pending_worker_key {
        k
    } else {
        return Ok(());
    };

    if rt.curr_epoch() < pending_worker_key.effective_at {
        return Ok(());
    }

    info.worker = pending_worker_key.new_worker;
    info.pending_worker_key = None;

    state
        .save_info(rt.store(), info)
        .map_err(|e| e.downcast_default(ExitCode::USR_ILLEGAL_STATE, "failed to save miner info"))
}

/// Repays all fee debt and then verifies that the miner has amount needed to cover
/// the pledge requirement after burning all fee debt.  If not aborts.
/// Returns an amount that must be burnt by the actor.
/// Note that this call does not compute recent vesting so reported unlocked balance
/// may be slightly lower than the true amount. Computing vesting here would be
/// almost always redundant since vesting is quantized to ~daily units.  Vesting
/// will be at most one proving period old if computed in the cron callback.
fn repay_debts_or_abort(rt: &impl Runtime, state: &mut State) -> Result<TokenAmount, ActorError> {
    let res = state.repay_debts(&rt.current_balance()).map_err(|e| {
        e.downcast_default(ExitCode::USR_ILLEGAL_STATE, "unlocked balance can not repay fee debt")
    })?;
    info!("RepayDebtsOrAbort was called and succeeded");
    Ok(res)
}

fn check_control_addresses(policy: &Policy, control_addrs: &[Address]) -> Result<(), ActorError> {
    if control_addrs.len() > policy.max_control_addresses {
        return Err(actor_error!(
            illegal_argument,
            "control addresses length {} exceeds max control addresses length {}",
            control_addrs.len(),
            policy.max_control_addresses
        ));
    }

    Ok(())
}

fn check_valid_post_proof_type(
    policy: &Policy,
    proof_type: RegisteredPoStProof,
) -> Result<(), ActorError> {
    if policy.valid_post_proof_type.contains(&proof_type) {
        Ok(())
    } else {
        Err(actor_error!(
            illegal_argument,
            "proof type {:?} not allowed for new miner actors",
            proof_type
        ))
    }
}

fn check_peer_info(
    policy: &Policy,
    peer_id: &[u8],
    multiaddrs: &[BytesDe],
) -> Result<(), ActorError> {
    if peer_id.len() > policy.max_peer_id_length {
        return Err(actor_error!(
            illegal_argument,
            "peer ID size of {} exceeds maximum size of {}",
            peer_id.len(),
            policy.max_peer_id_length
        ));
    }

    let mut total_size = 0;
    for ma in multiaddrs {
        if ma.0.is_empty() {
            return Err(actor_error!(illegal_argument, "invalid empty multiaddr"));
        }
        total_size += ma.0.len();
    }

    if total_size > policy.max_multiaddr_data {
        return Err(actor_error!(
            illegal_argument,
            "multiaddr size of {} exceeds maximum of {}",
            total_size,
            policy.max_multiaddr_data
        ));
    }

    Ok(())
}

fn confirm_sector_proofs_valid_internal(
    rt: &mut impl Runtime,
    pre_commits: Vec<SectorPreCommitOnChainInfo>,
    this_epoch_baseline_power: &BigInt,
    this_epoch_reward_smoothed: &FilterEstimate,
    quality_adj_power_smoothed: &FilterEstimate,
) -> Result<(), ActorError> {
    // get network stats from other actors
    let circulating_supply = rt.total_fil_circ_supply();

    // Ideally, we'd combine some of these operations, but at least we have
    // a constant number of them.
    let activation = rt.curr_epoch();
    // Pre-commits for new sectors.
    let mut valid_pre_commits = Vec::default();

    for pre_commit in pre_commits {
        match activate_deals_and_claim_allocations(
            rt,
            pre_commit.clone().info.deal_ids,
            pre_commit.info.expiration,
            pre_commit.info.sector_number,
        )? {
            None => {
                info!(
                    "failed to activate deals on sector {}, dropping from prove commit set",
                    pre_commit.info.sector_number,
                );
                continue;
            }
            Some(deal_spaces) => valid_pre_commits.push((pre_commit, deal_spaces)),
        };
    }

    // When all prove commits have failed abort early
    if valid_pre_commits.is_empty() {
        return Err(actor_error!(illegal_argument, "all prove commits failed to validate"));
    }

    let (total_pledge, newly_vested) = rt.transaction(|state: &mut State, rt| {
        let policy = rt.policy();
        let store = rt.store();
        let info = get_miner_info(store, state)?;

        let mut new_sector_numbers = Vec::<SectorNumber>::with_capacity(valid_pre_commits.len());
        let mut deposit_to_unlock = TokenAmount::zero();
        let mut new_sectors = Vec::<SectorOnChainInfo>::new();
        let mut total_pledge = TokenAmount::zero();

        for (pre_commit, deal_spaces) in valid_pre_commits {
            // compute initial pledge
            let duration = pre_commit.info.expiration - activation;

            // This should have been caught in precommit, but don't let other sectors fail because of it.
            if duration < policy.min_sector_expiration {
                warn!(
                    "precommit {} has lifetime {} less than minimum {}. ignoring",
                    pre_commit.info.sector_number, duration, policy.min_sector_expiration,
                );
                continue;
            }

            let deal_weight = deal_spaces.deal_space * duration;
            let verified_deal_weight = deal_spaces.verified_deal_space * duration;

            let power = qa_power_for_weight(
                info.sector_size,
                duration,
                &deal_weight,
                &verified_deal_weight,
            );

            let day_reward = expected_reward_for_power(
                this_epoch_reward_smoothed,
                quality_adj_power_smoothed,
                &power,
                fil_actors_runtime::EPOCHS_IN_DAY,
            );

            // The storage pledge is recorded for use in computing the penalty if this sector is terminated
            // before its declared expiration.
            // It's not capped to 1 FIL, so can exceed the actual initial pledge requirement.
            let storage_pledge = expected_reward_for_power(
                this_epoch_reward_smoothed,
                quality_adj_power_smoothed,
                &power,
                INITIAL_PLEDGE_PROJECTION_PERIOD,
            );

            let initial_pledge = initial_pledge_for_power(
                &power,
                this_epoch_baseline_power,
                this_epoch_reward_smoothed,
                quality_adj_power_smoothed,
                &circulating_supply,
            );

            deposit_to_unlock += &pre_commit.pre_commit_deposit;
            total_pledge += &initial_pledge;

            let new_sector_info = SectorOnChainInfo {
                sector_number: pre_commit.info.sector_number,
                seal_proof: pre_commit.info.seal_proof,
                sealed_cid: pre_commit.info.sealed_cid,
                deal_ids: pre_commit.info.deal_ids,
                expiration: pre_commit.info.expiration,
                activation,
                deal_weight,
                verified_deal_weight,
                initial_pledge,
                expected_day_reward: day_reward,
                expected_storage_pledge: storage_pledge,
                replaced_sector_age: ChainEpoch::zero(),
                replaced_day_reward: TokenAmount::zero(),
                sector_key_cid: None,
                simple_qa_power: true,
            };

            new_sector_numbers.push(new_sector_info.sector_number);
            new_sectors.push(new_sector_info);
        }

        state.put_sectors(store, new_sectors.clone()).map_err(|e| {
            e.downcast_default(ExitCode::USR_ILLEGAL_STATE, "failed to put new sectors")
        })?;

        state.delete_precommitted_sectors(store, &new_sector_numbers).map_err(|e| {
            e.downcast_default(ExitCode::USR_ILLEGAL_STATE, "failed to delete precommited sectors")
        })?;

        state
            .assign_sectors_to_deadlines(
                policy,
                store,
                rt.curr_epoch(),
                new_sectors,
                info.window_post_partition_sectors,
                info.sector_size,
            )
            .map_err(|e| {
                e.downcast_default(
                    ExitCode::USR_ILLEGAL_STATE,
                    "failed to assign new sectors to deadlines",
                )
            })?;

        let newly_vested = TokenAmount::zero();

        // Unlock deposit for successful proofs, make it available for lock-up as initial pledge.
        state
            .add_pre_commit_deposit(&(-deposit_to_unlock))
            .map_err(|e| actor_error!(illegal_state, "failed to add precommit deposit: {}", e))?;

        let unlocked_balance = state.get_unlocked_balance(&rt.current_balance()).map_err(|e| {
            actor_error!(illegal_state, "failed to calculate unlocked balance: {}", e)
        })?;
        if unlocked_balance < total_pledge {
            return Err(actor_error!(
                insufficient_funds,
                "insufficient funds for aggregate initial pledge requirement {}, available: {}",
                total_pledge,
                unlocked_balance
            ));
        }

        state
            .add_initial_pledge(&total_pledge)
            .map_err(|e| actor_error!(illegal_state, "failed to add initial pledge: {}", e))?;

        state.check_balance_invariants(&rt.current_balance()).map_err(balance_invariants_broken)?;

        Ok((total_pledge, newly_vested))
    })?;

    // Request pledge update for activated sector.
    notify_pledge_changed(rt, &(total_pledge - newly_vested))?;

    Ok(())
}

// activate deals with builtin market and claim allocations with verified registry actor
// returns an error in case of a fatal programmer error
// returns Ok(None) in case deal activation or verified allocation claim fails
fn activate_deals_and_claim_allocations(
    rt: &mut impl Runtime,
    deal_ids: Vec<DealID>,
    sector_expiry: ChainEpoch,
    sector_number: SectorNumber,
) -> Result<Option<crate::ext::market::DealSpaces>, ActorError> {
    if deal_ids.is_empty() {
        return Ok(Some(ext::market::DealSpaces::default()));
    }
    // Check (and activate) storage deals associated to sector. Abort if checks failed.
    let activate_raw = rt.send(
        &STORAGE_MARKET_ACTOR_ADDR,
        ext::market::ACTIVATE_DEALS_METHOD,
        RawBytes::serialize(ext::market::ActivateDealsParams { deal_ids, sector_expiry })?,
        TokenAmount::zero(),
    );
    let activate_res: ext::market::ActivateDealsResult = match activate_raw {
        Ok(res) => res.deserialize()?,
        Err(e) => {
            info!("error activating deals on sector {}: {}", sector_number, e.msg());
            return Ok(None);
        }
    };

    // If deal activation includes verified deals claim allocations
    if activate_res.verified_infos.is_empty() {
        return Ok(Some(ext::market::DealSpaces {
            deal_space: activate_res.nonverified_deal_space,
            ..Default::default()
        }));
    }
    let sector_claims = activate_res
        .verified_infos
        .iter()
        .map(|info| ext::verifreg::SectorAllocationClaim {
            client: info.client,
            allocation_id: info.allocation_id,
            data: info.data,
            size: info.size,
            sector: sector_number,
            sector_expiry,
        })
        .collect();

    let claim_raw = rt.send(
        &VERIFIED_REGISTRY_ACTOR_ADDR,
        ext::verifreg::CLAIM_ALLOCATIONS_METHOD,
        RawBytes::serialize(ext::verifreg::ClaimAllocationsParams {
            sectors: sector_claims,
            all_or_nothing: true,
        })?,
        TokenAmount::zero(),
    );
    let claim_res: ext::verifreg::ClaimAllocationsReturn = match claim_raw {
        Ok(res) => res.deserialize()?,
        Err(e) => {
            info!("error claiming allocation on sector {}: {}", sector_number, e.msg());
            return Ok(None);
        }
    };
    Ok(Some(ext::market::DealSpaces {
        deal_space: activate_res.nonverified_deal_space,
        verified_deal_space: claim_res.claimed_space,
    }))
}

// XXX: probably better to push this one level down into state
fn balance_invariants_broken(e: Error) -> ActorError {
    ActorError::unchecked(
        ERR_BALANCE_INVARIANTS_BROKEN,
        format!("balance invariants broken: {}", e),
    )
}

impl ActorCode for Actor {
    fn invoke_method<RT>(
        rt: &mut RT,
        method: MethodNum,
        params: &RawBytes,
    ) -> Result<RawBytes, ActorError>
    where
        RT: Runtime,
        RT::Blockstore: Clone,
    {
        restrict_internal_api(rt, method)?;
        match FromPrimitive::from_u64(method) {
            Some(Method::Constructor) => {
                Self::constructor(rt, cbor::deserialize_params(params)?)?;
                Ok(RawBytes::default())
            }
            Some(Method::ControlAddresses) => {
                let res = Self::control_addresses(rt)?;
                Ok(RawBytes::serialize(&res)?)
            }
            Some(Method::ChangeWorkerAddress) | Some(Method::ChangeWorkerAddressExported) => {
                Self::change_worker_address(rt, cbor::deserialize_params(params)?)?;
                Ok(RawBytes::default())
            }
            Some(Method::ChangePeerID) | Some(Method::ChangePeerIDExported) => {
                Self::change_peer_id(rt, cbor::deserialize_params(params)?)?;
                Ok(RawBytes::default())
            }
            Some(Method::SubmitWindowedPoSt) => {
                Self::submit_windowed_post(rt, cbor::deserialize_params(params)?)?;
                Ok(RawBytes::default())
            }
            Some(Method::PreCommitSector) => {
                Self::pre_commit_sector(rt, cbor::deserialize_params(params)?)?;
                Ok(RawBytes::default())
            }
            Some(Method::ProveCommitSector) => {
                Self::prove_commit_sector(rt, cbor::deserialize_params(params)?)?;
                Ok(RawBytes::default())
            }
            Some(Method::ExtendSectorExpiration) => {
                Self::extend_sector_expiration(rt, cbor::deserialize_params(params)?)?;
                Ok(RawBytes::default())
            }
            Some(Method::TerminateSectors) => {
                let ret = Self::terminate_sectors(rt, cbor::deserialize_params(params)?)?;
                Ok(RawBytes::serialize(ret)?)
            }
            Some(Method::DeclareFaults) => {
                Self::declare_faults(rt, cbor::deserialize_params(params)?)?;
                Ok(RawBytes::default())
            }
            Some(Method::DeclareFaultsRecovered) => {
                Self::declare_faults_recovered(rt, cbor::deserialize_params(params)?)?;
                Ok(RawBytes::default())
            }
            Some(Method::OnDeferredCronEvent) => {
                Self::on_deferred_cron_event(rt, cbor::deserialize_params(params)?)?;
                Ok(RawBytes::default())
            }
            Some(Method::CheckSectorProven) => {
                Self::check_sector_proven(rt, cbor::deserialize_params(params)?)?;
                Ok(RawBytes::default())
            }
            Some(Method::ApplyRewards) => {
                Self::apply_rewards(rt, cbor::deserialize_params(params)?)?;
                Ok(RawBytes::default())
            }
            Some(Method::ReportConsensusFault) => {
                Self::report_consensus_fault(rt, cbor::deserialize_params(params)?)?;
                Ok(RawBytes::default())
            }
            Some(Method::WithdrawBalance) | Some(Method::WithdrawBalanceExported) => {
                let res = Self::withdraw_balance(rt, cbor::deserialize_params(params)?)?;
                Ok(RawBytes::serialize(&res)?)
            }
            Some(Method::ConfirmSectorProofsValid) => {
                Self::confirm_sector_proofs_valid(rt, cbor::deserialize_params(params)?)?;
                Ok(RawBytes::default())
            }
            Some(Method::ChangeMultiaddrs) | Some(Method::ChangeMultiaddrsExported) => {
                Self::change_multiaddresses(rt, cbor::deserialize_params(params)?)?;
                Ok(RawBytes::default())
            }
            Some(Method::CompactPartitions) => {
                Self::compact_partitions(rt, cbor::deserialize_params(params)?)?;
                Ok(RawBytes::default())
            }
            Some(Method::CompactSectorNumbers) => {
                Self::compact_sector_numbers(rt, cbor::deserialize_params(params)?)?;
                Ok(RawBytes::default())
            }
            Some(Method::ConfirmChangeWorkerAddress)
            | Some(Method::ConfirmChangeWorkerAddressExported) => {
                Self::confirm_change_worker_address(rt)?;
                Ok(RawBytes::default())
            }
            Some(Method::RepayDebt) | Some(Method::RepayDebtExported) => {
                Self::repay_debt(rt)?;
                Ok(RawBytes::default())
            }
            Some(Method::ChangeOwnerAddress) | Some(Method::ChangeOwnerAddressExported) => {
                Self::change_owner_address(rt, cbor::deserialize_params(params)?)?;
                Ok(RawBytes::default())
            }
            Some(Method::DisputeWindowedPoSt) => {
                Self::dispute_windowed_post(rt, cbor::deserialize_params(params)?)?;
                Ok(RawBytes::default())
            }
            Some(Method::PreCommitSectorBatch) => {
                Self::pre_commit_sector_batch(rt, cbor::deserialize_params(params)?)?;
                Ok(RawBytes::default())
            }
            Some(Method::ProveCommitAggregate) => {
                Self::prove_commit_aggregate(rt, cbor::deserialize_params(params)?)?;
                Ok(RawBytes::default())
            }
            Some(Method::ProveReplicaUpdates) => {
                let res = Self::prove_replica_updates(rt, cbor::deserialize_params(params)?)?;
                Ok(RawBytes::serialize(res)?)
            }
            Some(Method::PreCommitSectorBatch2) => {
                Self::pre_commit_sector_batch2(rt, cbor::deserialize_params(params)?)?;
                Ok(RawBytes::default())
            }
            Some(Method::ProveReplicaUpdates2) => {
                let res = Self::prove_replica_updates2(rt, cbor::deserialize_params(params)?)?;
                Ok(RawBytes::serialize(res)?)
            }
            Some(Method::ChangeBeneficiary) | Some(Method::ChangeBenificiaryExported) => {
                Self::change_beneficiary(rt, cbor::deserialize_params(params)?)?;
                Ok(RawBytes::default())
            }
            Some(Method::GetBeneficiary) | Some(Method::GetBeneficiaryExported) => {
                let res = Self::get_beneficiary(rt)?;
                Ok(RawBytes::serialize(res)?)
            }
            Some(Method::ExtendSectorExpiration2) => {
                Self::extend_sector_expiration2(rt, cbor::deserialize_params(params)?)?;
                Ok(RawBytes::default())
            }
            None => Err(actor_error!(unhandled_message, "Invalid method")),
            Some(Method::GetOwnerExported) => {
                let res = Self::get_owner(rt)?;
                Ok(RawBytes::serialize(res)?)
            }
            Some(Method::IsControllingAddressExported) => {
                let res = Self::is_controlling_address(rt, cbor::deserialize_params(params)?)?;
                Ok(RawBytes::serialize(res)?)
            }
            Some(Method::GetSectorSizeExported) => {
                let res = Self::get_sector_size(rt)?;
                Ok(RawBytes::serialize(res)?)
            }
            Some(Method::GetAvailableBalanceExported) => {
                let res = Self::get_available_balance(rt)?;
                Ok(RawBytes::serialize(res)?)
            }
            Some(Method::GetVestingFundsExported) => {
                let res = Self::get_vesting_funds(rt)?;
                Ok(RawBytes::serialize(res)?)
            }
            Some(Method::GetPeerIDExported) => {
                let res = Self::get_peer_id(rt)?;
                Ok(RawBytes::serialize(res)?)
            }
            Some(Method::GetMultiaddrsExported) => {
                let res = Self::get_multiaddresses(rt)?;
                Ok(RawBytes::serialize(res)?)
            }
        }
    }
}

#[cfg(test)]
mod internal_tests;<|MERGE_RESOLUTION|>--- conflicted
+++ resolved
@@ -239,21 +239,12 @@
         })
     }
 
-<<<<<<< HEAD
-    /// Returns the owner address.
-    fn get_owner(rt: &mut impl Runtime) -> Result<GetOwnerReturn, ActorError> {
-        rt.validate_immediate_caller_accept_any()?;
-        let state: State = rt.state()?;
-        let owner = get_miner_info(rt.store(), &state)?.owner;
-        Ok(GetOwnerReturn { owner })
-=======
     /// Returns the owner address, as well as the proposed new owner (if any).
     fn get_owner(rt: &mut impl Runtime) -> Result<GetOwnerReturn, ActorError> {
         rt.validate_immediate_caller_accept_any()?;
         let state: State = rt.state()?;
         let info = get_miner_info(rt.store(), &state)?;
         Ok(GetOwnerReturn { owner: info.owner, proposed: info.pending_owner_address })
->>>>>>> 9d02326b
     }
 
     /// Returns whether the provided address is "controlling".
