// Copyright 2019-2022 ChainSafe Systems
// SPDX-License-Identifier: Apache-2.0, MIT

use fil_actors_runtime::runtime::{ActorCode, Runtime};
use fil_actors_runtime::{
    actor_error, cbor, ActorError, BURNT_FUNDS_ACTOR_ADDR, EXPECTED_LEADERS_PER_EPOCH,
    STORAGE_POWER_ACTOR_ADDR, SYSTEM_ACTOR_ADDR,
};
use fvm_ipld_blockstore::Blockstore;
use fvm_ipld_encoding::RawBytes;
use fvm_shared::address::Address;
use fvm_shared::bigint::bigint_ser::BigIntDe;
use fvm_shared::econ::TokenAmount;
use fvm_shared::sector::StoragePower;
use fvm_shared::{MethodNum, METHOD_CONSTRUCTOR, METHOD_SEND};
use log::{error, warn};
use num_derive::FromPrimitive;
use num_traits::FromPrimitive;

pub use self::logic::*;
pub use self::state::{Reward, State, VestingFunction};
pub use self::types::*;

#[cfg(feature = "fil-actor")]
fil_actors_runtime::wasm_trampoline!(Actor);

pub(crate) mod expneg;
mod logic;
mod state;
pub mod testing;
mod types;

// only exported for tests
#[doc(hidden)]
pub mod ext;

// * Updated to specs-actors commit: 999e57a151cc7ada020ca2844b651499ab8c0dec (v3.0.1)

/// PenaltyMultiplier is the factor miner penalties are scaled up by
pub const PENALTY_MULTIPLIER: u64 = 3;

/// Reward actor methods available
#[derive(FromPrimitive)]
#[repr(u64)]
pub enum Method {
    Constructor = METHOD_CONSTRUCTOR,
    AwardBlockReward = 2,
    ThisEpochReward = 3,
    UpdateNetworkKPI = 4,
}

/// Reward Actor
pub struct Actor;
impl Actor {
    /// Constructor for Reward actor
    fn constructor<BS, RT>(
        rt: &mut RT,
        curr_realized_power: Option<StoragePower>,
    ) -> Result<(), ActorError>
    where
        BS: Blockstore,
        RT: Runtime<BS>,
    {
        rt.validate_immediate_caller_is(std::iter::once(&SYSTEM_ACTOR_ADDR))?;

        if let Some(power) = curr_realized_power {
            rt.create(&State::new(power))?;
            Ok(())
        } else {
            Err(actor_error!(illegal_argument, "argument should not be nil"))
        }
    }

    /// Awards a reward to a block producer.
    /// This method is called only by the system actor, implicitly, as the last message in the evaluation of a block.
    /// The system actor thus computes the parameters and attached value.
    ///
    /// The reward includes two components:
    /// - the epoch block reward, computed and paid from the reward actor's balance,
    /// - the block gas reward, expected to be transferred to the reward actor with this invocation.
    ///
    /// The reward is reduced before the residual is credited to the block producer, by:
    /// - a penalty amount, provided as a parameter, which is burnt,
    fn award_block_reward<BS, RT>(
        rt: &mut RT,
        params: AwardBlockRewardParams,
    ) -> Result<(), ActorError>
    where
        BS: Blockstore,
        RT: Runtime<BS>,
    {
        rt.validate_immediate_caller_is(std::iter::once(&SYSTEM_ACTOR_ADDR))?;
        let prior_balance = rt.current_balance();
        if params.penalty.is_negative() {
            return Err(actor_error!(illegal_argument, "negative penalty {}", params.penalty));
        }
        if params.gas_reward.is_negative() {
            return Err(actor_error!(
                illegal_argument,
                "negative gas reward {}",
                params.gas_reward
            ));
        }
        if prior_balance < params.gas_reward {
            return Err(actor_error!(
                illegal_state,
                "actor current balance {} insufficient to pay gas reward {}",
                prior_balance,
                params.gas_reward
            ));
        }
        if params.win_count <= 0 {
            return Err(actor_error!(illegal_argument, "invalid win count {}", params.win_count));
        }

        let miner_id = rt
            .resolve_address(&params.miner)
            .ok_or_else(|| actor_error!(not_found, "failed to resolve given owner address"))?;

        let penalty: TokenAmount = &params.penalty * PENALTY_MULTIPLIER;

        let total_reward = rt.transaction(|st: &mut State, rt| {
            let mut block_reward: TokenAmount =
<<<<<<< HEAD
                (&st.this_epoch_reward * params.win_count).div_rem(EXPECTED_LEADERS_PER_EPOCH).0;
=======
                (&st.this_epoch_reward * params.win_count).div_floor(EXPECTED_LEADERS_PER_EPOCH);
>>>>>>> 931f7daf
            let mut total_reward = &params.gas_reward + &block_reward;
            let curr_balance = rt.current_balance();
            if total_reward > curr_balance {
                warn!(
                    "reward actor balance {} below totalReward expected {},\
                    paying out rest of balance",
                    curr_balance, total_reward
                );
                total_reward = curr_balance;
                block_reward = &total_reward - &params.gas_reward;
                if block_reward.is_negative() {
                    return Err(actor_error!(
                        illegal_state,
                        "programming error, block reward {} below zero",
                        block_reward
                    ));
                }
            }
            st.total_storage_power_reward += block_reward;
            Ok(total_reward)
        })?;

        // * Go implementation added this and removed capping it -- this could potentially panic
        // * as they treat panics as an exit code. Revisit this.
        if total_reward > prior_balance {
            return Err(actor_error!(
                illegal_state,
                "reward {} exceeds balance {}",
                total_reward,
                prior_balance
            ));
        }

        // if this fails, we can assume the miner is responsible and avoid failing here.
        let reward_params = ext::miner::ApplyRewardParams { reward: total_reward.clone(), penalty };
        let res = rt.send(
            &Address::new_id(miner_id),
            ext::miner::APPLY_REWARDS_METHOD,
            RawBytes::serialize(&reward_params)?,
            total_reward.clone(),
        );
        if let Err(e) = res {
            error!(
                "failed to send ApplyRewards call to the miner actor with funds {}, code: {:?}",
                total_reward,
                e.exit_code()
            );
            let res =
                rt.send(&BURNT_FUNDS_ACTOR_ADDR, METHOD_SEND, RawBytes::default(), total_reward);
            if let Err(e) = res {
                error!(
                    "failed to send unsent reward to the burnt funds actor, code: {:?}",
                    e.exit_code()
                );
            }
        }

        Ok(())
    }

    /// The award value used for the current epoch, updated at the end of an epoch
    /// through cron tick.  In the case previous epochs were null blocks this
    /// is the reward value as calculated at the last non-null epoch.
    fn this_epoch_reward<BS, RT>(rt: &mut RT) -> Result<ThisEpochRewardReturn, ActorError>
    where
        BS: Blockstore,
        RT: Runtime<BS>,
    {
        rt.validate_immediate_caller_accept_any()?;
        let st: State = rt.state()?;
        Ok(ThisEpochRewardReturn {
            this_epoch_baseline_power: st.this_epoch_baseline_power,
            this_epoch_reward_smoothed: st.this_epoch_reward_smoothed,
        })
    }

    /// Called at the end of each epoch by the power actor (in turn by its cron hook).
    /// This is only invoked for non-empty tipsets, but catches up any number of null
    /// epochs to compute the next epoch reward.
    fn update_network_kpi<BS, RT>(
        rt: &mut RT,
        curr_realized_power: Option<StoragePower>,
    ) -> Result<(), ActorError>
    where
        BS: Blockstore,
        RT: Runtime<BS>,
    {
        rt.validate_immediate_caller_is(std::iter::once(&STORAGE_POWER_ACTOR_ADDR))?;
        let curr_realized_power = curr_realized_power
            .ok_or_else(|| actor_error!(illegal_argument, "argument cannot be None"))?;

        rt.transaction(|st: &mut State, rt| {
            let prev = st.epoch;
            // if there were null runs catch up the computation until
            // st.Epoch == rt.CurrEpoch()
            while st.epoch < rt.curr_epoch() {
                // Update to next epoch to process null rounds
                st.update_to_next_epoch(&curr_realized_power);
            }

            st.update_to_next_epoch_with_reward(&curr_realized_power);
            st.update_smoothed_estimates(st.epoch - prev);
            Ok(())
        })?;
        Ok(())
    }
}

impl ActorCode for Actor {
    fn invoke_method<BS, RT>(
        rt: &mut RT,
        method: MethodNum,
        params: &RawBytes,
    ) -> Result<RawBytes, ActorError>
    where
        BS: Blockstore,
        RT: Runtime<BS>,
    {
        match FromPrimitive::from_u64(method) {
            Some(Method::Constructor) => {
                let param: Option<BigIntDe> = cbor::deserialize_params(params)?;
                Self::constructor(rt, param.map(|v| v.0))?;
                Ok(RawBytes::default())
            }
            Some(Method::AwardBlockReward) => {
                Self::award_block_reward(rt, cbor::deserialize_params(params)?)?;
                Ok(RawBytes::default())
            }
            Some(Method::ThisEpochReward) => {
                let res = Self::this_epoch_reward(rt)?;
                Ok(RawBytes::serialize(&res)?)
            }
            Some(Method::UpdateNetworkKPI) => {
                let param: Option<BigIntDe> = cbor::deserialize_params(params)?;
                Self::update_network_kpi(rt, param.map(|v| v.0))?;
                Ok(RawBytes::default())
            }
            None => Err(actor_error!(unhandled_message, "Invalid method")),
        }
    }
}<|MERGE_RESOLUTION|>--- conflicted
+++ resolved
@@ -121,11 +121,7 @@
 
         let total_reward = rt.transaction(|st: &mut State, rt| {
             let mut block_reward: TokenAmount =
-<<<<<<< HEAD
-                (&st.this_epoch_reward * params.win_count).div_rem(EXPECTED_LEADERS_PER_EPOCH).0;
-=======
                 (&st.this_epoch_reward * params.win_count).div_floor(EXPECTED_LEADERS_PER_EPOCH);
->>>>>>> 931f7daf
             let mut total_reward = &params.gas_reward + &block_reward;
             let curr_balance = rt.current_balance();
             if total_reward > curr_balance {
