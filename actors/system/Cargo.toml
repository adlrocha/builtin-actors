--- conflicted
+++ resolved
@@ -14,15 +14,9 @@
 crate-type = ["cdylib", "lib"]
 
 [dependencies]
-<<<<<<< HEAD
-fil_actors_runtime = { version = "10.0.0-alpha.1", path = "../../runtime", features = ["fil-actor"] }
+fil_actors_runtime = { version = "10.0.0-alpha.1", path = "../../runtime" }
 fvm_shared = { version = "3.0.0-alpha.8", default-features = false }
 fvm_ipld_encoding = "0.3.0"
-=======
-fil_actors_runtime = { version = "9.0.0-alpha.1", path = "../../runtime" }
-fvm_shared = { version = "2.0.0-alpha.2", default-features = false }
-fvm_ipld_encoding = "0.2.2"
->>>>>>> 2f10a80f
 fvm_ipld_blockstore = "0.1.1"
 num-traits = "0.2.14"
 anyhow = "1.0.65"
@@ -31,11 +25,7 @@
 cid = { version = "0.8.3", default-features = false, features = ["serde-codec"] }
 
 [dev-dependencies]
-fil_actors_runtime = { version = "9.0.0-alpha.1", path = "../../runtime", features = ["test_utils", "sector-default"] }
+fil_actors_runtime = { path = "../../runtime", features = ["test_utils", "sector-default"] }
 
 [features]
-<<<<<<< HEAD
-fil-actor = []
-=======
-fil-actor = ["fil_actors_runtime/fil-actor"]
->>>>>>> 2f10a80f
+fil-actor = ["fil_actors_runtime/fil-actor"]