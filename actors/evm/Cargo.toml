[package]
name = "fil_actor_evm"
description = "Builtin EVM actor for Filecoin"
version = "10.0.0-alpha.1"
license = "MIT OR Apache-2.0"
authors = ["Protocol Labs", "Filecoin Core Devs"]
edition = "2021"
repository = "https://github.com/filecoin-project/builtin-actors"
keywords = ["filecoin", "web3", "wasm", "evm"]

[lib]
## lib is necessary for integration tests
## cdylib is necessary for Wasm build
crate-type = ["cdylib", "lib"]

[dependencies]
fil_actors_runtime = { version = "10.0.0-alpha.1", path = "../../runtime" }
<<<<<<< HEAD
fvm_shared = { version = "3.0.0-alpha.6", default-features = false }
=======
fvm_shared = { version = "3.0.0-alpha.8", default-features = false }
>>>>>>> cac19816
fvm_ipld_hamt = "0.6.0"
serde = { version = "1.0.136", features = ["derive"] }
serde_tuple = "0.5"
num-traits = "0.2.14"
num-derive = "0.3.3"
cid = { version = "0.8.3", default-features = false, features = ["serde-codec"] }
anyhow = "1.0.56"
log = "0.4.14"
fvm_ipld_blockstore = "0.1.1"
fvm_ipld_encoding = "0.3.0"
sha3 = { version = "0.10", default-features = false }
rlp = { version = "0.5.1", default-features = false }
bytes = { version = "1.1.0", features = ["serde"], default-features = false }
strum = "0.24"
strum_macros = "0.24"
multihash = { version = "0.16.1", default-features = false }
derive_more = "0.99"
uint = { version = "0.9.3", default-features = false }
fixed-hash = { version = "0.7.0", default-features = false }
impl-serde = { version = "0.3.2", default-features = false }
arrayvec = { version = "0.7.2", features = ["serde"] }
hex = "0.4.3"
hex-literal = "0.3.4"
substrate-bn = { version = "0.6.0", default-features = false }
near-blake2 = { version = "0.9.1", git = "https://github.com/filecoin-project/near-blake2.git" }
lazy_static = "1.4.0"

[dev-dependencies]
fil_actors_runtime = { path = "../../runtime", features = ["test_utils", "sector-default"] }
etk-asm = "^0.2.1"
ethers = { version = "0.17.0", features = ["abigen"] }
serde_json = "1.0"

[features]
fil-actor = ["fil_actors_runtime/fil-actor"]
m2-native = ["fil_actors_runtime/m2-native"]<|MERGE_RESOLUTION|>--- conflicted
+++ resolved
@@ -15,11 +15,7 @@
 
 [dependencies]
 fil_actors_runtime = { version = "10.0.0-alpha.1", path = "../../runtime" }
-<<<<<<< HEAD
-fvm_shared = { version = "3.0.0-alpha.6", default-features = false }
-=======
 fvm_shared = { version = "3.0.0-alpha.8", default-features = false }
->>>>>>> cac19816
 fvm_ipld_hamt = "0.6.0"
 serde = { version = "1.0.136", features = ["derive"] }
 serde_tuple = "0.5"
