--- conflicted
+++ resolved
@@ -20,12 +20,8 @@
 
 use fil_actors_runtime::runtime::{ActorCode, Runtime};
 use fil_actors_runtime::{
-<<<<<<< HEAD
-    actor_error, cbor, restrict_internal_api, ActorContext, ActorError, AsActorError,
+    actor_dispatch, actor_error, restrict_internal_api, ActorContext, ActorError, AsActorError,
     SYSTEM_ACTOR_ADDR,
-=======
-    actor_dispatch, actor_error, ActorContext, ActorError, AsActorError, SYSTEM_ACTOR_ADDR,
->>>>>>> 18f89bef
 };
 use fvm_ipld_encoding::ipld_block::IpldBlock;
 
@@ -115,16 +111,12 @@
         Ok("DCAP".to_string())
     }
 
-<<<<<<< HEAD
     pub fn granularity(rt: &mut impl Runtime) -> Result<GranularityReturn, ActorError> {
         rt.validate_immediate_caller_accept_any()?;
         Ok(GranularityReturn { granularity: DATACAP_GRANULARITY })
     }
 
-    pub fn total_supply(rt: &mut impl Runtime, _: ()) -> Result<TokenAmount, ActorError> {
-=======
     pub fn total_supply(rt: &mut impl Runtime) -> Result<TokenAmount, ActorError> {
->>>>>>> 18f89bef
         rt.validate_immediate_caller_accept_any()?;
         let mut st: State = rt.state()?;
         let msg = Messenger { rt };
@@ -132,11 +124,7 @@
         Ok(token.total_supply())
     }
 
-<<<<<<< HEAD
-    pub fn balance(rt: &mut impl Runtime, address: Address) -> Result<TokenAmount, ActorError> {
-=======
-    pub fn balance_of(rt: &mut impl Runtime, params: Address) -> Result<TokenAmount, ActorError> {
->>>>>>> 18f89bef
+    pub fn balance(rt: &mut impl Runtime, params: Address) -> Result<TokenAmount, ActorError> {
         // NOTE: mutability and method caller here are awkward for a read-only call
         rt.validate_immediate_caller_accept_any()?;
         let mut st: State = rt.state()?;
@@ -481,105 +469,23 @@
 }
 
 impl ActorCode for Actor {
-<<<<<<< HEAD
-    fn invoke_method<RT>(
-        rt: &mut RT,
-        method: MethodNum,
-        params: &RawBytes,
-    ) -> Result<RawBytes, ActorError>
-    where
-        RT: Runtime,
-    {
-        restrict_internal_api(rt, method)?;
-        // I'm trying to find a fixed template for these blocks so we can macro it.
-        // Current blockers:
-        // - the serialize method maps () to CBOR null (we want no bytes instead)
-        // - the serialize method can't do BigInts
-        match FromPrimitive::from_u64(method) {
-            Some(Method::Constructor) => {
-                Self::constructor(rt, cbor::deserialize_params(params)?)?;
-                Ok(RawBytes::default())
-            }
-            Some(Method::MintExported) => {
-                let ret = Self::mint(rt, cbor::deserialize_params(params)?)?;
-                serialize(&ret, "mint result")
-            }
-            Some(Method::DestroyExported) => {
-                let ret = Self::destroy(rt, cbor::deserialize_params(params)?)?;
-                serialize(&ret, "destroy result")
-            }
-            Some(Method::NameExported) => {
-                let ret = Self::name(rt)?;
-                serialize(&ret, "name result")
-            }
-            Some(Method::SymbolExported) => {
-                let ret = Self::symbol(rt)?;
-                serialize(&ret, "symbol result")
-            }
-            Some(Method::GranularityExported) => {
-                let ret = Self::granularity(rt)?;
-                serialize(&ret, "granularity result")
-            }
-            Some(Method::TotalSupplyExported) => {
-                let ret = Self::total_supply(rt, cbor::deserialize_params(params)?)?;
-                serialize(&ret, "total_supply result")
-            }
-            Some(Method::BalanceExported) => {
-                let ret = Self::balance(rt, cbor::deserialize_params(params)?)?;
-                serialize(&ret, "balance_of result")
-            }
-            Some(Method::TransferExported) => {
-                let ret = Self::transfer(rt, cbor::deserialize_params(params)?)?;
-                serialize(&ret, "transfer result")
-            }
-            Some(Method::TransferFromExported) => {
-                let ret = Self::transfer_from(rt, cbor::deserialize_params(params)?)?;
-                serialize(&ret, "transfer_from result")
-            }
-            Some(Method::IncreaseAllowanceExported) => {
-                let ret = Self::increase_allowance(rt, cbor::deserialize_params(params)?)?;
-                serialize(&ret, "increase_allowance result")
-            }
-            Some(Method::DecreaseAllowanceExported) => {
-                let ret = Self::decrease_allowance(rt, cbor::deserialize_params(params)?)?;
-                serialize(&ret, "decrease_allowance result")
-            }
-            Some(Method::RevokeAllowanceExported) => {
-                Self::revoke_allowance(rt, cbor::deserialize_params(params)?)?;
-                Ok(RawBytes::default())
-            }
-            Some(Method::BurnExported) => {
-                let ret = Self::burn(rt, cbor::deserialize_params(params)?)?;
-                serialize(&ret, "burn result")
-            }
-            Some(Method::BurnFromExported) => {
-                let ret = Self::burn_from(rt, cbor::deserialize_params(params)?)?;
-                serialize(&ret, "burn_from result")
-            }
-            Some(Method::AllowanceExported) => {
-                let ret = Self::allowance(rt, cbor::deserialize_params(params)?)?;
-                serialize(&ret, "allowance result")
-            }
-            None => Err(actor_error!(unhandled_message; "Invalid method")),
-        }
-=======
     type Methods = Method;
     actor_dispatch! {
         Constructor => constructor,
-        Mint => mint,
-        Destroy => destroy,
-        Name => name,
-        Symbol => symbol,
-        TotalSupply => total_supply,
-        BalanceOf => balance_of,
-        Transfer => transfer,
-        TransferFrom => transfer_from,
-        IncreaseAllowance => increase_allowance,
-        DecreaseAllowance => decrease_allowance,
-        RevokeAllowance => revoke_allowance,
-        Burn => burn,
-        BurnFrom => burn_from,
-        Allowance => allowance,
->>>>>>> 18f89bef
+        MintExported => mint,
+        DestroyExported => destroy,
+        NameExported => name,
+        SymbolExported => symbol,
+        GranularityExported => granularity,
+        TotalSupplyExported => total_supply,
+        BalanceExported => balance,
+        TransferExported => transfer,
+        TransferFromExported => transfer_from,
+        IncreaseAllowanceExported => increase_allowance,
+        DecreaseAllowanceExported => decrease_allowance,
+        RevokeAllowanceExported => revoke_allowance,
+        BurnExported => burn,
+        BurnFromExported => burn_from,
+        AllowanceExported => allowance,
     }
 }