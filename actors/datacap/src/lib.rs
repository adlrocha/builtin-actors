use frc46_token::token::types::{
    BurnFromParams, BurnFromReturn, BurnParams, BurnReturn, DecreaseAllowanceParams,
    GetAllowanceParams, IncreaseAllowanceParams, MintReturn, RevokeAllowanceParams,
    TransferFromParams, TransferFromReturn, TransferParams, TransferReturn,
};
use frc46_token::token::{Token, TokenError, TOKEN_PRECISION};
use fvm_actor_utils::messaging::{Messaging, MessagingError};
use fvm_actor_utils::receiver::ReceiverHookError;
use fvm_ipld_encoding::RawBytes;
use fvm_shared::address::Address;
use fvm_shared::bigint::BigInt;
use fvm_shared::econ::TokenAmount;
use fvm_shared::error::{ErrorNumber, ExitCode};
use fvm_shared::{ActorID, MethodNum, Response, METHOD_CONSTRUCTOR, METHOD_SEND};
use lazy_static::lazy_static;
use log::info;
use num_derive::FromPrimitive;
use num_traits::{FromPrimitive, Zero};

use fil_actors_runtime::runtime::{ActorCode, Runtime};
use fil_actors_runtime::{
    actor_dispatch, actor_error, restrict_internal_api, ActorContext, ActorError, AsActorError,
    SYSTEM_ACTOR_ADDR,
};
use fvm_ipld_encoding::ipld_block::IpldBlock;

pub use self::state::State;
pub use self::types::*;

#[cfg(feature = "fil-actor")]
fil_actors_runtime::wasm_trampoline!(Actor);

mod state;
pub mod testing;
mod types;

pub const DATACAP_GRANULARITY: u64 = TOKEN_PRECISION as u64;

lazy_static! {
    // > 800 EiB
    pub static ref INFINITE_ALLOWANCE: TokenAmount = TokenAmount::from_atto(
        BigInt::from(TOKEN_PRECISION)
            * BigInt::from(1_000_000_000_000_000_000_000_i128)
    );
}

/// Datacap actor methods available
<<<<<<< HEAD
/// Some methods are available under 2 method nums -- a static number for "private" builtin actor usage,
/// and via FRC-0042 calling convention, with number determined by method name.
=======
>>>>>>> e28bc904
#[derive(FromPrimitive)]
#[repr(u64)]
pub enum Method {
    Constructor = METHOD_CONSTRUCTOR,
    // Deprecated in v10
    // Mint = 2,
    // Destroy = 3,
    // Name = 10,
    // Symbol = 11,
    // TotalSupply = 12,
    // BalanceOf = 13,
    // Transfer = 14,
    // TransferFrom = 15,
    // IncreaseAllowance = 16,
    // DecreaseAllowance = 17,
    // RevokeAllowance = 18,
    // Burn = 19,
    // BurnFrom = 20,
    // Allowance = 21,
    // Method numbers derived from FRC-0042 standards
    MintExported = frc42_dispatch::method_hash!("Mint"),
    DestroyExported = frc42_dispatch::method_hash!("Destroy"),
    NameExported = frc42_dispatch::method_hash!("Name"),
    SymbolExported = frc42_dispatch::method_hash!("Symbol"),
    GranularityExported = frc42_dispatch::method_hash!("GranularityExported"),
    TotalSupplyExported = frc42_dispatch::method_hash!("TotalSupply"),
    BalanceExported = frc42_dispatch::method_hash!("Balance"),
    TransferExported = frc42_dispatch::method_hash!("Transfer"),
    TransferFromExported = frc42_dispatch::method_hash!("TransferFrom"),
    IncreaseAllowanceExported = frc42_dispatch::method_hash!("IncreaseAllowance"),
    DecreaseAllowanceExported = frc42_dispatch::method_hash!("DecreaseAllowance"),
    RevokeAllowanceExported = frc42_dispatch::method_hash!("RevokeAllowance"),
    BurnExported = frc42_dispatch::method_hash!("Burn"),
    BurnFromExported = frc42_dispatch::method_hash!("BurnFrom"),
    AllowanceExported = frc42_dispatch::method_hash!("Allowance"),
}

pub struct Actor;

impl Actor {
    /// Constructor for DataCap Actor
    pub fn constructor(rt: &mut impl Runtime, governor: Address) -> Result<(), ActorError> {
        rt.validate_immediate_caller_is(std::iter::once(&SYSTEM_ACTOR_ADDR))?;

        // Confirm the governor address is an ID.
        rt.resolve_address(&governor)
            .ok_or_else(|| actor_error!(illegal_argument, "failed to resolve governor address"))?;

        let st = State::new(rt.store(), governor).context("failed to create datacap state")?;
        rt.create(&st)?;
        Ok(())
    }

    pub fn name(rt: &mut impl Runtime) -> Result<String, ActorError> {
        rt.validate_immediate_caller_accept_any()?;
        Ok("DataCap".to_string())
    }

    pub fn symbol(rt: &mut impl Runtime) -> Result<String, ActorError> {
        rt.validate_immediate_caller_accept_any()?;
        Ok("DCAP".to_string())
    }

    pub fn granularity(rt: &mut impl Runtime) -> Result<GranularityReturn, ActorError> {
        rt.validate_immediate_caller_accept_any()?;
        Ok(GranularityReturn { granularity: DATACAP_GRANULARITY })
    }

    pub fn total_supply(rt: &mut impl Runtime) -> Result<TokenAmount, ActorError> {
        rt.validate_immediate_caller_accept_any()?;
        let mut st: State = rt.state()?;
        let msg = Messenger { rt };
        let token = as_token(&mut st, &msg);
        Ok(token.total_supply())
    }

    pub fn balance(rt: &mut impl Runtime, params: Address) -> Result<TokenAmount, ActorError> {
        // NOTE: mutability and method caller here are awkward for a read-only call
        rt.validate_immediate_caller_accept_any()?;
        let mut st: State = rt.state()?;
        let msg = Messenger { rt };
        let token = as_token(&mut st, &msg);
        token.balance_of(&params).actor_result()
    }

    pub fn allowance(
        rt: &mut impl Runtime,
        params: GetAllowanceParams,
    ) -> Result<TokenAmount, ActorError> {
        rt.validate_immediate_caller_accept_any()?;
        let mut st: State = rt.state()?;
        let msg = Messenger { rt };
        let token = as_token(&mut st, &msg);
        token.allowance(&params.owner, &params.operator).actor_result()
    }

    /// Mints new data cap tokens for an address (a verified client).
    /// Simultaneously sets the allowance for any specified operators to effectively infinite.
    /// Only the governor can call this method.
    /// This method is not part of the fungible token standard.
    pub fn mint(rt: &mut impl Runtime, params: MintParams) -> Result<MintReturn, ActorError> {
        let mut hook = rt
            .transaction(|st: &mut State, rt| {
                // Only the governor can mint datacap tokens.
                rt.validate_immediate_caller_is(std::iter::once(&st.governor))?;
                let operator = st.governor;

                let msg = Messenger { rt };
                let mut token = as_token(st, &msg);
                // Mint tokens "from" the operator to the beneficiary.
                let ret = token
                    .mint(
                        &operator,
                        &params.to,
                        &params.amount,
                        RawBytes::default(),
                        RawBytes::default(),
                    )
                    .actor_result();

                // Set allowance for any specified operators.
                for delegate in &params.operators {
                    token
                        .set_allowance(&params.to, delegate, &INFINITE_ALLOWANCE)
                        .actor_result()?;
                }

                ret
            })
            .context("state transaction failed")?;

        let mut st: State = rt.state()?;
        let msg = Messenger { rt };
        let intermediate = hook.call(&&msg).actor_result()?;
        as_token(&mut st, &msg).mint_return(intermediate).actor_result()
    }

    /// Destroys data cap tokens for an address (a verified client).
    /// Only the governor can call this method.
    /// This method is not part of the fungible token standard, and is named distinctly from
    /// "burn" to reflect that distinction.
    pub fn destroy(rt: &mut impl Runtime, params: DestroyParams) -> Result<BurnReturn, ActorError> {
        rt.transaction(|st: &mut State, rt| {
            // Only the governor can destroy datacap tokens on behalf of a holder.
            rt.validate_immediate_caller_is(std::iter::once(&st.governor))?;

            let msg = Messenger { rt };
            let mut token = as_token(st, &msg);
            // Burn tokens as if the holder had invoked burn() themselves.
            // The governor doesn't need an allowance.
            token.burn(&params.owner, &params.amount).actor_result()
        })
        .context("state transaction failed")
    }

    /// Transfers data cap tokens to an address.
    /// Data cap tokens are not generally transferable.
    /// Succeeds if the to or from address is the governor, otherwise always fails.
    pub fn transfer(
        rt: &mut impl Runtime,
        params: TransferParams,
    ) -> Result<TransferReturn, ActorError> {
        rt.validate_immediate_caller_accept_any()?;
        let operator = &rt.message().caller();
        let from = operator;
        // Resolve to address for comparison with governor address.
        let to = rt
            .resolve_address(&params.to)
            .context_code(ExitCode::USR_ILLEGAL_ARGUMENT, "to must be ID address")?;
        let to_address = Address::new_id(to);

        let mut hook = rt
            .transaction(|st: &mut State, rt| {
                let allowed = to_address == st.governor || *from == st.governor;
                if !allowed {
                    return Err(actor_error!(
                        forbidden,
                        "transfer not allowed from {} to {} (governor is {})",
                        from,
                        to_address,
                        st.governor
                    ));
                }

                let msg = Messenger { rt };
                let mut token = as_token(st, &msg);
                token
                    .transfer(
                        from,
                        &to_address,
                        &params.amount,
                        params.operator_data.clone(),
                        RawBytes::default(),
                    )
                    .actor_result()
            })
            .context("state transaction failed")?;

        let mut st: State = rt.state()?;
        let msg = Messenger { rt };
        let intermediate = hook.call(&&msg).actor_result()?;
        as_token(&mut st, &msg).transfer_return(intermediate).actor_result()
    }

    /// Transfers data cap tokens between addresses.
    /// Data cap tokens are not generally transferable between addresses.
    /// Succeeds if the to address is the governor, otherwise always fails.
    pub fn transfer_from(
        rt: &mut impl Runtime,
        params: TransferFromParams,
    ) -> Result<TransferFromReturn, ActorError> {
        rt.validate_immediate_caller_accept_any()?;
        let operator = rt.message().caller();
        let from = params.from;
        // Resolve to address for comparison with governor.
        let to = rt
            .resolve_address(&params.to)
            .context_code(ExitCode::USR_ILLEGAL_ARGUMENT, "to must be an ID address")?;
        let to_address = Address::new_id(to);

        let mut hook = rt
            .transaction(|st: &mut State, rt| {
                let allowed = to_address == st.governor;
                if !allowed {
                    return Err(actor_error!(
                        forbidden,
                        "transfer not allowed from {} to {} (governor is {})",
                        from,
                        to_address,
                        st.governor
                    ));
                }

                let msg = Messenger { rt };
                let mut token = as_token(st, &msg);
                token
                    .transfer_from(
                        &operator,
                        &from,
                        &to_address,
                        &params.amount,
                        params.operator_data.clone(),
                        RawBytes::default(),
                    )
                    .actor_result()
            })
            .context("state transaction failed")?;

        let mut st: State = rt.state()?;
        let msg = Messenger { rt };
        let intermediate = hook.call(&&msg).actor_result()?;
        as_token(&mut st, &msg).transfer_from_return(intermediate).actor_result()
    }

    pub fn increase_allowance(
        rt: &mut impl Runtime,
        params: IncreaseAllowanceParams,
    ) -> Result<TokenAmount, ActorError> {
        rt.validate_immediate_caller_accept_any()?;
        let owner = rt.message().caller();
        let operator = params.operator;

        rt.transaction(|st: &mut State, rt| {
            let msg = Messenger { rt };
            let mut token = as_token(st, &msg);
            token.increase_allowance(&owner, &operator, &params.increase).actor_result()
        })
        .context("state transaction failed")
    }

    pub fn decrease_allowance(
        rt: &mut impl Runtime,
        params: DecreaseAllowanceParams,
    ) -> Result<TokenAmount, ActorError> {
        rt.validate_immediate_caller_accept_any()?;
        let owner = &rt.message().caller();
        let operator = &params.operator;

        rt.transaction(|st: &mut State, rt| {
            let msg = Messenger { rt };
            let mut token = as_token(st, &msg);
            token.decrease_allowance(owner, operator, &params.decrease).actor_result()
        })
        .context("state transaction failed")
    }

    pub fn revoke_allowance(
        rt: &mut impl Runtime,
        params: RevokeAllowanceParams,
    ) -> Result<TokenAmount, ActorError> {
        rt.validate_immediate_caller_accept_any()?;
        let owner = &rt.message().caller();
        let operator = &params.operator;

        rt.transaction(|st: &mut State, rt| {
            let msg = Messenger { rt };
            let mut token = as_token(st, &msg);
            token.revoke_allowance(owner, operator).actor_result()
        })
        .context("state transaction failed")
    }

    pub fn burn(rt: &mut impl Runtime, params: BurnParams) -> Result<BurnReturn, ActorError> {
        rt.validate_immediate_caller_accept_any()?;
        let owner = &rt.message().caller();

        rt.transaction(|st: &mut State, rt| {
            let msg = Messenger { rt };
            let mut token = as_token(st, &msg);
            token.burn(owner, &params.amount).actor_result()
        })
        .context("state transaction failed")
    }

    pub fn burn_from(
        rt: &mut impl Runtime,
        params: BurnFromParams,
    ) -> Result<BurnFromReturn, ActorError> {
        rt.validate_immediate_caller_accept_any()?;
        let operator = &rt.message().caller();
        let owner = &params.owner;

        rt.transaction(|st: &mut State, rt| {
            let msg = Messenger { rt };
            let mut token = as_token(st, &msg);
            token.burn_from(operator, owner, &params.amount).actor_result()
        })
        .context("state transaction failed")
    }
}

/// Implementation of the token library's messenger trait in terms of the built-in actors'
/// runtime library.
struct Messenger<'a, RT> {
    rt: &'a mut RT,
}

// The trait is implemented for Messenger _reference_ since the mutable ref to rt has been
// moved into it and we can't move the messenger instance since callers need to get at the
// rt that's now in there.
impl<'a, RT> Messaging for &Messenger<'a, RT>
where
    RT: Runtime,
{
    fn actor_id(&self) -> ActorID {
        // The Runtime unhelpfully wraps receiver in an address, while the Messaging trait
        // is closer to the syscall interface.
        self.rt.message().receiver().id().unwrap()
    }

    // This never returns an Err.  However we could return an error if the
    // Runtime send method passed through the underlying syscall error
    // instead of hiding it behind a client-side chosen exit code.
    fn send(
        &self,
        to: &Address,
        method: MethodNum,
        params: Option<IpldBlock>,
        value: &TokenAmount,
    ) -> fvm_actor_utils::messaging::Result<Response> {
        // The Runtime discards some of the information from the syscall :-(
        let res = self.rt.send(to, method, params, value.clone());

        let rec = match res {
            Ok(ret) => Response { exit_code: ExitCode::OK, return_data: ret },
            Err(ae) => {
                info!("datacap messenger failed: {}", ae.msg());
                Response { exit_code: ae.exit_code(), return_data: None }
            }
        };
        Ok(rec)
    }

    fn resolve_id(&self, address: &Address) -> fvm_actor_utils::messaging::Result<ActorID> {
        self.rt.resolve_address(address).ok_or(MessagingError::AddressNotInitialized(*address))
    }

    fn initialize_account(&self, address: &Address) -> fvm_actor_utils::messaging::Result<ActorID> {
        let fake_syscall_error_number = ErrorNumber::NotFound;
        if self.rt.send(address, METHOD_SEND, Default::default(), TokenAmount::zero()).is_err() {
            return Err(MessagingError::Syscall(fake_syscall_error_number));
        }
        self.resolve_id(address)
    }
}

// Returns a token instance wrapping the token state.
fn as_token<'st, RT>(
    st: &'st mut State,
    msg: &'st Messenger<'st, RT>,
) -> Token<'st, &'st RT::Blockstore, &'st Messenger<'st, RT>>
where
    RT: Runtime,
{
    Token::wrap(msg.rt.store(), msg, DATACAP_GRANULARITY, &mut st.token)
}

trait AsActorResult<T> {
    fn actor_result(self) -> Result<T, ActorError>;
}

impl<T> AsActorResult<T> for Result<T, TokenError> {
    fn actor_result(self) -> Result<T, ActorError> {
        self.map_err(|e| ActorError::unchecked(ExitCode::from(&e), e.to_string()))
    }
}

impl<T> AsActorResult<T> for Result<T, ReceiverHookError> {
    fn actor_result(self) -> Result<T, ActorError> {
        self.map_err(|e| ActorError::unchecked(ExitCode::from(&e), e.to_string()))
    }
}

impl ActorCode for Actor {
    type Methods = Method;
    actor_dispatch! {
        Constructor => constructor,
        MintExported => mint,
        DestroyExported => destroy,
        NameExported => name,
        SymbolExported => symbol,
        GranularityExported => granularity,
        TotalSupplyExported => total_supply,
        BalanceExported => balance,
        TransferExported => transfer,
        TransferFromExported => transfer_from,
        IncreaseAllowanceExported => increase_allowance,
        DecreaseAllowanceExported => decrease_allowance,
        RevokeAllowanceExported => revoke_allowance,
        BurnExported => burn,
        BurnFromExported => burn_from,
        AllowanceExported => allowance,
    }
}<|MERGE_RESOLUTION|>--- conflicted
+++ resolved
@@ -45,11 +45,6 @@
 }
 
 /// Datacap actor methods available
-<<<<<<< HEAD
-/// Some methods are available under 2 method nums -- a static number for "private" builtin actor usage,
-/// and via FRC-0042 calling convention, with number determined by method name.
-=======
->>>>>>> e28bc904
 #[derive(FromPrimitive)]
 #[repr(u64)]
 pub enum Method {
