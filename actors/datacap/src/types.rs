use fvm_ipld_encoding::tuple::*;
use fvm_shared::address::Address;
use fvm_shared::econ::TokenAmount;

#[derive(Clone, Debug, PartialEq, Eq, Serialize_tuple, Deserialize_tuple)]
pub struct MintParams {
    // Recipient of the newly minted tokens.
    pub to: Address,
    // Amount of tokens to mint.
    pub amount: TokenAmount,
    // Addresses to be granted effectively-infinite operator allowance for the recipient.
    pub operators: Vec<Address>,
}

#[derive(Clone, Debug, PartialEq, Eq, Serialize_tuple, Deserialize_tuple)]
pub struct DestroyParams {
    pub owner: Address,
    pub amount: TokenAmount,
<<<<<<< HEAD
}

impl Cbor for DestroyParams {}

#[derive(Clone, Debug, PartialEq, Eq, Serialize_tuple, Deserialize_tuple)]
#[serde(transparent)]
pub struct GranularityReturn {
    pub granularity: u64,
=======
>>>>>>> 18f89bef
}<|MERGE_RESOLUTION|>--- conflicted
+++ resolved
@@ -16,15 +16,10 @@
 pub struct DestroyParams {
     pub owner: Address,
     pub amount: TokenAmount,
-<<<<<<< HEAD
 }
-
-impl Cbor for DestroyParams {}
 
 #[derive(Clone, Debug, PartialEq, Eq, Serialize_tuple, Deserialize_tuple)]
 #[serde(transparent)]
 pub struct GranularityReturn {
     pub granularity: u64,
-=======
->>>>>>> 18f89bef
 }