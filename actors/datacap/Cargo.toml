[package]
name = "fil_actor_datacap"
description = "Builtin data cap actor for Filecoin"
version = "10.0.0-alpha.1"
license = "MIT OR Apache-2.0"
authors = ["Protocol Labs", "Filecoin Core Devs"]
edition = "2018"
repository = "https://github.com/filecoin-project/builtin-actors"
keywords = ["filecoin", "web3", "wasm"]

[lib]
## lib is necessary for integration tests
## cdylib is necessary for Wasm build
crate-type = ["cdylib", "lib"]

[dependencies]
fil_actors_runtime = { version = "10.0.0-alpha.1", path = "../../runtime"}

cid = { version = "0.8.3", default-features = false, features = ["serde-codec"] }
<<<<<<< HEAD
frc42_dispatch = "3.0.1-alpha.1"
=======
frc42_dispatch = "3.0.1-alpha.2"
>>>>>>> 0a9539bf
frc46_token = "4.0.1-alpha.1"
fvm_actor_utils = "4.0.1-alpha.1"
fvm_ipld_blockstore = "0.1.1"
fvm_ipld_encoding = "0.3.3"
fvm_ipld_hamt = "0.6.1"
fvm_shared = { version = "3.0.0-alpha.20", default-features = false }
lazy_static = "1.4.0"
num-derive = "0.3.3"
num-traits = "0.2.14"
serde = { version = "1.0.136", features = ["derive"] }
log = "0.4.14"

[dev-dependencies]
fil_actors_runtime = { path = "../../runtime", features = ["test_utils", "sector-default"] }
[features]
fil-actor = ["fil_actors_runtime/fil-actor"]<|MERGE_RESOLUTION|>--- conflicted
+++ resolved
@@ -17,11 +17,7 @@
 fil_actors_runtime = { version = "10.0.0-alpha.1", path = "../../runtime"}
 
 cid = { version = "0.8.3", default-features = false, features = ["serde-codec"] }
-<<<<<<< HEAD
-frc42_dispatch = "3.0.1-alpha.1"
-=======
 frc42_dispatch = "3.0.1-alpha.2"
->>>>>>> 0a9539bf
 frc46_token = "4.0.1-alpha.1"
 fvm_actor_utils = "4.0.1-alpha.1"
 fvm_ipld_blockstore = "0.1.1"
