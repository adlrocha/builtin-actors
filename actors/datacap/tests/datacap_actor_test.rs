use fvm_shared::address::Address;
use lazy_static::lazy_static;

use fil_actors_runtime::test_utils::MockRuntime;
use fil_actors_runtime::VERIFIED_REGISTRY_ACTOR_ADDR;

use crate::harness::{new_runtime, Harness};

mod harness;

lazy_static! {
    static ref ALICE: Address = Address::new_id(101);
    static ref BOB: Address = Address::new_id(102);
    static ref CARLA: Address = Address::new_id(103);
}

mod construction {
    use crate::*;
    use fil_actor_datacap::{Actor, GranularityReturn, Method, DATACAP_GRANULARITY};
    use fil_actors_runtime::VERIFIED_REGISTRY_ACTOR_ADDR;
    use fvm_shared::MethodNum;

    #[test]
    fn construct_with_verified() {
        let mut rt = new_runtime();
        let h = Harness { governor: VERIFIED_REGISTRY_ACTOR_ADDR };
        h.construct_and_verify(&mut rt, &h.governor);
        h.check_state(&rt);

        rt.expect_validate_caller_any();
        let ret: GranularityReturn = rt
            .call::<Actor>(Method::GranularityExported as MethodNum, None)
            .unwrap()
            .unwrap()
            .deserialize()
            .unwrap();
        rt.verify();
<<<<<<< HEAD
        assert_eq!(ret.granularity, DATACAP_GRANULARITY)
=======
        assert_eq!(ret.granularity, DATACAP_GRANULARITY);

        rt.expect_validate_caller_any();
        let ret: String = rt
            .call::<Actor>(Method::NameExported as MethodNum, None)
            .unwrap()
            .unwrap()
            .deserialize()
            .unwrap();
        rt.verify();
        assert_eq!(ret, "DataCap");

        rt.expect_validate_caller_any();
        let ret: String = rt
            .call::<Actor>(Method::SymbolExported as MethodNum, None)
            .unwrap()
            .unwrap()
            .deserialize()
            .unwrap();
        rt.verify();
        assert_eq!(ret, "DCAP")
>>>>>>> e28bc904
    }
}

mod mint {
    use fvm_shared::econ::TokenAmount;
    use fvm_shared::error::ExitCode;
    use fvm_shared::MethodNum;

    use fil_actor_datacap::{Actor, Method, MintParams, INFINITE_ALLOWANCE};
    use fil_actors_runtime::test_utils::{expect_abort_contains_message, MARKET_ACTOR_CODE_ID};
    use fil_actors_runtime::{STORAGE_MARKET_ACTOR_ADDR, VERIFIED_REGISTRY_ACTOR_ADDR};
    use fvm_ipld_encoding::ipld_block::IpldBlock;
    use fvm_ipld_encoding::RawBytes;
    use std::ops::Sub;

    use crate::*;

    #[test]
    fn mint_balances() {
        // The token library has far more extensive tests, this is just a sanity check.
        let (mut rt, h) = make_harness();

        let amt = TokenAmount::from_whole(1);
        let ret = h.mint(&mut rt, &ALICE, &amt, vec![]).unwrap();
        assert_eq!(amt, ret.supply);
        assert_eq!(amt, ret.balance);
        assert_eq!(amt, h.get_supply(&rt));
        assert_eq!(amt, h.get_balance(&mut rt, &*ALICE));

        let ret = h.mint(&mut rt, &BOB, &amt, vec![]).unwrap();
        assert_eq!(&amt * 2, ret.supply);
        assert_eq!(amt, ret.balance);
        assert_eq!(&amt * 2, h.get_supply(&rt));
        assert_eq!(amt, h.get_balance(&mut rt, &*BOB));

        h.check_state(&rt);
    }

    #[test]
    fn requires_verifreg_caller() {
        let (mut rt, h) = make_harness();
        let amt = TokenAmount::from_whole(1);
        let params = MintParams { to: *ALICE, amount: amt, operators: vec![] };

        rt.expect_validate_caller_addr(vec![VERIFIED_REGISTRY_ACTOR_ADDR]);
        rt.set_caller(*MARKET_ACTOR_CODE_ID, STORAGE_MARKET_ACTOR_ADDR);
        expect_abort_contains_message(
            ExitCode::USR_FORBIDDEN,
            "caller address",
            rt.call::<Actor>(
                Method::MintExported as MethodNum,
                IpldBlock::serialize_cbor(&params).unwrap(),
            ),
        );
        h.check_state(&rt);
    }

    #[test]
    fn requires_whole_tokens() {
        let (mut rt, h) = make_harness();
        let amt = TokenAmount::from_atto(100);
        expect_abort_contains_message(
            ExitCode::USR_ILLEGAL_ARGUMENT,
            "must be a multiple of 1000000000000000000",
            h.mint(&mut rt, &ALICE, &amt, vec![]),
        );
        rt.reset();
        h.check_state(&rt);
    }

    #[test]
    fn auto_allowance_on_mint() {
        let (mut rt, h) = make_harness();
        let amt = TokenAmount::from_whole(42);
        h.mint(&mut rt, &ALICE, &amt, vec![*BOB]).unwrap();
        let allowance = h.get_allowance_between(&rt, &ALICE, &BOB);
        assert!(allowance.eq(&INFINITE_ALLOWANCE));

        // mint again
        h.mint(&mut rt, &ALICE, &amt, vec![*BOB]).unwrap();
        let allowance2 = h.get_allowance_between(&rt, &ALICE, &BOB);
        assert!(allowance2.eq(&INFINITE_ALLOWANCE));

        // transfer of an allowance *does* deduct allowance even though it is too small to matter in practice
        let operator_data = RawBytes::new(vec![1, 2, 3, 4]);
        h.transfer_from(&mut rt, &BOB, &ALICE, &h.governor, &(2 * amt.clone()), operator_data)
            .unwrap();
        let allowance3 = h.get_allowance_between(&rt, &ALICE, &BOB);
        assert!(allowance3.eq(&INFINITE_ALLOWANCE.clone().sub(2 * amt.clone())));

        // minting any amount to this address at the same operator resets at infinite
        h.mint(&mut rt, &ALICE, &TokenAmount::from_whole(1), vec![*BOB]).unwrap();
        let allowance = h.get_allowance_between(&rt, &ALICE, &BOB);
        assert!(allowance.eq(&INFINITE_ALLOWANCE));

        h.check_state(&rt);
    }
}

mod transfer {
    // Tests for the specific transfer restrictions of the datacap token.

    use crate::{make_harness, ALICE, BOB, CARLA};
    use fil_actors_runtime::test_utils::expect_abort_contains_message;
    use fvm_ipld_encoding::RawBytes;
    use fvm_shared::econ::TokenAmount;
    use fvm_shared::error::ExitCode;

    #[test]
    fn only_governor_allowed() {
        let (mut rt, h) = make_harness();
        let operator_data = RawBytes::new(vec![1, 2, 3, 4]);

        let amt = TokenAmount::from_whole(1);
        h.mint(&mut rt, &ALICE, &amt, vec![]).unwrap();

        expect_abort_contains_message(
            ExitCode::USR_FORBIDDEN,
            "transfer not allowed",
            h.transfer(&mut rt, &ALICE, &BOB, &amt, operator_data.clone()),
        );
        rt.reset();

        // Transfer to governor is allowed.
        h.transfer(&mut rt, &ALICE, &h.governor, &amt, operator_data.clone()).unwrap();

        // The governor can transfer out.
        h.transfer(&mut rt, &h.governor, &BOB, &amt, operator_data).unwrap();
    }

    #[test]
    fn transfer_from_restricted() {
        let (mut rt, h) = make_harness();
        let operator_data = RawBytes::new(vec![1, 2, 3, 4]);

        let amt = TokenAmount::from_whole(1);
        h.mint(&mut rt, &ALICE, &amt, vec![*BOB]).unwrap();

        // operator can't transfer out to third address
        expect_abort_contains_message(
            ExitCode::USR_FORBIDDEN,
            "transfer not allowed",
            h.transfer_from(&mut rt, &BOB, &ALICE, &CARLA, &amt, operator_data.clone()),
        );
        rt.reset();

        // operator can't transfer out to self
        expect_abort_contains_message(
            ExitCode::USR_FORBIDDEN,
            "transfer not allowed",
            h.transfer_from(&mut rt, &BOB, &ALICE, &BOB, &amt, operator_data.clone()),
        );
        rt.reset();
        // even if governor has a delegate operator and enough tokens, delegated transfer
        // cannot send to non governor
        h.mint(&mut rt, &h.governor, &amt, vec![*BOB]).unwrap();
        expect_abort_contains_message(
            ExitCode::USR_FORBIDDEN,
            "transfer not allowed",
            h.transfer_from(&mut rt, &BOB, &h.governor, &ALICE, &amt, operator_data),
        );
        rt.reset();
    }
}

mod destroy {
    use crate::{make_harness, ALICE, BOB};
    use fil_actor_datacap::DestroyParams;
    use fil_actors_runtime::test_utils::{expect_abort_contains_message, ACCOUNT_ACTOR_CODE_ID};
    use fil_actors_runtime::VERIFIED_REGISTRY_ACTOR_ADDR;
    use fvm_shared::econ::TokenAmount;
    use fvm_shared::MethodNum;

    use fil_actor_datacap::{Actor, Method};
    use fvm_ipld_encoding::ipld_block::IpldBlock;
    use fvm_shared::error::ExitCode;

    #[test]
    fn only_governor_allowed() {
        let (mut rt, h) = make_harness();

        let amt = TokenAmount::from_whole(1);
        h.mint(&mut rt, &ALICE, &(2 * amt.clone()), vec![*BOB]).unwrap();

        // destroying from operator does not work
        let params = DestroyParams { owner: *ALICE, amount: amt.clone() };

        rt.expect_validate_caller_addr(vec![VERIFIED_REGISTRY_ACTOR_ADDR]);
        rt.set_caller(*ACCOUNT_ACTOR_CODE_ID, *BOB);
        expect_abort_contains_message(
            ExitCode::USR_FORBIDDEN,
            "caller address",
            rt.call::<Actor>(
                Method::DestroyExported as MethodNum,
                IpldBlock::serialize_cbor(&params).unwrap(),
            ),
        );

        // Destroying from 0 allowance having governor works
        assert!(h.get_allowance_between(&rt, &ALICE, &h.governor).is_zero());
        let ret = h.destroy(&mut rt, &ALICE, &amt).unwrap();
        assert_eq!(ret.balance, amt); // burned 2 amt - amt = amt
        h.check_state(&rt)
    }
}

fn make_harness() -> (MockRuntime, Harness) {
    let mut rt = new_runtime();
    let h = Harness { governor: VERIFIED_REGISTRY_ACTOR_ADDR };
    h.construct_and_verify(&mut rt, &h.governor);
    (rt, h)
}<|MERGE_RESOLUTION|>--- conflicted
+++ resolved
@@ -35,9 +35,6 @@
             .deserialize()
             .unwrap();
         rt.verify();
-<<<<<<< HEAD
-        assert_eq!(ret.granularity, DATACAP_GRANULARITY)
-=======
         assert_eq!(ret.granularity, DATACAP_GRANULARITY);
 
         rt.expect_validate_caller_any();
@@ -59,7 +56,6 @@
             .unwrap();
         rt.verify();
         assert_eq!(ret, "DCAP")
->>>>>>> e28bc904
     }
 }
 
