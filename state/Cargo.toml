--- conflicted
+++ resolved
@@ -14,7 +14,6 @@
 crate-type = ["cdylib", "lib"]
 
 [dependencies]
-<<<<<<< HEAD
 fil_actor_account = { version = "10.0.0-alpha.1", path = "../actors/account"}
 fil_actor_verifreg = { version = "10.0.0-alpha.1", path = "../actors/verifreg"}
 fil_actor_cron = { version = "10.0.0-alpha.1", path = "../actors/cron"}
@@ -32,26 +31,6 @@
 fvm_ipld_blockstore = "0.1.1"
 num-traits = "0.2.14"
 anyhow = "1.0.56"
-=======
-fil_actor_account = { version = "9.0.0-alpha.1", path = "../actors/account"}
-fil_actor_verifreg = { version = "9.0.0-alpha.1", path = "../actors/verifreg"}
-fil_actor_datacap = { version = "9.0.0-alpha.1", path = "../actors/datacap"}
-fil_actor_cron = { version = "9.0.0-alpha.1", path = "../actors/cron"}
-fil_actor_market = { version = "9.0.0-alpha.1", path = "../actors/market"}
-fil_actor_multisig = { version = "9.0.0-alpha.1", path = "../actors/multisig"}
-fil_actor_paych = { version = "9.0.0-alpha.1", path = "../actors/paych"}
-fil_actor_power = { version = "9.0.0-alpha.1", path = "../actors/power"}
-fil_actor_miner = { version = "9.0.0-alpha.1", path = "../actors/miner"}
-fil_actor_reward = { version = "9.0.0-alpha.1", path = "../actors/reward"}
-fil_actor_system = { version = "9.0.0-alpha.1", path = "../actors/system"}
-fil_actor_init = { version = "9.0.0-alpha.1", path = "../actors/init"}
-fil_actors_runtime = { version = "9.0.0-alpha.1", path = "../runtime"}
-fvm_shared = { version = "2.0.0-alpha.2", default-features = false }
-fvm_ipld_encoding = "0.2.2"
-fvm_ipld_blockstore = "0.1.1"
-num-traits = "0.2.14"
-anyhow = "1.0.65"
->>>>>>> 2f10a80f
 bimap = { version = "0.6.2" }
 num-derive = "0.3.3"
 serde = { version = "1.0.136", features = ["derive"] }
@@ -60,8 +39,4 @@
 [dev-dependencies]
 
 [features]
-<<<<<<< HEAD
-fil-actor = []
-=======
-fil-actor = ["fil_actors_runtime/fil-actor"]
->>>>>>> 2f10a80f
+fil-actor = ["fil_actors_runtime/fil-actor"]