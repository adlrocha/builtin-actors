--- conflicted
+++ resolved
@@ -78,15 +78,7 @@
         SCCACHE_CACHE_SIZE: 2G
         SCCACHE_DIR: ${{ github.workspace }}/.cache/sccache
       with:
-<<<<<<< HEAD
-        command: version
-        components: llvm-tools-preview
-        github_token: ${{ secrets.GITHUB_TOKEN }}
-        cache_name: cov
-        save_cache: true
-=======
         shared-key: coverage
->>>>>>> cd9ac2bb
     - name: Put LLVM tools into the PATH
       run: echo "$(rustc --print sysroot)/lib/rustlib/x86_64-unknown-linux-gnu/bin" >> $GITHUB_PATH
     - name: Install demangler
