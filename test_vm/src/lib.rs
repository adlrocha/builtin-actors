use anyhow::anyhow;
use bimap::BiBTreeMap;
use cid::multihash::Code;
use cid::Cid;
use fil_actor_account::{Actor as AccountActor, State as AccountState};
use fil_actor_cron::{Actor as CronActor, Entry as CronEntry, State as CronState};
<<<<<<< HEAD
use fil_actor_eam::EamActor;
use fil_actor_evm::EvmContractActor;
=======
use fil_actor_datacap::{Actor as DataCapActor, State as DataCapState};
>>>>>>> 2f10a80f
use fil_actor_init::{Actor as InitActor, ExecReturn, State as InitState};
use fil_actor_market::{Actor as MarketActor, Method as MarketMethod, State as MarketState};
use fil_actor_miner::{Actor as MinerActor, MinerInfo, State as MinerState};
use fil_actor_multisig::Actor as MultisigActor;
use fil_actor_paych::Actor as PaychActor;
use fil_actor_power::{Actor as PowerActor, Method as MethodPower, State as PowerState};
use fil_actor_reward::{Actor as RewardActor, State as RewardState};
use fil_actor_system::{Actor as SystemActor, State as SystemState};
use fil_actor_verifreg::{Actor as VerifregActor, State as VerifRegState};
use fil_actors_runtime::cbor::serialize;
use fil_actors_runtime::runtime::builtins::Type;
use fil_actors_runtime::runtime::{
    ActorCode, DomainSeparationTag, MessageInfo, Policy, Primitives, Runtime, RuntimePolicy,
    Verifier, EMPTY_ARR_CID,
};
use fil_actors_runtime::test_utils::*;
use fil_actors_runtime::{
    ActorError, BURNT_FUNDS_ACTOR_ADDR, CRON_ACTOR_ADDR, EAM_ACTOR_ADDR, FIRST_NON_SINGLETON_ADDR,
    INIT_ACTOR_ADDR, REWARD_ACTOR_ADDR, STORAGE_MARKET_ACTOR_ADDR, STORAGE_POWER_ACTOR_ADDR,
    SYSTEM_ACTOR_ADDR, VERIFIED_REGISTRY_ACTOR_ADDR,
};
use fil_actors_runtime::{MessageAccumulator, DATACAP_TOKEN_ACTOR_ADDR};
use fil_builtin_actors_state::check::check_state_invariants;
use fil_builtin_actors_state::check::Tree;
use fvm_ipld_blockstore::MemoryBlockstore;
use fvm_ipld_encoding::tuple::*;
use fvm_ipld_encoding::{Cbor, CborStore, RawBytes};
use fvm_ipld_hamt::{BytesKey, Hamt, Sha256};
<<<<<<< HEAD
use fvm_shared::address::Address;
use fvm_shared::address::Payload;
=======
use fvm_shared::address::Payload;
use fvm_shared::address::{Address, Protocol};
>>>>>>> 2f10a80f
use fvm_shared::bigint::Zero;
use fvm_shared::clock::ChainEpoch;
use fvm_shared::consensus::ConsensusFault;
use fvm_shared::crypto::hash::SupportedHashes;
use fvm_shared::crypto::signature::{
    Signature, SECP_PUB_LEN, SECP_SIG_LEN, SECP_SIG_MESSAGE_HASH_SIZE,
};
use fvm_shared::econ::TokenAmount;
use fvm_shared::error::ExitCode;
use fvm_shared::piece::PieceInfo;
use fvm_shared::randomness::Randomness;
use fvm_shared::randomness::RANDOMNESS_LENGTH;
use fvm_shared::sector::{
    AggregateSealVerifyProofAndInfos, RegisteredSealProof, ReplicaUpdateInfo, SealVerifyInfo,
    StoragePower, WindowPoStVerifyInfo,
};
use fvm_shared::smooth::FilterEstimate;
use fvm_shared::version::NetworkVersion;
<<<<<<< HEAD
use fvm_shared::{ActorID, MethodNum, IPLD_RAW, METHOD_CONSTRUCTOR, METHOD_SEND};
use multihash::MultihashDigest;
=======
use fvm_shared::{ActorID, MethodNum, METHOD_CONSTRUCTOR, METHOD_SEND};
>>>>>>> 2f10a80f
use regex::Regex;
use serde::ser;
use std::cell::{RefCell, RefMut};
use std::collections::HashMap;
use std::error::Error;
use std::fmt;
use std::ops::Add;

pub mod util;

pub struct VM<'bs> {
    pub store: &'bs MemoryBlockstore,
    pub state_root: RefCell<Cid>,
    total_fil: TokenAmount,
    actors_dirty: RefCell<bool>,
    actors_cache: RefCell<HashMap<Address, Actor>>,
    network_version: NetworkVersion,
    curr_epoch: ChainEpoch,
    invocations: RefCell<Vec<InvocationTrace>>,
}

pub struct MinerBalances {
    pub available_balance: TokenAmount,
    pub vesting_balance: TokenAmount,
    pub initial_pledge: TokenAmount,
    pub pre_commit_deposit: TokenAmount,
}

pub struct NetworkStats {
    pub total_raw_byte_power: StoragePower,
    pub total_bytes_committed: StoragePower,
    pub total_quality_adj_power: StoragePower,
    pub total_qa_bytes_committed: StoragePower,
    pub total_pledge_collateral: TokenAmount,
    pub this_epoch_raw_byte_power: StoragePower,
    pub this_epoch_quality_adj_power: StoragePower,
    pub this_epoch_pledge_collateral: TokenAmount,
    pub miner_count: i64,
    pub miner_above_min_power_count: i64,
    pub this_epoch_reward: TokenAmount,
    pub this_epoch_reward_smoothed: FilterEstimate,
    pub this_epoch_baseline_power: StoragePower,
    pub total_storage_power_reward: TokenAmount,
    pub total_client_locked_collateral: TokenAmount,
    pub total_provider_locked_collateral: TokenAmount,
    pub total_client_storage_fee: TokenAmount,
}

pub const VERIFREG_ROOT_KEY: &[u8] = &[200; fvm_shared::address::BLS_PUB_LEN];
pub const TEST_VERIFREG_ROOT_SIGNER_ADDR: Address = Address::new_id(FIRST_NON_SINGLETON_ADDR);
pub const TEST_VERIFREG_ROOT_ADDR: Address = Address::new_id(FIRST_NON_SINGLETON_ADDR + 1);
// Account actor seeding funds created by new_with_singletons
pub const FAUCET_ROOT_KEY: &[u8] = &[153; fvm_shared::address::BLS_PUB_LEN];
pub const TEST_FAUCET_ADDR: Address = Address::new_id(FIRST_NON_SINGLETON_ADDR + 2);
pub const FIRST_TEST_USER_ADDR: ActorID = FIRST_NON_SINGLETON_ADDR + 3;

// accounts for verifreg root signer and msig
impl<'bs> VM<'bs> {
    pub fn new(store: &'bs MemoryBlockstore) -> VM<'bs> {
        let mut actors = Hamt::<&'bs MemoryBlockstore, Actor, BytesKey, Sha256>::new(store);
        VM {
            store,
            state_root: RefCell::new(actors.flush().unwrap()),
            total_fil: TokenAmount::zero(),
            actors_dirty: RefCell::new(false),
            actors_cache: RefCell::new(HashMap::new()),
            network_version: NetworkVersion::V16,
            curr_epoch: ChainEpoch::zero(),
            invocations: RefCell::new(vec![]),
        }
    }

    pub fn with_total_fil(self, total_fil: TokenAmount) -> Self {
        Self { total_fil, ..self }
    }

    pub fn new_with_singletons(store: &'bs MemoryBlockstore) -> VM<'bs> {
        let reward_total = TokenAmount::from_whole(1_100_000_000i64);
        let faucet_total = TokenAmount::from_whole(1_000_000_000i64);

        let v = VM::new(store).with_total_fil(&reward_total + &faucet_total);

        // system
        let sys_st = SystemState::new(store).unwrap();
        let sys_head = v.put_store(&sys_st);
        let sys_value = faucet_total.clone(); // delegate faucet funds to system so we can construct faucet by sending to bls addr
<<<<<<< HEAD
        v.set_actor(SYSTEM_ACTOR_ADDR, actor(*SYSTEM_ACTOR_CODE_ID, sys_head, 0, sys_value, None));
=======
        v.set_actor(SYSTEM_ACTOR_ADDR, actor(*SYSTEM_ACTOR_CODE_ID, sys_head, 0, sys_value));
>>>>>>> 2f10a80f

        // init
        let init_st = InitState::new(store, "integration-test".to_string()).unwrap();
        let init_head = v.put_store(&init_st);
<<<<<<< HEAD
        v.set_actor(
            INIT_ACTOR_ADDR,
            actor(*INIT_ACTOR_CODE_ID, init_head, 0, TokenAmount::zero(), None),
        );
=======
        v.set_actor(INIT_ACTOR_ADDR, actor(*INIT_ACTOR_CODE_ID, init_head, 0, TokenAmount::zero()));
>>>>>>> 2f10a80f

        // reward

        let reward_head = v.put_store(&RewardState::new(StoragePower::zero()));
<<<<<<< HEAD
        v.set_actor(
            REWARD_ACTOR_ADDR,
            actor(*REWARD_ACTOR_CODE_ID, reward_head, 0, reward_total, None),
        );
=======
        v.set_actor(REWARD_ACTOR_ADDR, actor(*REWARD_ACTOR_CODE_ID, reward_head, 0, reward_total));
>>>>>>> 2f10a80f

        // cron
        let builtin_entries = vec![
            CronEntry {
                receiver: STORAGE_POWER_ACTOR_ADDR,
                method_num: MethodPower::OnEpochTickEnd as u64,
            },
            CronEntry {
                receiver: STORAGE_MARKET_ACTOR_ADDR,
                method_num: MarketMethod::CronTick as u64,
            },
        ];
        let cron_head = v.put_store(&CronState { entries: builtin_entries });
<<<<<<< HEAD
        v.set_actor(
            CRON_ACTOR_ADDR,
            actor(*CRON_ACTOR_CODE_ID, cron_head, 0, TokenAmount::zero(), None),
        );
=======
        v.set_actor(CRON_ACTOR_ADDR, actor(*CRON_ACTOR_CODE_ID, cron_head, 0, TokenAmount::zero()));
>>>>>>> 2f10a80f

        // power
        let power_head = v.put_store(&PowerState::new(&v.store).unwrap());
        v.set_actor(
            STORAGE_POWER_ACTOR_ADDR,
<<<<<<< HEAD
            actor(*POWER_ACTOR_CODE_ID, power_head, 0, TokenAmount::zero(), None),
=======
            actor(*POWER_ACTOR_CODE_ID, power_head, 0, TokenAmount::zero()),
>>>>>>> 2f10a80f
        );

        // market
        let market_head = v.put_store(&MarketState::new(&v.store).unwrap());
        v.set_actor(
            STORAGE_MARKET_ACTOR_ADDR,
<<<<<<< HEAD
            actor(*MARKET_ACTOR_CODE_ID, market_head, 0, TokenAmount::zero(), None),
=======
            actor(*MARKET_ACTOR_CODE_ID, market_head, 0, TokenAmount::zero()),
>>>>>>> 2f10a80f
        );

        // verifreg
        // initialize verifreg root signer
        v.apply_message(
            INIT_ACTOR_ADDR,
            Address::new_bls(VERIFREG_ROOT_KEY).unwrap(),
            TokenAmount::zero(),
            METHOD_SEND,
            RawBytes::default(),
        )
        .unwrap();
        let verifreg_root_signer =
            v.normalize_address(&Address::new_bls(VERIFREG_ROOT_KEY).unwrap()).unwrap();
        assert_eq!(TEST_VERIFREG_ROOT_SIGNER_ADDR, verifreg_root_signer);
        // verifreg root msig
        let msig_ctor_params = serialize(
            &fil_actor_multisig::ConstructorParams {
                signers: vec![verifreg_root_signer],
                num_approvals_threshold: 1,
                unlock_duration: 0,
                start_epoch: 0,
            },
            "multisig ctor params",
        )
        .unwrap();
        let msig_ctor_ret: ExecReturn = v
            .apply_message(
                SYSTEM_ACTOR_ADDR,
                INIT_ACTOR_ADDR,
                TokenAmount::zero(),
                fil_actor_init::Method::Exec as u64,
                fil_actor_init::ExecParams {
                    code_cid: *MULTISIG_ACTOR_CODE_ID,
                    constructor_params: msig_ctor_params,
                },
            )
            .unwrap()
            .ret
            .deserialize()
            .unwrap();
        let root_msig_addr = msig_ctor_ret.id_address;
        assert_eq!(TEST_VERIFREG_ROOT_ADDR, root_msig_addr);
        // verifreg
        let verifreg_head = v.put_store(&VerifRegState::new(&v.store, root_msig_addr).unwrap());
        v.set_actor(
            VERIFIED_REGISTRY_ACTOR_ADDR,
<<<<<<< HEAD
            actor(*VERIFREG_ACTOR_CODE_ID, verifreg_head, 0, TokenAmount::zero(), None),
        );

        // Ethereum Address Manager
        v.set_actor(
            EAM_ACTOR_ADDR,
            actor(*EAM_ACTOR_CODE_ID, EMPTY_ARR_CID, 0, TokenAmount::zero(), None),
=======
            actor(*VERIFREG_ACTOR_CODE_ID, verifreg_head, 0, TokenAmount::zero()),
>>>>>>> 2f10a80f
        );

        // datacap
        let datacap_head =
            v.put_store(&DataCapState::new(&v.store, VERIFIED_REGISTRY_ACTOR_ADDR).unwrap());
        v.set_actor(
            DATACAP_TOKEN_ACTOR_ADDR,
            actor(*DATACAP_TOKEN_ACTOR_CODE_ID, datacap_head, 0, TokenAmount::zero()),
        );

        // burnt funds
        let burnt_funds_head = v.put_store(&AccountState { address: BURNT_FUNDS_ACTOR_ADDR });
        v.set_actor(
            BURNT_FUNDS_ACTOR_ADDR,
<<<<<<< HEAD
            actor(*ACCOUNT_ACTOR_CODE_ID, burnt_funds_head, 0, TokenAmount::zero(), None),
=======
            actor(*ACCOUNT_ACTOR_CODE_ID, burnt_funds_head, 0, TokenAmount::zero()),
>>>>>>> 2f10a80f
        );

        // create a faucet with 1 billion FIL for setting up test accounts
        v.apply_message(
            SYSTEM_ACTOR_ADDR,
            Address::new_bls(FAUCET_ROOT_KEY).unwrap(),
            faucet_total,
            METHOD_SEND,
            RawBytes::default(),
        )
        .unwrap();

        v.checkpoint();
        v
    }

    pub fn with_epoch(self, epoch: ChainEpoch) -> VM<'bs> {
        self.checkpoint();
        VM {
            store: self.store,
            state_root: self.state_root.clone(),
            total_fil: self.total_fil,
            actors_dirty: RefCell::new(false),
            actors_cache: RefCell::new(HashMap::new()),
            network_version: self.network_version,
            curr_epoch: epoch,
            invocations: RefCell::new(vec![]),
        }
    }

    pub fn get_miner_balance(&self, maddr: Address) -> MinerBalances {
        let a = self.get_actor(maddr).unwrap();
        let st = self.get_state::<MinerState>(maddr).unwrap();
        MinerBalances {
            available_balance: st.get_available_balance(&a.balance).unwrap(),
            vesting_balance: st.locked_funds,
            initial_pledge: st.initial_pledge,
            pre_commit_deposit: st.pre_commit_deposits,
        }
    }

    pub fn get_miner_info(&self, maddr: Address) -> MinerInfo {
        let st = self.get_state::<MinerState>(maddr).unwrap();
        self.store.get_cbor::<MinerInfo>(&st.info).unwrap().unwrap()
    }

    pub fn get_network_stats(&self) -> NetworkStats {
        let power_state = self.get_state::<PowerState>(STORAGE_POWER_ACTOR_ADDR).unwrap();
        let reward_state = self.get_state::<RewardState>(REWARD_ACTOR_ADDR).unwrap();
        let market_state = self.get_state::<MarketState>(STORAGE_MARKET_ACTOR_ADDR).unwrap();

        NetworkStats {
            total_raw_byte_power: power_state.total_raw_byte_power,
            total_bytes_committed: power_state.total_bytes_committed,
            total_quality_adj_power: power_state.total_quality_adj_power,
            total_qa_bytes_committed: power_state.total_qa_bytes_committed,
            total_pledge_collateral: power_state.total_pledge_collateral,
            this_epoch_raw_byte_power: power_state.this_epoch_raw_byte_power,
            this_epoch_quality_adj_power: power_state.this_epoch_quality_adj_power,
            this_epoch_pledge_collateral: power_state.this_epoch_pledge_collateral,
            miner_count: power_state.miner_count,
            miner_above_min_power_count: power_state.miner_above_min_power_count,
            this_epoch_reward: reward_state.this_epoch_reward,
            this_epoch_reward_smoothed: reward_state.this_epoch_reward_smoothed,
            this_epoch_baseline_power: reward_state.this_epoch_baseline_power,
            total_storage_power_reward: reward_state.total_storage_power_reward,
            total_client_locked_collateral: market_state.total_client_locked_collateral,
            total_provider_locked_collateral: market_state.total_provider_locked_collateral,
            total_client_storage_fee: market_state.total_client_storage_fee,
        }
    }

    pub fn put_store<S>(&self, obj: &S) -> Cid
    where
        S: ser::Serialize,
    {
        self.store.put_cbor(obj, Code::Blake2b256).unwrap()
    }

    pub fn get_actor(&self, addr: Address) -> Option<Actor> {
        // check for inclusion in cache of changed actors
        if let Some(act) = self.actors_cache.borrow().get(&addr) {
            return Some(act.clone());
        }
        // go to persisted map
        let actors = Hamt::<&'bs MemoryBlockstore, Actor, BytesKey, Sha256>::load(
            &self.state_root.borrow(),
            self.store,
        )
        .unwrap();
        let actor = actors.get(&addr.to_bytes()).unwrap().cloned();
        actor.iter().for_each(|a| {
            self.actors_cache.borrow_mut().insert(addr, a.clone());
        });
        actor
    }

    // blindly overwrite the actor at this address whether it previously existed or not
    pub fn set_actor(&self, key: Address, a: Actor) {
        self.actors_cache.borrow_mut().insert(key, a);
        self.actors_dirty.replace(true);
    }

    pub fn checkpoint(&self) -> Cid {
        // persist cache on top of latest checkpoint and clear
        let mut actors = Hamt::<&'bs MemoryBlockstore, Actor, BytesKey, Sha256>::load(
            &self.state_root.borrow(),
            self.store,
        )
        .unwrap();
        for (addr, act) in self.actors_cache.borrow().iter() {
            actors.set(addr.to_bytes().into(), act.clone()).unwrap();
        }

        self.state_root.replace(actors.flush().unwrap());
        self.actors_dirty.replace(false);
        *self.state_root.borrow()
    }

    pub fn rollback(&self, root: Cid) {
        self.actors_cache.replace(HashMap::new());
        self.state_root.replace(root);
        self.actors_dirty.replace(false);
    }

    pub fn normalize_address(&self, addr: &Address) -> Option<Address> {
        let st = self.get_state::<InitState>(INIT_ACTOR_ADDR).unwrap();
        st.resolve_address::<MemoryBlockstore>(self.store, addr).unwrap()
    }

    pub fn get_state<C: Cbor>(&self, addr: Address) -> Option<C> {
        let a_opt = self.get_actor(addr);
        if a_opt == None {
            return None;
        };
        let a = a_opt.unwrap();
        self.store.get_cbor::<C>(&a.head).unwrap()
    }

    pub fn mutate_state<C, F>(&self, addr: Address, f: F)
    where
        C: Cbor,
        F: FnOnce(&mut C),
    {
        let mut a = self.get_actor(addr).unwrap();
        let mut st = self.store.get_cbor::<C>(&a.head).unwrap().unwrap();
        f(&mut st);
        a.head = self.store.put_cbor(&st, Code::Blake2b256).unwrap();
        self.set_actor(addr, a);
    }

    pub fn get_epoch(&self) -> ChainEpoch {
        self.curr_epoch
    }

    pub fn apply_message<C: Cbor>(
        &self,
        from: Address,
        to: Address,
        value: TokenAmount,
        method: MethodNum,
        params: C,
    ) -> Result<MessageResult, TestVMError> {
        let from_id = self.normalize_address(&from).unwrap();
        let mut a = self.get_actor(from_id).unwrap();
        let call_seq = a.call_seq_num;
        a.call_seq_num = call_seq + 1;
        self.set_actor(from_id, a);

        let prior_root = self.checkpoint();

        // big.Mul(big.NewInt(1e9), big.NewInt(1e18))
        // make top level context with internal context
        let top = TopCtx {
            originator_stable_addr: from,
            originator_call_seq: call_seq,
            new_actor_addr_count: RefCell::new(0),
            circ_supply: TokenAmount::from_whole(1_000_000_000),
        };
        let msg = InternalMessage {
            from: from_id,
            to,
            value,
            method,
            params: serialize(&params, "params for apply message").unwrap(),
        };
        let mut new_ctx = InvocationCtx {
            v: self,
            top,
            msg,
            allow_side_effects: true,
            caller_validated: false,
            policy: &Policy::default(),
            subinvocations: RefCell::new(vec![]),
        };
        let res = new_ctx.invoke();
        let invoc = new_ctx.gather_trace(res.clone());
        RefMut::map(self.invocations.borrow_mut(), |invocs| {
            invocs.push(invoc);
            invocs
        });
        match res {
            Err(ae) => {
                self.rollback(prior_root);
                Ok(MessageResult {
                    code: ae.exit_code(),
<<<<<<< HEAD
                    ret: RawBytes::default(),
                    error_message: Some(ae.msg().into()),
=======
                    message: ae.msg().to_string(),
                    ret: RawBytes::default(),
>>>>>>> 2f10a80f
                })
            }
            Ok(ret) => {
                self.checkpoint();
<<<<<<< HEAD
                Ok(MessageResult { code: ExitCode::OK, ret, error_message: None })
=======
                Ok(MessageResult { code: ExitCode::OK, message: "OK".to_string(), ret })
>>>>>>> 2f10a80f
            }
        }
    }

    pub fn take_invocations(&self) -> Vec<InvocationTrace> {
        self.invocations.take()
    }

    /// Checks the state invariants and returns broken invariants.
    pub fn check_state_invariants(&self) -> anyhow::Result<MessageAccumulator> {
        self.checkpoint();
        let actors = Hamt::<&'bs MemoryBlockstore, Actor, BytesKey, Sha256>::load(
            &self.state_root.borrow(),
            self.store,
        )
        .unwrap();

        let mut manifest = BiBTreeMap::new();
        actors
            .for_each(|_, actor| {
                manifest.insert(actor.code, ACTOR_TYPES.get(&actor.code).unwrap().to_owned());
                Ok(())
            })
            .unwrap();

        let policy = Policy::default();
        let state_tree = Tree::load(&self.store, &self.state_root.borrow()).unwrap();
        check_state_invariants(
            &manifest,
            &policy,
            state_tree,
            &self.total_fil,
            self.get_epoch() - 1,
        )
    }

    /// Asserts state invariants are held without any errors.
    pub fn assert_state_invariants(&self) {
        self.check_state_invariants().unwrap().assert_empty()
    }

    /// Checks state, allowing expected invariants to fail. The invariants *must* fail in the
    /// provided order.
    pub fn expect_state_invariants(&self, expected_patterns: &[Regex]) {
        self.check_state_invariants().unwrap().assert_expected(expected_patterns)
    }

    pub fn get_total_actor_balance(
        &self,
        store: &MemoryBlockstore,
    ) -> anyhow::Result<TokenAmount, anyhow::Error> {
        let state_tree = Tree::load(store, &self.checkpoint())?;

        let mut total = TokenAmount::zero();
        state_tree.for_each(|_, actor| {
            total += &actor.balance.clone();
            Ok(())
        })?;
        Ok(total)
    }
}

#[derive(Clone)]
pub struct TopCtx {
    originator_stable_addr: Address,
    originator_call_seq: u64,
    new_actor_addr_count: RefCell<u64>,
    circ_supply: TokenAmount,
}

#[derive(Clone, Debug)]
pub struct InternalMessage {
    from: Address,
    to: Address,
    value: TokenAmount,
    method: MethodNum,
    params: RawBytes,
}

impl InternalMessage {
    pub fn value(&self) -> TokenAmount {
        self.value.clone()
    }
}

impl MessageInfo for InvocationCtx<'_, '_> {
    fn caller(&self) -> Address {
        self.msg.from
    }
    fn origin(&self) -> Address {
        Address::new_id(self.resolve_address(&self.top.originator_stable_addr).unwrap())
    }
    fn receiver(&self) -> Address {
        self.to()
    }
    fn value_received(&self) -> TokenAmount {
        self.msg.value.clone()
    }
    fn gas_limit(&self) -> u64 {
        u32::MAX.into()
    }
    fn gas_premium(&self) -> TokenAmount {
        TokenAmount::zero()
    }
}

pub const TEST_VM_RAND_ARRAY: [u8; 32] = [
    1u8, 2, 3, 4, 5, 6, 7, 8, 9, 10, 11, 12, 13, 14, 15, 16, 17, 18, 19, 20, 21, 22, 23, 24, 25,
    26, 27, 28, 29, 30, 31, 32,
];
pub const TEST_VM_INVALID_POST: &str = "i_am_invalid_post";

pub struct InvocationCtx<'invocation, 'bs> {
    v: &'invocation VM<'bs>,
    top: TopCtx,
    msg: InternalMessage,
    allow_side_effects: bool,
    caller_validated: bool,
    policy: &'invocation Policy,
    subinvocations: RefCell<Vec<InvocationTrace>>,
}

impl<'invocation, 'bs> InvocationCtx<'invocation, 'bs> {
    fn resolve_target(&'invocation self, target: &Address) -> Result<(Actor, Address), ActorError> {
        if let Some(a) = self.v.normalize_address(target) {
            if let Some(act) = self.v.get_actor(a) {
                return Ok((act, a));
            }
        };
        // Address does not yet exist, create it
        let is_account = match target.payload() {
            Payload::Secp256k1(_) | Payload::BLS(_) => true,
            Payload::Delegated(da)
                // Validate that there's an actor at the target ID (we don't care what is there,
                // just that something is there).
                if self.v.get_actor(Address::new_id(da.namespace())).is_some() =>
            {
                false
            }
            _ => {
                return Err(ActorError::unchecked(
                    ExitCode::SYS_INVALID_RECEIVER,
                    format!("cannot create account for address {} type {}", target, target.protocol()),
                ));
            }
<<<<<<< HEAD
        };
=======
            _ => (),
        }
>>>>>>> 2f10a80f
        let mut st = self.v.get_state::<InitState>(INIT_ACTOR_ADDR).unwrap();
        let target_id = st.map_address_to_new_id(self.v.store, target).unwrap();
        let target_id_addr = Address::new_id(target_id);
        let mut init_actor = self.v.get_actor(INIT_ACTOR_ADDR).unwrap();
        init_actor.head = self.v.store.put_cbor(&st, Code::Blake2b256).unwrap();
        self.v.set_actor(INIT_ACTOR_ADDR, init_actor);

        let new_actor_msg = InternalMessage {
            from: SYSTEM_ACTOR_ADDR,
            to: target_id_addr,
            value: TokenAmount::zero(),
            method: METHOD_CONSTRUCTOR,
            params: serialize::<Address>(target, "address").unwrap(),
        };
        {
            let mut new_ctx = InvocationCtx {
                v: self.v,
                top: self.top.clone(),
                msg: new_actor_msg,
                allow_side_effects: true,
                caller_validated: false,
                policy: self.policy,
                subinvocations: RefCell::new(vec![]),
            };
            if is_account {
                new_ctx.create_actor(*ACCOUNT_ACTOR_CODE_ID, target_id, Some(*target)).unwrap();
                let res = new_ctx.invoke();
                let invoc = new_ctx.gather_trace(res);
                RefMut::map(self.subinvocations.borrow_mut(), |subinvocs| {
                    subinvocs.push(invoc);
                    subinvocs
                });
            } else {
                new_ctx.create_actor(*EMBRYO_ACTOR_CODE_ID, target_id, Some(*target)).unwrap();
            }
        }

        Ok((self.v.get_actor(target_id_addr).unwrap(), target_id_addr))
    }

    fn gather_trace(&mut self, invoke_result: Result<RawBytes, ActorError>) -> InvocationTrace {
        let (ret, code) = match invoke_result {
            Ok(rb) => (Some(rb), ExitCode::OK),
            Err(ae) => (None, ae.exit_code()),
        };
        let mut msg = self.msg.clone();
        msg.to = match self.resolve_target(&self.msg.to) {
            Ok((_, addr)) => addr, // use normalized address in trace
            _ => self.msg.to, // if target resolution fails don't fail whole invoke, just use non normalized
        };
        InvocationTrace { msg, code, ret, subinvocations: self.subinvocations.take() }
    }

    fn to(&'_ self) -> Address {
        self.resolve_target(&self.msg.to).unwrap().1
    }

    fn invoke(&mut self) -> Result<RawBytes, ActorError> {
        let prior_root = self.v.checkpoint();

        // Transfer funds
        let mut from_actor = self.v.get_actor(self.msg.from).unwrap();
        if !self.msg.value.is_zero() {
            if self.msg.value.is_negative() {
                return Err(ActorError::unchecked(
                    ExitCode::SYS_ASSERTION_FAILED,
                    "attempt to transfer negative value".to_string(),
                ));
            }
            if from_actor.balance < self.msg.value {
                return Err(ActorError::unchecked(
                    ExitCode::SYS_INSUFFICIENT_FUNDS,
                    "insufficient balance to transfer".to_string(),
                ));
            }
        }

        // Load, deduct, store from actor before loading to actor to handle self-send case
        from_actor.balance -= &self.msg.value;
        self.v.set_actor(self.msg.from, from_actor);

        let (mut to_actor, to_addr) = self.resolve_target(&self.msg.to)?;
        to_actor.balance = to_actor.balance.add(&self.msg.value);
        self.v.set_actor(to_addr, to_actor);

        // Exit early on send
        if self.msg.method == METHOD_SEND {
            return Ok(RawBytes::default());
        }

        // call target actor
        let to_actor = self.v.get_actor(to_addr).unwrap();
        let params = self.msg.params.clone();
        let res = match ACTOR_TYPES.get(&to_actor.code).expect("Target actor is not a builtin") {
            Type::Account => AccountActor::invoke_method(self, self.msg.method, &params),
            Type::Cron => CronActor::invoke_method(self, self.msg.method, &params),
            Type::Init => InitActor::invoke_method(self, self.msg.method, &params),
            Type::Market => MarketActor::invoke_method(self, self.msg.method, &params),
            Type::Miner => MinerActor::invoke_method(self, self.msg.method, &params),
            Type::Multisig => MultisigActor::invoke_method(self, self.msg.method, &params),
            Type::System => SystemActor::invoke_method(self, self.msg.method, &params),
            Type::Reward => RewardActor::invoke_method(self, self.msg.method, &params),
            Type::Power => PowerActor::invoke_method(self, self.msg.method, &params),
            Type::PaymentChannel => PaychActor::invoke_method(self, self.msg.method, &params),
            Type::VerifiedRegistry => VerifregActor::invoke_method(self, self.msg.method, &params),
<<<<<<< HEAD
            Type::Embryo => {
                Err(ActorError::unhandled_message("embryo actors only handle method 0".into()))
            }
            Type::EVM => EvmContractActor::invoke_method(self, self.msg.method, &params),
            Type::EAM => EamActor::invoke_method(self, self.msg.method, &params),
=======
            // Type::EVM => panic!("no EVM"),
            Type::DataCap => DataCapActor::invoke_method(self, self.msg.method, &params),
>>>>>>> 2f10a80f
        };
        if res.is_err() {
            self.v.rollback(prior_root)
        };
        res
    }
}

impl<'invocation, 'bs> Runtime<&'bs MemoryBlockstore> for InvocationCtx<'invocation, 'bs> {
    fn create_actor(
        &mut self,
        code_id: Cid,
        actor_id: ActorID,
        predictable_address: Option<Address>,
    ) -> Result<(), ActorError> {
        match NON_SINGLETON_CODES.get(&code_id) {
            Some(_) => (),
            None => {
                return Err(ActorError::unchecked(
                    ExitCode::SYS_ASSERTION_FAILED,
                    "create_actor called with singleton builtin actor code cid".to_string(),
                ));
            }
        }
        let addr = Address::new_id(actor_id);
<<<<<<< HEAD
        let actor = match self.v.get_actor(addr) {
            Some(mut act) if act.code == *EMBRYO_ACTOR_CODE_ID => {
                act.code = code_id;
                act
            }
            None => actor(code_id, EMPTY_ARR_CID, 0, TokenAmount::zero(), predictable_address),
            _ => {
                // can happen if an actor is deployed to an f4 address.
                return Err(ActorError::unchecked(
                    ExitCode::USR_FORBIDDEN,
                    "attempt to create new actor at existing address".to_string(),
                ));
            }
        };
        self.v.set_actor(addr, actor);
=======
        if self.v.get_actor(addr).is_some() {
            return Err(ActorError::unchecked(
                ExitCode::SYS_ASSERTION_FAILED,
                "attempt to create new actor at existing address".to_string(),
            ));
        }
        let a = actor(code_id, EMPTY_ARR_CID, 0, TokenAmount::zero());
        self.v.set_actor(addr, a);
>>>>>>> 2f10a80f
        Ok(())
    }

    fn store(&self) -> &&'bs MemoryBlockstore {
        &self.v.store
    }

    fn network_version(&self) -> NetworkVersion {
        self.v.network_version
    }

    fn message(&self) -> &dyn MessageInfo {
        self
    }

    fn curr_epoch(&self) -> ChainEpoch {
        self.v.get_epoch()
    }

    fn validate_immediate_caller_accept_any(&mut self) -> Result<(), ActorError> {
        if self.caller_validated {
            Err(ActorError::unchecked(
                ExitCode::SYS_ASSERTION_FAILED,
                "caller double validated".to_string(),
            ))
        } else {
            self.caller_validated = true;
            Ok(())
        }
    }

    fn validate_immediate_caller_namespace<I>(
        &mut self,
        namespace_manager_addresses: I,
    ) -> Result<(), ActorError>
    where
        I: IntoIterator<Item = u64>,
    {
        if self.caller_validated {
            return Err(ActorError::unchecked(
                ExitCode::SYS_ASSERTION_FAILED,
                "caller double validated".to_string(),
            ));
        }
        let managers: Vec<_> = namespace_manager_addresses.into_iter().collect();

        if let Some(delegated) = self.lookup_address(self.message().caller().id().unwrap()) {
            for id in managers {
                if match delegated.payload() {
                    Payload::Delegated(d) => d.namespace() == id,
                    _ => false,
                } {
                    return Ok(());
                }
            }
        } else {
            return Err(ActorError::unchecked(
                ExitCode::SYS_ASSERTION_FAILED,
                "immediate caller actor expected to have namespace".to_string(),
            ));
        }

        Err(ActorError::unchecked(
            ExitCode::SYS_ASSERTION_FAILED,
            "immediate caller actor namespace forbidden".to_string(),
        ))
    }

    fn validate_immediate_caller_is<'a, I>(&mut self, addresses: I) -> Result<(), ActorError>
    where
        I: IntoIterator<Item = &'a Address>,
    {
        if self.caller_validated {
            return Err(ActorError::unchecked(
                ExitCode::USR_ASSERTION_FAILED,
                "caller double validated".to_string(),
            ));
        }
        for addr in addresses {
            if *addr == self.msg.from {
                return Ok(());
            }
        }
        Err(ActorError::unchecked(
            ExitCode::USR_FORBIDDEN,
            "immediate caller address forbidden".to_string(),
        ))
    }

    fn validate_immediate_caller_type<'a, I>(&mut self, types: I) -> Result<(), ActorError>
    where
        I: IntoIterator<Item = &'a Type>,
    {
        if self.caller_validated {
            return Err(ActorError::unchecked(
                ExitCode::SYS_ASSERTION_FAILED,
                "caller double validated".to_string(),
            ));
        }
        let to_match = ACTOR_TYPES.get(&self.v.get_actor(self.msg.from).unwrap().code).unwrap();
        if types.into_iter().any(|t| *t == *to_match) {
            return Ok(());
        }
        Err(ActorError::unchecked(
            ExitCode::SYS_ASSERTION_FAILED,
            "immediate caller actor type forbidden".to_string(),
        ))
    }

    fn current_balance(&self) -> TokenAmount {
        self.v.get_actor(self.to()).unwrap().balance
    }

    fn resolve_address(&self, addr: &Address) -> Option<ActorID> {
        if let Some(normalize_addr) = self.v.normalize_address(addr) {
            if let &Payload::ID(id) = normalize_addr.payload() {
                return Some(id);
            }
        }
        None
    }

    fn get_actor_code_cid(&self, id: &ActorID) -> Option<Cid> {
        let maybe_act = self.v.get_actor(Address::new_id(*id));
        match maybe_act {
            None => None,
            Some(act) => Some(act.code),
        }
    }

    fn lookup_address(&self, id: ActorID) -> Option<Address> {
        self.v.get_actor(Address::new_id(id)).and_then(|act| act.predictable_address)
    }

    fn send(
        &self,
        to: &Address,
        method: MethodNum,
        params: RawBytes,
        value: TokenAmount,
    ) -> Result<RawBytes, ActorError> {
        if !self.allow_side_effects {
            return Err(ActorError::unchecked(
                ExitCode::SYS_ASSERTION_FAILED,
                "Calling send is not allowed during side-effect lock".to_string(),
            ));
        }

        let new_actor_msg = InternalMessage { from: self.to(), to: *to, value, method, params };
        let mut new_ctx = InvocationCtx {
            v: self.v,
            top: self.top.clone(),
            msg: new_actor_msg,
            allow_side_effects: true,
            caller_validated: false,
            policy: self.policy,
            subinvocations: RefCell::new(vec![]),
        };
        let res = new_ctx.invoke();

        let invoc = new_ctx.gather_trace(res.clone());
        RefMut::map(self.subinvocations.borrow_mut(), |subinvocs| {
            subinvocs.push(invoc);
            subinvocs
        });
        res
    }

    fn get_randomness_from_tickets(
        &self,
        _personalization: DomainSeparationTag,
        _rand_epoch: ChainEpoch,
        _entropy: &[u8],
<<<<<<< HEAD
    ) -> Result<Randomness, ActorError> {
        Ok(Randomness(TEST_VM_RAND_STRING.as_bytes().into()))
=======
    ) -> Result<[u8; RANDOMNESS_LENGTH], ActorError> {
        Ok(TEST_VM_RAND_ARRAY)
>>>>>>> 2f10a80f
    }

    fn get_randomness_from_beacon(
        &self,
        _personalization: DomainSeparationTag,
        _rand_epoch: ChainEpoch,
        _entropy: &[u8],
<<<<<<< HEAD
    ) -> Result<Randomness, ActorError> {
        Ok(Randomness(TEST_VM_RAND_STRING.as_bytes().into()))
=======
    ) -> Result<[u8; RANDOMNESS_LENGTH], ActorError> {
        Ok(TEST_VM_RAND_ARRAY)
>>>>>>> 2f10a80f
    }

    fn get_state_root(&self) -> Result<Cid, ActorError> {
        Ok(self.v.get_actor(self.to()).unwrap().head)
    }

    fn set_state_root(&mut self, root: &Cid) -> Result<(), ActorError> {
        let maybe_act = self.v.get_actor(self.to());
        match maybe_act {
            None => Err(ActorError::unchecked(
                ExitCode::SYS_ASSERTION_FAILED,
                "actor does not exist".to_string(),
            )),
            Some(mut act) => {
<<<<<<< HEAD
                act.head = *root;
                self.v.set_actor(self.to(), act);
                Ok(())
=======
                if act.head != EMPTY_ARR_CID {
                    Err(ActorError::unchecked(
                        ExitCode::SYS_ASSERTION_FAILED,
                        "failed to construct state: already initialized".to_string(),
                    ))
                } else {
                    act.head = self.v.store.put_cbor(obj, Code::Blake2b256).unwrap();
                    self.v.set_actor(self.to(), act);
                    Ok(())
                }
>>>>>>> 2f10a80f
            }
        }
    }

    fn transaction<C, RT, F>(&mut self, f: F) -> Result<RT, ActorError>
    where
        C: Cbor,
        F: FnOnce(&mut C, &mut Self) -> Result<RT, ActorError>,
    {
        let mut st = self.state::<C>().unwrap();
        self.allow_side_effects = false;
        let result = f(&mut st, self);
        self.allow_side_effects = true;
        let ret = result?;
        let mut act = self.v.get_actor(self.to()).unwrap();
        act.head = self.v.store.put_cbor(&st, Code::Blake2b256).unwrap();
        self.v.set_actor(self.to(), act);
        Ok(ret)
    }

    fn new_actor_address(&mut self) -> Result<Address, ActorError> {
        let mut b = self.top.originator_stable_addr.to_bytes();
        b.extend_from_slice(&self.top.originator_call_seq.to_be_bytes());
        b.extend_from_slice(
            &self.top.new_actor_addr_count.replace_with(|old| *old + 1).to_be_bytes(),
        );
        Ok(Address::new_actor(&b))
    }

    fn delete_actor(&mut self, _beneficiary: &Address) -> Result<(), ActorError> {
        panic!("TODO implement me")
    }

    fn resolve_builtin_actor_type(&self, code_id: &Cid) -> Option<Type> {
        ACTOR_TYPES.get(code_id).cloned()
    }

    fn get_code_cid_for_type(&self, typ: Type) -> Cid {
        ACTOR_CODES.get(&typ).cloned().unwrap()
    }

    fn total_fil_circ_supply(&self) -> TokenAmount {
        self.top.circ_supply.clone()
    }

    fn charge_gas(&mut self, _name: &'static str, _compute: i64) {}

    fn base_fee(&self) -> TokenAmount {
        TokenAmount::zero()
    }

    fn actor_balance(&self, id: ActorID) -> Option<TokenAmount> {
        self.v.get_actor(Address::new_id(id)).map(|act| act.balance)
    }

    fn gas_available(&self) -> u64 {
        u32::MAX.into()
    }

    fn tipset_timestamp(&self) -> u64 {
        0
    }

    fn tipset_cid(&self, _epoch: i64) -> Option<Cid> {
        Some(Cid::new_v1(IPLD_RAW, Multihash::wrap(0, b"faketipset").unwrap()))
    }
}

impl Primitives for VM<'_> {
    // A "valid" signature has its bytes equal to the plaintext.
    // Anything else is considered invalid.
    fn verify_signature(
        &self,
        signature: &Signature,
        _signer: &Address,
        plaintext: &[u8],
    ) -> Result<(), anyhow::Error> {
        if signature.bytes != plaintext {
            return Err(anyhow::format_err!(
                "invalid signature (mock sig validation expects siggy bytes to be equal to plaintext)"
            ));
        }
        Ok(())
    }

    fn hash_blake2b(&self, data: &[u8]) -> [u8; 32] {
        blake2b_simd::Params::new()
            .hash_length(32)
            .to_state()
            .update(data)
            .finalize()
            .as_bytes()
            .try_into()
            .unwrap()
    }

    fn compute_unsealed_sector_cid(
        &self,
        _proof_type: RegisteredSealProof,
        _pieces: &[PieceInfo],
    ) -> Result<Cid, anyhow::Error> {
        Ok(make_piece_cid(b"unsealed from itest vm"))
    }

    fn hash(&self, hasher: SupportedHashes, data: &[u8]) -> Vec<u8> {
        let hasher = Code::try_from(hasher as u64).unwrap(); // supported hashes are all implemented in multihash
        hasher.digest(data).to_bytes()
    }

    fn hash_64(&self, hasher: SupportedHashes, data: &[u8]) -> ([u8; 64], usize) {
        let hasher = Code::try_from(hasher as u64).unwrap();
        let (len, buf, ..) = hasher.digest(data).into_inner();
        (buf, len as usize)
    }

    fn recover_secp_public_key(
        &self,
        hash: &[u8; SECP_SIG_MESSAGE_HASH_SIZE],
        signature: &[u8; SECP_SIG_LEN],
    ) -> Result<[u8; SECP_PUB_LEN], anyhow::Error> {
        recover_secp_public_key(hash, signature).map_err(|_| anyhow!("failed to recover pubkey"))
    }
}

impl Primitives for InvocationCtx<'_, '_> {
    fn verify_signature(
        &self,
        signature: &Signature,
        signer: &Address,
        plaintext: &[u8],
    ) -> Result<(), anyhow::Error> {
        self.v.verify_signature(signature, signer, plaintext)
    }

    fn hash_blake2b(&self, data: &[u8]) -> [u8; 32] {
        self.v.hash_blake2b(data)
    }

    fn compute_unsealed_sector_cid(
        &self,
        proof_type: RegisteredSealProof,
        pieces: &[PieceInfo],
    ) -> Result<Cid, anyhow::Error> {
        self.v.compute_unsealed_sector_cid(proof_type, pieces)
    }

    #[cfg(feature = "m2-native")]
    fn install_actor(&self, _: &Cid) -> Result<(), anyhow::Error> {
        panic!("TODO implement me")
    }

    fn hash(&self, hasher: SupportedHashes, data: &[u8]) -> Vec<u8> {
        self.v.hash(hasher, data)
    }

    fn hash_64(&self, hasher: SupportedHashes, data: &[u8]) -> ([u8; 64], usize) {
        self.v.hash_64(hasher, data)
    }

    fn recover_secp_public_key(
        &self,
        hash: &[u8; SECP_SIG_MESSAGE_HASH_SIZE],
        signature: &[u8; SECP_SIG_LEN],
    ) -> Result<[u8; SECP_PUB_LEN], anyhow::Error> {
        self.v.recover_secp_public_key(hash, signature)
    }
}

impl Verifier for InvocationCtx<'_, '_> {
    fn verify_seal(&self, _vi: &SealVerifyInfo) -> Result<(), anyhow::Error> {
        Ok(())
    }

    fn verify_post(&self, verify_info: &WindowPoStVerifyInfo) -> Result<(), anyhow::Error> {
        for proof in &verify_info.proofs {
            if proof.proof_bytes.eq(&TEST_VM_INVALID_POST.as_bytes().to_vec()) {
                return Err(anyhow!("invalid proof"));
            }
        }

        Ok(())
    }

    fn verify_consensus_fault(
        &self,
        _h1: &[u8],
        _h2: &[u8],
        _extra: &[u8],
    ) -> Result<Option<ConsensusFault>, anyhow::Error> {
        Ok(None)
    }

    fn batch_verify_seals(&self, batch: &[SealVerifyInfo]) -> anyhow::Result<Vec<bool>> {
        Ok(vec![true; batch.len()]) // everyone wins
    }

    fn verify_aggregate_seals(
        &self,
        _aggregate: &AggregateSealVerifyProofAndInfos,
    ) -> Result<(), anyhow::Error> {
        Ok(())
    }

    fn verify_replica_update(&self, _replica: &ReplicaUpdateInfo) -> Result<(), anyhow::Error> {
        Ok(())
    }
}

impl RuntimePolicy for InvocationCtx<'_, '_> {
    fn policy(&self) -> &Policy {
        self.policy
    }
}

#[derive(Clone, PartialEq, Eq, Debug)]
pub struct MessageResult {
    pub code: ExitCode,
    pub message: String,
    pub ret: RawBytes,
    pub error_message: Option<String>,
}

#[derive(Serialize_tuple, Deserialize_tuple, Clone, PartialEq, Eq, Debug)]
pub struct Actor {
    pub code: Cid,
    pub head: Cid,
    pub call_seq_num: u64,
    pub balance: TokenAmount,
    pub predictable_address: Option<Address>,
}

pub fn actor(
    code: Cid,
    head: Cid,
    call_seq_num: u64,
    balance: TokenAmount,
    predictable_address: Option<Address>,
) -> Actor {
    Actor { code, head, call_seq_num, balance, predictable_address }
}

#[derive(Clone)]
pub struct InvocationTrace {
    pub msg: InternalMessage,
    pub code: ExitCode,
    pub ret: Option<RawBytes>,
    pub subinvocations: Vec<InvocationTrace>,
}

pub struct ExpectInvocation {
    pub to: Address,
    // required
    pub method: MethodNum,
    // required
    pub code: Option<ExitCode>,
    pub from: Option<Address>,
    pub value: Option<TokenAmount>,
    pub params: Option<RawBytes>,
    pub ret: Option<RawBytes>,
    pub subinvocs: Option<Vec<ExpectInvocation>>,
}

impl ExpectInvocation {
    // testing method that panics on no match
    pub fn matches(&self, invoc: &InvocationTrace) {
        let id = format!("[{}:{}]", invoc.msg.to, invoc.msg.method);
        self.quick_match(invoc, String::new());
        if let Some(c) = self.code {
            assert_eq!(
                c, invoc.code,
                "{} unexpected code expected: {}, was: {}",
                id, c, invoc.code
            );
        }
        if let Some(f) = self.from {
            assert_eq!(
                f, invoc.msg.from,
                "{} unexpected from addr: expected: {}, was: {} ",
                id, f, invoc.msg.from
            );
        }
        if let Some(v) = &self.value {
            assert_eq!(
                v, &invoc.msg.value,
                "{} unexpected value: expected: {}, was: {} ",
                id, v, invoc.msg.value
            );
        }
        if let Some(p) = &self.params {
            assert_eq!(
                p, &invoc.msg.params,
                "{} unexpected params: expected: {:x?}, was: {:x?}",
                id, p, invoc.msg.params
            );
        }
        if let Some(r) = &self.ret {
            assert_ne!(None, invoc.ret, "{} unexpected ret: expected: {:x?}, was: None", id, r);
            let ret = &invoc.ret.clone().unwrap();
            assert_eq!(r, ret, "{} unexpected ret: expected: {:x?}, was: {:x?}", id, r, ret);
        }
        if let Some(expect_subinvocs) = &self.subinvocs {
            let subinvocs = &invoc.subinvocations;

            let panic_str = format!(
                "unexpected subinvocs:\n expected: \n[\n{}]\n was:\n[\n{}]\n",
                self.fmt_expect_invocs(expect_subinvocs),
                self.fmt_invocs(subinvocs)
            );
            assert!(subinvocs.len() == expect_subinvocs.len(), "{}", panic_str);

            for (i, invoc) in subinvocs.iter().enumerate() {
                let expect_invoc = expect_subinvocs.get(i).unwrap();
                // only try to match if required fields match
                expect_invoc.quick_match(invoc, panic_str.clone());
                expect_invoc.matches(invoc);
            }
        }
    }

    pub fn fmt_invocs(&self, invocs: &[InvocationTrace]) -> String {
        invocs
            .iter()
            .enumerate()
            .map(|(i, invoc)| format!("{}: [{}:{}],\n", i, invoc.msg.to, invoc.msg.method))
            .collect()
    }

    pub fn fmt_expect_invocs(&self, invocs: &[ExpectInvocation]) -> String {
        invocs
            .iter()
            .enumerate()
            .map(|(i, invoc)| format!("{}: [{}:{}],\n", i, invoc.to, invoc.method))
            .collect()
    }

    pub fn quick_match(&self, invoc: &InvocationTrace, extra_msg: String) {
        let id = format!("[{}:{}]", invoc.msg.to, invoc.msg.method);
        assert_eq!(
            self.to, invoc.msg.to,
            "{} unexpected to addr: expected: {}, was: {} \n{}",
            id, self.to, invoc.msg.to, extra_msg
        );
        assert_eq!(
            self.method, invoc.msg.method,
            "{} unexpected method: expected: {}, was: {} \n{}",
            id, self.method, invoc.msg.from, extra_msg
        );
    }
}

impl Default for ExpectInvocation {
    fn default() -> Self {
        Self {
            method: 0,
            to: Address::new_id(0),
            code: None,
            from: None,
            value: None,
            params: None,
            ret: None,
            subinvocs: None,
        }
    }
}

#[derive(Debug)]
pub struct TestVMError {
    msg: String,
}

impl fmt::Display for TestVMError {
    fn fmt(&self, f: &mut fmt::Formatter) -> fmt::Result {
        write!(f, "{}", self.msg)
    }
}

impl Error for TestVMError {
    fn description(&self) -> &str {
        &self.msg
    }
}

impl From<fvm_ipld_hamt::Error> for TestVMError {
    fn from(h_err: fvm_ipld_hamt::Error) -> Self {
        vm_err(h_err.to_string().as_str())
    }
}

pub fn vm_err(msg: &str) -> TestVMError {
    TestVMError { msg: msg.to_string() }
}<|MERGE_RESOLUTION|>--- conflicted
+++ resolved
@@ -4,12 +4,9 @@
 use cid::Cid;
 use fil_actor_account::{Actor as AccountActor, State as AccountState};
 use fil_actor_cron::{Actor as CronActor, Entry as CronEntry, State as CronState};
-<<<<<<< HEAD
 use fil_actor_eam::EamActor;
 use fil_actor_evm::EvmContractActor;
-=======
 use fil_actor_datacap::{Actor as DataCapActor, State as DataCapState};
->>>>>>> 2f10a80f
 use fil_actor_init::{Actor as InitActor, ExecReturn, State as InitState};
 use fil_actor_market::{Actor as MarketActor, Method as MarketMethod, State as MarketState};
 use fil_actor_miner::{Actor as MinerActor, MinerInfo, State as MinerState};
@@ -38,13 +35,8 @@
 use fvm_ipld_encoding::tuple::*;
 use fvm_ipld_encoding::{Cbor, CborStore, RawBytes};
 use fvm_ipld_hamt::{BytesKey, Hamt, Sha256};
-<<<<<<< HEAD
-use fvm_shared::address::Address;
-use fvm_shared::address::Payload;
-=======
 use fvm_shared::address::Payload;
 use fvm_shared::address::{Address, Protocol};
->>>>>>> 2f10a80f
 use fvm_shared::bigint::Zero;
 use fvm_shared::clock::ChainEpoch;
 use fvm_shared::consensus::ConsensusFault;
@@ -63,12 +55,8 @@
 };
 use fvm_shared::smooth::FilterEstimate;
 use fvm_shared::version::NetworkVersion;
-<<<<<<< HEAD
 use fvm_shared::{ActorID, MethodNum, IPLD_RAW, METHOD_CONSTRUCTOR, METHOD_SEND};
 use multihash::MultihashDigest;
-=======
-use fvm_shared::{ActorID, MethodNum, METHOD_CONSTRUCTOR, METHOD_SEND};
->>>>>>> 2f10a80f
 use regex::Regex;
 use serde::ser;
 use std::cell::{RefCell, RefMut};
@@ -155,35 +143,23 @@
         let sys_st = SystemState::new(store).unwrap();
         let sys_head = v.put_store(&sys_st);
         let sys_value = faucet_total.clone(); // delegate faucet funds to system so we can construct faucet by sending to bls addr
-<<<<<<< HEAD
         v.set_actor(SYSTEM_ACTOR_ADDR, actor(*SYSTEM_ACTOR_CODE_ID, sys_head, 0, sys_value, None));
-=======
-        v.set_actor(SYSTEM_ACTOR_ADDR, actor(*SYSTEM_ACTOR_CODE_ID, sys_head, 0, sys_value));
->>>>>>> 2f10a80f
 
         // init
         let init_st = InitState::new(store, "integration-test".to_string()).unwrap();
         let init_head = v.put_store(&init_st);
-<<<<<<< HEAD
         v.set_actor(
             INIT_ACTOR_ADDR,
             actor(*INIT_ACTOR_CODE_ID, init_head, 0, TokenAmount::zero(), None),
         );
-=======
-        v.set_actor(INIT_ACTOR_ADDR, actor(*INIT_ACTOR_CODE_ID, init_head, 0, TokenAmount::zero()));
->>>>>>> 2f10a80f
 
         // reward
 
         let reward_head = v.put_store(&RewardState::new(StoragePower::zero()));
-<<<<<<< HEAD
         v.set_actor(
             REWARD_ACTOR_ADDR,
             actor(*REWARD_ACTOR_CODE_ID, reward_head, 0, reward_total, None),
         );
-=======
-        v.set_actor(REWARD_ACTOR_ADDR, actor(*REWARD_ACTOR_CODE_ID, reward_head, 0, reward_total));
->>>>>>> 2f10a80f
 
         // cron
         let builtin_entries = vec![
@@ -197,35 +173,23 @@
             },
         ];
         let cron_head = v.put_store(&CronState { entries: builtin_entries });
-<<<<<<< HEAD
         v.set_actor(
             CRON_ACTOR_ADDR,
             actor(*CRON_ACTOR_CODE_ID, cron_head, 0, TokenAmount::zero(), None),
         );
-=======
-        v.set_actor(CRON_ACTOR_ADDR, actor(*CRON_ACTOR_CODE_ID, cron_head, 0, TokenAmount::zero()));
->>>>>>> 2f10a80f
 
         // power
         let power_head = v.put_store(&PowerState::new(&v.store).unwrap());
         v.set_actor(
             STORAGE_POWER_ACTOR_ADDR,
-<<<<<<< HEAD
             actor(*POWER_ACTOR_CODE_ID, power_head, 0, TokenAmount::zero(), None),
-=======
-            actor(*POWER_ACTOR_CODE_ID, power_head, 0, TokenAmount::zero()),
->>>>>>> 2f10a80f
         );
 
         // market
         let market_head = v.put_store(&MarketState::new(&v.store).unwrap());
         v.set_actor(
             STORAGE_MARKET_ACTOR_ADDR,
-<<<<<<< HEAD
             actor(*MARKET_ACTOR_CODE_ID, market_head, 0, TokenAmount::zero(), None),
-=======
-            actor(*MARKET_ACTOR_CODE_ID, market_head, 0, TokenAmount::zero()),
->>>>>>> 2f10a80f
         );
 
         // verifreg
@@ -273,7 +237,6 @@
         let verifreg_head = v.put_store(&VerifRegState::new(&v.store, root_msig_addr).unwrap());
         v.set_actor(
             VERIFIED_REGISTRY_ACTOR_ADDR,
-<<<<<<< HEAD
             actor(*VERIFREG_ACTOR_CODE_ID, verifreg_head, 0, TokenAmount::zero(), None),
         );
 
@@ -281,9 +244,6 @@
         v.set_actor(
             EAM_ACTOR_ADDR,
             actor(*EAM_ACTOR_CODE_ID, EMPTY_ARR_CID, 0, TokenAmount::zero(), None),
-=======
-            actor(*VERIFREG_ACTOR_CODE_ID, verifreg_head, 0, TokenAmount::zero()),
->>>>>>> 2f10a80f
         );
 
         // datacap
@@ -291,18 +251,14 @@
             v.put_store(&DataCapState::new(&v.store, VERIFIED_REGISTRY_ACTOR_ADDR).unwrap());
         v.set_actor(
             DATACAP_TOKEN_ACTOR_ADDR,
-            actor(*DATACAP_TOKEN_ACTOR_CODE_ID, datacap_head, 0, TokenAmount::zero()),
+            actor(*DATACAP_TOKEN_ACTOR_CODE_ID, datacap_head, 0, TokenAmount::zero(), None),
         );
 
         // burnt funds
         let burnt_funds_head = v.put_store(&AccountState { address: BURNT_FUNDS_ACTOR_ADDR });
         v.set_actor(
             BURNT_FUNDS_ACTOR_ADDR,
-<<<<<<< HEAD
             actor(*ACCOUNT_ACTOR_CODE_ID, burnt_funds_head, 0, TokenAmount::zero(), None),
-=======
-            actor(*ACCOUNT_ACTOR_CODE_ID, burnt_funds_head, 0, TokenAmount::zero()),
->>>>>>> 2f10a80f
         );
 
         // create a faucet with 1 billion FIL for setting up test accounts
@@ -509,22 +465,13 @@
                 self.rollback(prior_root);
                 Ok(MessageResult {
                     code: ae.exit_code(),
-<<<<<<< HEAD
                     ret: RawBytes::default(),
                     error_message: Some(ae.msg().into()),
-=======
-                    message: ae.msg().to_string(),
-                    ret: RawBytes::default(),
->>>>>>> 2f10a80f
                 })
             }
             Ok(ret) => {
                 self.checkpoint();
-<<<<<<< HEAD
                 Ok(MessageResult { code: ExitCode::OK, ret, error_message: None })
-=======
-                Ok(MessageResult { code: ExitCode::OK, message: "OK".to_string(), ret })
->>>>>>> 2f10a80f
             }
         }
     }
@@ -670,12 +617,7 @@
                     format!("cannot create account for address {} type {}", target, target.protocol()),
                 ));
             }
-<<<<<<< HEAD
         };
-=======
-            _ => (),
-        }
->>>>>>> 2f10a80f
         let mut st = self.v.get_state::<InitState>(INIT_ACTOR_ADDR).unwrap();
         let target_id = st.map_address_to_new_id(self.v.store, target).unwrap();
         let target_id_addr = Address::new_id(target_id);
@@ -781,16 +723,13 @@
             Type::Power => PowerActor::invoke_method(self, self.msg.method, &params),
             Type::PaymentChannel => PaychActor::invoke_method(self, self.msg.method, &params),
             Type::VerifiedRegistry => VerifregActor::invoke_method(self, self.msg.method, &params),
-<<<<<<< HEAD
             Type::Embryo => {
                 Err(ActorError::unhandled_message("embryo actors only handle method 0".into()))
             }
             Type::EVM => EvmContractActor::invoke_method(self, self.msg.method, &params),
             Type::EAM => EamActor::invoke_method(self, self.msg.method, &params),
-=======
             // Type::EVM => panic!("no EVM"),
             Type::DataCap => DataCapActor::invoke_method(self, self.msg.method, &params),
->>>>>>> 2f10a80f
         };
         if res.is_err() {
             self.v.rollback(prior_root)
@@ -816,7 +755,6 @@
             }
         }
         let addr = Address::new_id(actor_id);
-<<<<<<< HEAD
         let actor = match self.v.get_actor(addr) {
             Some(mut act) if act.code == *EMBRYO_ACTOR_CODE_ID => {
                 act.code = code_id;
@@ -832,16 +770,6 @@
             }
         };
         self.v.set_actor(addr, actor);
-=======
-        if self.v.get_actor(addr).is_some() {
-            return Err(ActorError::unchecked(
-                ExitCode::SYS_ASSERTION_FAILED,
-                "attempt to create new actor at existing address".to_string(),
-            ));
-        }
-        let a = actor(code_id, EMPTY_ARR_CID, 0, TokenAmount::zero());
-        self.v.set_actor(addr, a);
->>>>>>> 2f10a80f
         Ok(())
     }
 
@@ -1015,13 +943,8 @@
         _personalization: DomainSeparationTag,
         _rand_epoch: ChainEpoch,
         _entropy: &[u8],
-<<<<<<< HEAD
     ) -> Result<Randomness, ActorError> {
         Ok(Randomness(TEST_VM_RAND_STRING.as_bytes().into()))
-=======
-    ) -> Result<[u8; RANDOMNESS_LENGTH], ActorError> {
-        Ok(TEST_VM_RAND_ARRAY)
->>>>>>> 2f10a80f
     }
 
     fn get_randomness_from_beacon(
@@ -1029,13 +952,8 @@
         _personalization: DomainSeparationTag,
         _rand_epoch: ChainEpoch,
         _entropy: &[u8],
-<<<<<<< HEAD
     ) -> Result<Randomness, ActorError> {
         Ok(Randomness(TEST_VM_RAND_STRING.as_bytes().into()))
-=======
-    ) -> Result<[u8; RANDOMNESS_LENGTH], ActorError> {
-        Ok(TEST_VM_RAND_ARRAY)
->>>>>>> 2f10a80f
     }
 
     fn get_state_root(&self) -> Result<Cid, ActorError> {
@@ -1050,22 +968,9 @@
                 "actor does not exist".to_string(),
             )),
             Some(mut act) => {
-<<<<<<< HEAD
                 act.head = *root;
                 self.v.set_actor(self.to(), act);
                 Ok(())
-=======
-                if act.head != EMPTY_ARR_CID {
-                    Err(ActorError::unchecked(
-                        ExitCode::SYS_ASSERTION_FAILED,
-                        "failed to construct state: already initialized".to_string(),
-                    ))
-                } else {
-                    act.head = self.v.store.put_cbor(obj, Code::Blake2b256).unwrap();
-                    self.v.set_actor(self.to(), act);
-                    Ok(())
-                }
->>>>>>> 2f10a80f
             }
         }
     }
