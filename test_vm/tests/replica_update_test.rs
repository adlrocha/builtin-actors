--- conflicted
+++ resolved
@@ -33,10 +33,7 @@
 use fvm_shared::sector::SectorSize;
 use fvm_shared::sector::StoragePower;
 use fvm_shared::sector::{RegisteredSealProof, SectorNumber};
-<<<<<<< HEAD
-=======
 use test_case::test_case;
->>>>>>> 931f7daf
 use test_vm::util::{
     advance_by_deadline_to_epoch, advance_by_deadline_to_index, advance_to_proving_deadline,
     apply_code, apply_ok, bf_all, check_sector_active, check_sector_faulty, create_accounts,
@@ -996,13 +993,8 @@
 fn replica_update_verified_deal() {
     let store = &MemoryBlockstore::new();
     let mut v = VM::new_with_singletons(store);
-<<<<<<< HEAD
-    let addrs = create_accounts(&v, 1, TokenAmount::from_whole(100_000));
-    let (worker, owner) = (addrs[0], addrs[0]);
-=======
     let addrs = create_accounts(&v, 3, TokenAmount::from_whole(100_000));
     let (worker, owner, client, verifier) = (addrs[0], addrs[0], addrs[1], addrs[2]);
->>>>>>> 931f7daf
     let seal_proof = RegisteredSealProof::StackedDRG32GiBV1P1;
     let policy = Policy::default();
     let (maddr, robust) = create_miner(
@@ -1338,8 +1330,6 @@
 }
 fn create_deals(
     num_deals: u32,
-<<<<<<< HEAD
-=======
     v: &VM,
     client: Address,
     worker: Address,
@@ -1362,7 +1352,6 @@
 #[allow(clippy::too_many_arguments)]
 fn create_deals_frac(
     num_deals: u32,
->>>>>>> 931f7daf
     v: &VM,
     client: Address,
     worker: Address,
