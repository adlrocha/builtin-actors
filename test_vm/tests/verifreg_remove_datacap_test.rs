use std::ops::{Div, Sub};

use fil_actor_account::types::AuthenticateMessageParams;
use fil_actor_account::Method as AccountMethod;
use fvm_ipld_blockstore::MemoryBlockstore;
use fvm_ipld_encoding::to_vec;
use fvm_shared::bigint::bigint_ser::BigIntDe;
use fvm_shared::bigint::{BigInt, Zero};
use fvm_shared::crypto::signature::{Signature, SignatureType};
use fvm_shared::econ::TokenAmount;
use fvm_shared::error::ExitCode;
use fvm_shared::sector::StoragePower;
use fvm_shared::HAMT_BIT_WIDTH;
use num_traits::ToPrimitive;

use fil_actor_datacap::{
    DestroyParams, Method as DataCapMethod, MintParams, State as DataCapState,
};
use fil_actor_verifreg::{
    AddVerifiedClientParams, DataCap, RemoveDataCapParams, RemoveDataCapRequest,
    RemoveDataCapReturn, SIGNATURE_DOMAIN_SEPARATION_REMOVE_DATA_CAP,
};
use fil_actor_verifreg::{AddrPairKey, Method as VerifregMethod};
use fil_actor_verifreg::{RemoveDataCapProposal, RemoveDataCapProposalID, State as VerifregState};
use fil_actors_runtime::{
    make_map_with_root_and_bitwidth, DATACAP_TOKEN_ACTOR_ADDR, STORAGE_MARKET_ACTOR_ADDR,
    VERIFIED_REGISTRY_ACTOR_ADDR,
};
use fvm_ipld_encoding::ipld_block::IpldBlock;
use test_vm::util::{apply_code, apply_ok, create_accounts, verifreg_add_verifier};
use test_vm::{ExpectInvocation, TEST_VERIFREG_ROOT_ADDR, VM};

#[test]
fn remove_datacap_simple_successful_path() {
    let store = MemoryBlockstore::new();
    let v = VM::new_with_singletons(&store);
    let addrs = create_accounts(&v, 4, TokenAmount::from_whole(10_000));
    let (verifier1, verifier2, verified_client) = (addrs[0], addrs[1], addrs[2]);

    let verifier1_id_addr = v.normalize_address(&verifier1).unwrap();
    let verifier2_id_addr = v.normalize_address(&verifier2).unwrap();
    let verified_client_id_addr = v.normalize_address(&verified_client).unwrap();
    let verifier_allowance = StoragePower::from(2 * 1048576u64);
    let allowance_to_remove: StoragePower = verifier_allowance.clone().div(2);

    // register verifier1 and verifier2
    verifreg_add_verifier(&v, verifier1, verifier_allowance.clone());
    verifreg_add_verifier(&v, verifier2, verifier_allowance.clone());

    // register the verified client
    let add_verified_client_params =
        AddVerifiedClientParams { address: verified_client, allowance: verifier_allowance.clone() };
    let mint_params = MintParams {
        to: verified_client,
        amount: TokenAmount::from_whole(verifier_allowance.to_i64().unwrap()),
        operators: vec![STORAGE_MARKET_ACTOR_ADDR],
    };
    apply_ok(
        &v,
        verifier1,
        VERIFIED_REGISTRY_ACTOR_ADDR,
        TokenAmount::zero(),
        VerifregMethod::AddVerifiedClient as u64,
        Some(add_verified_client_params.clone()),
    );

    ExpectInvocation {
        to: VERIFIED_REGISTRY_ACTOR_ADDR,
        method: VerifregMethod::AddVerifiedClient as u64,
        params: Some(IpldBlock::serialize_cbor(&add_verified_client_params).unwrap()),
        subinvocs: Some(vec![ExpectInvocation {
            to: DATACAP_TOKEN_ACTOR_ADDR,
<<<<<<< HEAD
            method: DataCapMethod::MintExported as u64,
            params: Some(serialize(&mint_params, "mint params").unwrap()),
=======
            method: DataCapMethod::Mint as u64,
            params: Some(IpldBlock::serialize_cbor(&mint_params).unwrap()),
>>>>>>> 18f89bef
            subinvocs: None,
            ..Default::default()
        }]),
        ..Default::default()
    }
    .matches(v.take_invocations().last().unwrap());

    // state checks on the 2 verifiers and the client
    let mut v_st = v.get_state::<VerifregState>(VERIFIED_REGISTRY_ACTOR_ADDR).unwrap();
    let verifiers =
        make_map_with_root_and_bitwidth::<_, BigIntDe>(&v_st.verifiers, &store, HAMT_BIT_WIDTH)
            .unwrap();

    let BigIntDe(verifier1_data_cap) =
        verifiers.get(&verifier1_id_addr.to_bytes()).unwrap().unwrap();
    assert_eq!(BigInt::zero(), *verifier1_data_cap);

    let BigIntDe(verifier2_data_cap) =
        verifiers.get(&verifier2_id_addr.to_bytes()).unwrap().unwrap();
    assert_eq!(verifier_allowance, *verifier2_data_cap);

    let token_st = v.get_state::<DataCapState>(DATACAP_TOKEN_ACTOR_ADDR).unwrap();
    let balance = token_st.balance(&store, verified_client_id_addr.id().unwrap()).unwrap();
    assert_eq!(balance, TokenAmount::from_whole(verifier_allowance.to_i64().unwrap()));

    let mut proposal_ids = make_map_with_root_and_bitwidth::<_, RemoveDataCapProposalID>(
        &v_st.remove_data_cap_proposal_ids,
        &store,
        HAMT_BIT_WIDTH,
    )
    .unwrap();

    assert!(proposal_ids
        .get(&AddrPairKey::new(verifier1_id_addr, verified_client_id_addr).to_bytes())
        .unwrap()
        .is_none());

    assert!(proposal_ids
        .get(&AddrPairKey::new(verifier2_id_addr, verified_client_id_addr).to_bytes())
        .unwrap()
        .is_none());

    // remove half the client's allowance
    let mut verifier1_proposal = RemoveDataCapProposal {
        verified_client: verified_client_id_addr,
        data_cap_amount: allowance_to_remove.clone(),
        removal_proposal_id: RemoveDataCapProposalID { id: 0 },
    };

    let mut verifier1_proposal_ser = to_vec(&verifier1_proposal).unwrap();
    let mut verifier1_payload = SIGNATURE_DOMAIN_SEPARATION_REMOVE_DATA_CAP.to_vec();
    verifier1_payload.append(&mut verifier1_proposal_ser);

    let mut verifier2_proposal = RemoveDataCapProposal {
        verified_client: verified_client_id_addr,
        data_cap_amount: allowance_to_remove.clone(),
        removal_proposal_id: RemoveDataCapProposalID { id: 0 },
    };

    let mut verifier2_proposal_ser = to_vec(&verifier2_proposal).unwrap();
    let mut verifier2_payload = SIGNATURE_DOMAIN_SEPARATION_REMOVE_DATA_CAP.to_vec();
    verifier2_payload.append(&mut verifier2_proposal_ser);

    let mut remove_datacap_params = RemoveDataCapParams {
        verified_client_to_remove: verified_client_id_addr,
        data_cap_amount_to_remove: allowance_to_remove.clone(),
        verifier_request_1: RemoveDataCapRequest {
            verifier: verifier1_id_addr,
            signature: Signature { sig_type: SignatureType::Secp256k1, bytes: verifier1_payload },
        },
        verifier_request_2: RemoveDataCapRequest {
            verifier: verifier2_id_addr,
            signature: Signature { sig_type: SignatureType::Secp256k1, bytes: verifier2_payload },
        },
    };

    let remove_datacap_ret: RemoveDataCapReturn = apply_ok(
        &v,
        TEST_VERIFREG_ROOT_ADDR,
        VERIFIED_REGISTRY_ACTOR_ADDR,
        TokenAmount::zero(),
        VerifregMethod::RemoveVerifiedClientDataCap as u64,
        Some(remove_datacap_params.clone()),
    )
    .deserialize()
    .unwrap();

    expect_remove_datacap(
        &remove_datacap_params,
        RemoveDataCapProposalID { id: 0 },
        RemoveDataCapProposalID { id: 0 },
    )
    .matches(v.take_invocations().last().unwrap());

    assert_eq!(verified_client_id_addr, remove_datacap_ret.verified_client);
    assert_eq!(allowance_to_remove, remove_datacap_ret.data_cap_removed);

    // confirm client's allowance has fallen by half
    let token_st = v.get_state::<DataCapState>(DATACAP_TOKEN_ACTOR_ADDR).unwrap();
    let balance = token_st.balance(&store, verified_client_id_addr.id().unwrap()).unwrap();
    assert_eq!(
        balance,
        TokenAmount::from_whole(verifier_allowance.sub(&allowance_to_remove).to_i64().unwrap())
    );

    v_st = v.get_state::<VerifregState>(VERIFIED_REGISTRY_ACTOR_ADDR).unwrap();
    // confirm proposalIds has changed as expected
    proposal_ids =
        make_map_with_root_and_bitwidth(&v_st.remove_data_cap_proposal_ids, &store, HAMT_BIT_WIDTH)
            .unwrap();

    let verifier1_proposal_id: &RemoveDataCapProposalID = proposal_ids
        .get(&AddrPairKey::new(verifier1_id_addr, verified_client_id_addr).to_bytes())
        .unwrap()
        .unwrap();

    assert_eq!(1u64, verifier1_proposal_id.id);

    let verifier2_proposal_id: &RemoveDataCapProposalID = proposal_ids
        .get(&AddrPairKey::new(verifier2_id_addr, verified_client_id_addr).to_bytes())
        .unwrap()
        .unwrap();

    assert_eq!(1u64, verifier2_proposal_id.id);

    // remove the second half of the client's allowance, this causes the client to be deleted

    verifier1_proposal = RemoveDataCapProposal {
        verified_client: verified_client_id_addr,
        data_cap_amount: allowance_to_remove.clone(),
        removal_proposal_id: verifier1_proposal_id.clone(),
    };

    verifier1_proposal_ser = to_vec(&verifier1_proposal).unwrap();
    verifier1_payload = SIGNATURE_DOMAIN_SEPARATION_REMOVE_DATA_CAP.to_vec();
    verifier1_payload.append(&mut verifier1_proposal_ser);

    verifier2_proposal = RemoveDataCapProposal {
        verified_client: verified_client_id_addr,
        data_cap_amount: allowance_to_remove.clone(),
        removal_proposal_id: verifier2_proposal_id.clone(),
    };

    verifier2_proposal_ser = to_vec(&verifier2_proposal).unwrap();
    verifier2_payload = SIGNATURE_DOMAIN_SEPARATION_REMOVE_DATA_CAP.to_vec();
    verifier2_payload.append(&mut verifier2_proposal_ser);

    remove_datacap_params = RemoveDataCapParams {
        verified_client_to_remove: verified_client_id_addr,
        data_cap_amount_to_remove: allowance_to_remove.clone(),
        verifier_request_1: RemoveDataCapRequest {
            verifier: verifier1_id_addr,
            signature: Signature { sig_type: SignatureType::Secp256k1, bytes: verifier1_payload },
        },
        verifier_request_2: RemoveDataCapRequest {
            verifier: verifier2_id_addr,
            signature: Signature { sig_type: SignatureType::Secp256k1, bytes: verifier2_payload },
        },
    };

    let remove_datacap_ret: RemoveDataCapReturn = apply_ok(
        &v,
        TEST_VERIFREG_ROOT_ADDR,
        VERIFIED_REGISTRY_ACTOR_ADDR,
        TokenAmount::zero(),
        VerifregMethod::RemoveVerifiedClientDataCap as u64,
        Some(remove_datacap_params.clone()),
    )
    .deserialize()
    .unwrap();

    expect_remove_datacap(
        &remove_datacap_params,
        RemoveDataCapProposalID { id: 1 },
        RemoveDataCapProposalID { id: 1 },
    )
    .matches(v.take_invocations().last().unwrap());

    assert_eq!(verified_client_id_addr, remove_datacap_ret.verified_client);
    assert_eq!(allowance_to_remove, remove_datacap_ret.data_cap_removed);

    // confirm client has no balance
    let token_st = v.get_state::<DataCapState>(DATACAP_TOKEN_ACTOR_ADDR).unwrap();
    let balance = token_st.balance(&store, verified_client_id_addr.id().unwrap()).unwrap();
    assert_eq!(balance, TokenAmount::zero());

    // confirm proposalIds has changed as expected
    v_st = v.get_state::<VerifregState>(VERIFIED_REGISTRY_ACTOR_ADDR).unwrap();
    proposal_ids =
        make_map_with_root_and_bitwidth(&v_st.remove_data_cap_proposal_ids, &store, HAMT_BIT_WIDTH)
            .unwrap();

    let verifier1_proposal_id: &RemoveDataCapProposalID = proposal_ids
        .get(&AddrPairKey::new(verifier1_id_addr, verified_client_id_addr).to_bytes())
        .unwrap()
        .unwrap();

    assert_eq!(2u64, verifier1_proposal_id.id);

    let verifier2_proposal_id: &RemoveDataCapProposalID = proposal_ids
        .get(&AddrPairKey::new(verifier2_id_addr, verified_client_id_addr).to_bytes())
        .unwrap()
        .unwrap();

    assert_eq!(2u64, verifier2_proposal_id.id);
    v.assert_state_invariants();
}

#[test]
fn remove_datacap_fails_on_verifreg() {
    let store = MemoryBlockstore::new();
    let v = VM::new_with_singletons(&store);
    let addrs = create_accounts(&v, 2, TokenAmount::from_whole(10_000));
    let (verifier1, verifier2) = (addrs[0], addrs[1]);

    let verifier1_id_addr = v.normalize_address(&verifier1).unwrap();
    let verifier2_id_addr = v.normalize_address(&verifier2).unwrap();
    let verifier_allowance = StoragePower::from(2 * 1048576u64);
    let allowance_to_remove: StoragePower = DataCap::from(100);

    // register verifier1 and verifier2
    verifreg_add_verifier(&v, verifier1, verifier_allowance.clone());
    verifreg_add_verifier(&v, verifier2, verifier_allowance);

    let remove_proposal = RemoveDataCapProposal {
        verified_client: VERIFIED_REGISTRY_ACTOR_ADDR,
        data_cap_amount: allowance_to_remove.clone(),
        removal_proposal_id: RemoveDataCapProposalID { id: 0 },
    };

    let mut remove_proposal_ser = to_vec(&remove_proposal).unwrap();
    let mut remove_proposal_payload = SIGNATURE_DOMAIN_SEPARATION_REMOVE_DATA_CAP.to_vec();
    remove_proposal_payload.append(&mut remove_proposal_ser);

    let remove_datacap_params = RemoveDataCapParams {
        verified_client_to_remove: VERIFIED_REGISTRY_ACTOR_ADDR,
        data_cap_amount_to_remove: allowance_to_remove,
        verifier_request_1: RemoveDataCapRequest {
            verifier: verifier1_id_addr,
            signature: Signature {
                sig_type: SignatureType::Secp256k1,
                bytes: remove_proposal_payload.clone(),
            },
        },
        verifier_request_2: RemoveDataCapRequest {
            verifier: verifier2_id_addr,
            signature: Signature {
                sig_type: SignatureType::Secp256k1,
                bytes: remove_proposal_payload,
            },
        },
    };

    apply_code(
        &v,
        TEST_VERIFREG_ROOT_ADDR,
        VERIFIED_REGISTRY_ACTOR_ADDR,
        TokenAmount::zero(),
        VerifregMethod::RemoveVerifiedClientDataCap as u64,
        Some(remove_datacap_params),
        ExitCode::USR_ILLEGAL_ARGUMENT,
    );

    v.assert_state_invariants();
}

fn expect_remove_datacap(
    params: &RemoveDataCapParams,
    proposal_id1: RemoveDataCapProposalID,
    proposal_id2: RemoveDataCapProposalID,
) -> ExpectInvocation {
    let payload1 = [
        SIGNATURE_DOMAIN_SEPARATION_REMOVE_DATA_CAP,
        serialize(
            &RemoveDataCapProposal {
                removal_proposal_id: proposal_id1,
                data_cap_amount: params.data_cap_amount_to_remove.clone(),
                verified_client: params.verified_client_to_remove,
            },
            "remove datacap proposal",
        )
        .unwrap()
        .bytes(),
    ]
    .concat();
    let payload2 = [
        SIGNATURE_DOMAIN_SEPARATION_REMOVE_DATA_CAP,
        serialize(
            &RemoveDataCapProposal {
                removal_proposal_id: proposal_id2,
                data_cap_amount: params.data_cap_amount_to_remove.clone(),
                verified_client: params.verified_client_to_remove,
            },
            "remove datacap proposal",
        )
        .unwrap()
        .bytes(),
    ]
    .concat();
    ExpectInvocation {
        to: VERIFIED_REGISTRY_ACTOR_ADDR,
        method: VerifregMethod::RemoveVerifiedClientDataCap as u64,
        params: Some(IpldBlock::serialize_cbor(&params).unwrap()),
        code: Some(ExitCode::OK),
        subinvocs: Some(vec![
            ExpectInvocation {
                to: params.verifier_request_1.verifier,
                method: AccountMethod::AuthenticateMessageExported as u64,
                params: Some(
                    serialize(
                        &AuthenticateMessageParams {
                            signature: payload1.clone(),
                            message: payload1,
                        },
                        "authenticate_message params",
                    )
                    .unwrap(),
                ),
                code: Some(ExitCode::OK),
                subinvocs: None,
                ..Default::default()
            },
            ExpectInvocation {
                to: params.verifier_request_2.verifier,
                method: AccountMethod::AuthenticateMessageExported as u64,
                params: Some(
                    serialize(
                        &AuthenticateMessageParams {
                            signature: payload2.clone(),
                            message: payload2,
                        },
                        "authenticate_message params",
                    )
                    .unwrap(),
                ),
                code: Some(ExitCode::OK),
                subinvocs: None,
                ..Default::default()
            },
            ExpectInvocation {
                to: DATACAP_TOKEN_ACTOR_ADDR,
<<<<<<< HEAD
                method: DataCapMethod::BalanceExported as u64,
                params: Some(
                    serialize(&params.verified_client_to_remove, "balance_of params").unwrap(),
                ),
=======
                method: DataCapMethod::BalanceOf as u64,
                params: Some(IpldBlock::serialize_cbor(&params.verified_client_to_remove).unwrap()),
>>>>>>> 18f89bef
                code: Some(ExitCode::OK),
                subinvocs: None,
                ..Default::default()
            },
            ExpectInvocation {
                to: DATACAP_TOKEN_ACTOR_ADDR,
                method: DataCapMethod::DestroyExported as u64,
                params: Some(
                    IpldBlock::serialize_cbor(&DestroyParams {
                        owner: params.verified_client_to_remove,
                        amount: TokenAmount::from_whole(
                            params.data_cap_amount_to_remove.to_i64().unwrap(),
                        ),
                    })
                    .unwrap(),
                ),
                code: Some(ExitCode::OK),
                subinvocs: None,
                ..Default::default()
            },
        ]),
        ..Default::default()
    }
}<|MERGE_RESOLUTION|>--- conflicted
+++ resolved
@@ -3,7 +3,7 @@
 use fil_actor_account::types::AuthenticateMessageParams;
 use fil_actor_account::Method as AccountMethod;
 use fvm_ipld_blockstore::MemoryBlockstore;
-use fvm_ipld_encoding::to_vec;
+use fvm_ipld_encoding::{to_vec, RawBytes};
 use fvm_shared::bigint::bigint_ser::BigIntDe;
 use fvm_shared::bigint::{BigInt, Zero};
 use fvm_shared::crypto::signature::{Signature, SignatureType};
@@ -70,13 +70,8 @@
         params: Some(IpldBlock::serialize_cbor(&add_verified_client_params).unwrap()),
         subinvocs: Some(vec![ExpectInvocation {
             to: DATACAP_TOKEN_ACTOR_ADDR,
-<<<<<<< HEAD
             method: DataCapMethod::MintExported as u64,
-            params: Some(serialize(&mint_params, "mint params").unwrap()),
-=======
-            method: DataCapMethod::Mint as u64,
             params: Some(IpldBlock::serialize_cbor(&mint_params).unwrap()),
->>>>>>> 18f89bef
             subinvocs: None,
             ..Default::default()
         }]),
@@ -350,28 +345,22 @@
 ) -> ExpectInvocation {
     let payload1 = [
         SIGNATURE_DOMAIN_SEPARATION_REMOVE_DATA_CAP,
-        serialize(
-            &RemoveDataCapProposal {
-                removal_proposal_id: proposal_id1,
-                data_cap_amount: params.data_cap_amount_to_remove.clone(),
-                verified_client: params.verified_client_to_remove,
-            },
-            "remove datacap proposal",
-        )
+        RawBytes::serialize(&RemoveDataCapProposal {
+            removal_proposal_id: proposal_id1,
+            data_cap_amount: params.data_cap_amount_to_remove.clone(),
+            verified_client: params.verified_client_to_remove,
+        })
         .unwrap()
         .bytes(),
     ]
     .concat();
     let payload2 = [
         SIGNATURE_DOMAIN_SEPARATION_REMOVE_DATA_CAP,
-        serialize(
-            &RemoveDataCapProposal {
-                removal_proposal_id: proposal_id2,
-                data_cap_amount: params.data_cap_amount_to_remove.clone(),
-                verified_client: params.verified_client_to_remove,
-            },
-            "remove datacap proposal",
-        )
+        RawBytes::serialize(&RemoveDataCapProposal {
+            removal_proposal_id: proposal_id2,
+            data_cap_amount: params.data_cap_amount_to_remove.clone(),
+            verified_client: params.verified_client_to_remove,
+        })
         .unwrap()
         .bytes(),
     ]
@@ -386,13 +375,10 @@
                 to: params.verifier_request_1.verifier,
                 method: AccountMethod::AuthenticateMessageExported as u64,
                 params: Some(
-                    serialize(
-                        &AuthenticateMessageParams {
-                            signature: payload1.clone(),
-                            message: payload1,
-                        },
-                        "authenticate_message params",
-                    )
+                    IpldBlock::serialize_cbor(&AuthenticateMessageParams {
+                        signature: payload1.clone(),
+                        message: payload1,
+                    })
                     .unwrap(),
                 ),
                 code: Some(ExitCode::OK),
@@ -403,13 +389,10 @@
                 to: params.verifier_request_2.verifier,
                 method: AccountMethod::AuthenticateMessageExported as u64,
                 params: Some(
-                    serialize(
-                        &AuthenticateMessageParams {
-                            signature: payload2.clone(),
-                            message: payload2,
-                        },
-                        "authenticate_message params",
-                    )
+                    IpldBlock::serialize_cbor(&AuthenticateMessageParams {
+                        signature: payload2.clone(),
+                        message: payload2,
+                    })
                     .unwrap(),
                 ),
                 code: Some(ExitCode::OK),
@@ -418,15 +401,8 @@
             },
             ExpectInvocation {
                 to: DATACAP_TOKEN_ACTOR_ADDR,
-<<<<<<< HEAD
                 method: DataCapMethod::BalanceExported as u64,
-                params: Some(
-                    serialize(&params.verified_client_to_remove, "balance_of params").unwrap(),
-                ),
-=======
-                method: DataCapMethod::BalanceOf as u64,
                 params: Some(IpldBlock::serialize_cbor(&params.verified_client_to_remove).unwrap()),
->>>>>>> 18f89bef
                 code: Some(ExitCode::OK),
                 subinvocs: None,
                 ..Default::default()
