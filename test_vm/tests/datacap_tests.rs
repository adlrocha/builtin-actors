use fvm_ipld_blockstore::MemoryBlockstore;
use fvm_shared::bigint::Zero;
use fvm_shared::econ::TokenAmount;
use fvm_shared::piece::PaddedPieceSize;
use fvm_shared::sector::RegisteredSealProof;

use fil_actor_verifreg::{AllocationRequest, AllocationRequests};
use fil_actors_runtime::cbor::serialize;
use fil_actors_runtime::runtime::policy_constants::MINIMUM_VERIFIED_ALLOCATION_SIZE;
use fil_actors_runtime::runtime::Policy;
use fil_actors_runtime::test_utils::make_piece_cid;
use fil_actors_runtime::{DATACAP_TOKEN_ACTOR_ADDR, VERIFIED_REGISTRY_ACTOR_ADDR};
use fvm_shared::error::ExitCode;
use test_vm::util::{apply_code, apply_ok, create_accounts, create_miner};
use test_vm::VM;

use fil_actor_datacap::{Method as DataCapMethod, MintParams};
use frc46_token::token::types::{GetAllowanceParams, TransferFromParams};
use fvm_ipld_encoding::RawBytes;

/* Mint a token for client and transfer it to a receiver, exercising error cases */
#[test]
fn datacap_transfer_scenario() {
    let policy = Policy::default();
    let store = MemoryBlockstore::new();
    let mut v = VM::new_with_singletons(&store);
    let addrs = create_accounts(&v, 3, TokenAmount::from_whole(10_000));
    let (client, operator, owner) = (addrs[0], addrs[1], addrs[2]);

    // need to allocate to an actual miner actor to pass verifreg receiver hook checks
    let seal_proof = RegisteredSealProof::StackedDRG32GiBV1P1;
    let (maddr, _) = create_miner(
        &mut v,
        owner,
        owner,
        seal_proof.registered_window_post_proof().unwrap(),
        TokenAmount::from_whole(1_000),
    );

    let data_cap_amt = TokenAmount::from_whole(
        MINIMUM_VERIFIED_ALLOCATION_SIZE + MINIMUM_VERIFIED_ALLOCATION_SIZE / 2,
    );
    let mint_params = MintParams { to: client, amount: data_cap_amt, operators: vec![operator] };

    // cannot mint from non-verifreg
    apply_code(
        &v,
        operator,
        DATACAP_TOKEN_ACTOR_ADDR,
        TokenAmount::zero(),
<<<<<<< HEAD
        DataCapMethod::MintExported as u64,
        mint_params.clone(),
=======
        DataCapMethod::Mint as u64,
        Some(mint_params.clone()),
>>>>>>> 18f89bef
        ExitCode::USR_FORBIDDEN,
    );

    // mint datacap for client
    apply_ok(
        &v,
        VERIFIED_REGISTRY_ACTOR_ADDR,
        DATACAP_TOKEN_ACTOR_ADDR,
        TokenAmount::zero(),
<<<<<<< HEAD
        DataCapMethod::MintExported as u64,
        mint_params,
=======
        DataCapMethod::Mint as u64,
        Some(mint_params),
>>>>>>> 18f89bef
    );

    // confirm allowance was set to infinity
    apply_ok(
        &v,
        // anyone can call Allowance
        owner,
        DATACAP_TOKEN_ACTOR_ADDR,
        TokenAmount::zero(),
<<<<<<< HEAD
        DataCapMethod::AllowanceExported as u64,
        GetAllowanceParams { owner: client, operator },
=======
        DataCapMethod::Allowance as u64,
        Some(GetAllowanceParams { owner: client, operator }),
>>>>>>> 18f89bef
    );

    let alloc = AllocationRequest {
        provider: maddr.id().unwrap(),
        data: make_piece_cid("datacap-test-alloc".as_bytes()),
        size: PaddedPieceSize(MINIMUM_VERIFIED_ALLOCATION_SIZE as u64),
        term_min: policy.minimum_verified_allocation_term,
        term_max: policy.maximum_verified_allocation_term,
        expiration: v.get_epoch() + policy.maximum_verified_allocation_expiration,
    };
    let transfer_from_params = TransferFromParams {
        to: VERIFIED_REGISTRY_ACTOR_ADDR,
        from: client,
        amount: TokenAmount::from_whole(MINIMUM_VERIFIED_ALLOCATION_SIZE),
        operator_data: serialize(
            &AllocationRequests { allocations: vec![alloc.clone()], extensions: vec![] },
            "operator data",
        )
        .unwrap(),
    };
    let clone_params = |x: &TransferFromParams| -> TransferFromParams {
        TransferFromParams {
            to: x.to,
            from: x.from,
            amount: x.amount.clone(),
            operator_data: x.operator_data.clone(),
        }
    };

    // bad operator data caught in verifreg receiver hook and propagated
    // 1. piece size too small
    let mut bad_alloc = alloc.clone();
    bad_alloc.size = PaddedPieceSize(MINIMUM_VERIFIED_ALLOCATION_SIZE as u64 - 1);
    let mut params_piece_too_small = clone_params(&transfer_from_params);
    params_piece_too_small.operator_data = serialize(
        &AllocationRequests { allocations: vec![bad_alloc], extensions: vec![] },
        "operator data",
    )
    .unwrap();
    apply_code(
        &v,
        operator,
        DATACAP_TOKEN_ACTOR_ADDR,
        TokenAmount::zero(),
<<<<<<< HEAD
        DataCapMethod::TransferFromExported as u64,
        params_piece_too_small,
=======
        DataCapMethod::TransferFrom as u64,
        Some(params_piece_too_small),
>>>>>>> 18f89bef
        ExitCode::USR_ILLEGAL_ARGUMENT,
    );

    // 2. mismatch more datacap than piece needs
    let mut params_mismatched_datacap = clone_params(&transfer_from_params);
    params_mismatched_datacap.amount =
        TokenAmount::from_whole(MINIMUM_VERIFIED_ALLOCATION_SIZE + 1);
    apply_code(
        &v,
        operator,
        DATACAP_TOKEN_ACTOR_ADDR,
        TokenAmount::zero(),
<<<<<<< HEAD
        DataCapMethod::TransferFromExported as u64,
        params_mismatched_datacap,
=======
        DataCapMethod::TransferFrom as u64,
        Some(params_mismatched_datacap),
>>>>>>> 18f89bef
        ExitCode::USR_ILLEGAL_ARGUMENT,
    );

    // 3. invalid term
    let mut bad_alloc = alloc;
    bad_alloc.term_max = policy.maximum_verified_allocation_term + 1;
    let mut params_bad_term = clone_params(&transfer_from_params);
    params_bad_term.operator_data = serialize(
        &AllocationRequests { allocations: vec![bad_alloc], extensions: vec![] },
        "operator data",
    )
    .unwrap();
    apply_code(
        &v,
        operator,
        DATACAP_TOKEN_ACTOR_ADDR,
        TokenAmount::zero(),
<<<<<<< HEAD
        DataCapMethod::TransferFromExported as u64,
        params_bad_term,
=======
        DataCapMethod::TransferFrom as u64,
        Some(params_bad_term),
>>>>>>> 18f89bef
        ExitCode::USR_ILLEGAL_ARGUMENT,
    );

    // cannot transfer from operator to non-verifreg
    let mut params_bad_receiver = clone_params(&transfer_from_params);
    params_bad_receiver.to = owner;
    apply_code(
        &v,
        owner,
        DATACAP_TOKEN_ACTOR_ADDR,
        TokenAmount::zero(),
<<<<<<< HEAD
        DataCapMethod::TransferFromExported as u64,
        clone_params(&params_bad_receiver),
=======
        DataCapMethod::TransferFrom as u64,
        Some(clone_params(&params_bad_receiver)),
>>>>>>> 18f89bef
        ExitCode::USR_FORBIDDEN, // ExitCode(19) because non-operator has insufficient allowance
    );

    // cannot transfer with non-operator caller
    apply_code(
        &v,
        owner,
        DATACAP_TOKEN_ACTOR_ADDR,
        TokenAmount::zero(),
<<<<<<< HEAD
        DataCapMethod::TransferFromExported as u64,
        clone_params(&transfer_from_params),
=======
        DataCapMethod::TransferFrom as u64,
        Some(clone_params(&transfer_from_params)),
>>>>>>> 18f89bef
        ExitCode::USR_INSUFFICIENT_FUNDS, // ExitCode(19) because non-operator has insufficient allowance
    );

    apply_ok(
        &v,
        operator,
        DATACAP_TOKEN_ACTOR_ADDR,
        TokenAmount::zero(),
<<<<<<< HEAD
        DataCapMethod::TransferFromExported as u64,
        clone_params(&transfer_from_params),
=======
        DataCapMethod::TransferFrom as u64,
        Some(clone_params(&transfer_from_params)),
>>>>>>> 18f89bef
    );

    // Datacap already spent, not enough left
    apply_code(
        &v,
        operator,
        DATACAP_TOKEN_ACTOR_ADDR,
        TokenAmount::zero(),
<<<<<<< HEAD
        DataCapMethod::TransferFromExported as u64,
        transfer_from_params,
=======
        DataCapMethod::TransferFrom as u64,
        Some(transfer_from_params),
>>>>>>> 18f89bef
        ExitCode::USR_INSUFFICIENT_FUNDS,
    );
}

/* Call name & symbol */
#[test]
fn call_name_symbol() {
    let store = MemoryBlockstore::new();
    let v = VM::new_with_singletons(&store);
    let addrs = create_accounts(&v, 1, TokenAmount::from_whole(10_000));
    let sender = addrs[0];

    let mut ret: String = apply_ok(
        &v,
        sender,
        DATACAP_TOKEN_ACTOR_ADDR,
        TokenAmount::zero(),
<<<<<<< HEAD
        DataCapMethod::NameExported as u64,
        RawBytes::default(),
=======
        DataCapMethod::Name as u64,
        None::<RawBytes>,
>>>>>>> 18f89bef
    )
    .deserialize()
    .unwrap();
    assert_eq!("DataCap", ret, "expected name DataCap, got {}", ret);

    ret = apply_ok(
        &v,
        sender,
        DATACAP_TOKEN_ACTOR_ADDR,
        TokenAmount::zero(),
<<<<<<< HEAD
        DataCapMethod::SymbolExported as u64,
        RawBytes::default(),
=======
        DataCapMethod::Symbol as u64,
        None::<RawBytes>,
>>>>>>> 18f89bef
    )
    .deserialize()
    .unwrap();
    assert_eq!("DCAP", ret, "expected name DataCap, got {}", ret);
}<|MERGE_RESOLUTION|>--- conflicted
+++ resolved
@@ -48,13 +48,8 @@
         operator,
         DATACAP_TOKEN_ACTOR_ADDR,
         TokenAmount::zero(),
-<<<<<<< HEAD
         DataCapMethod::MintExported as u64,
-        mint_params.clone(),
-=======
-        DataCapMethod::Mint as u64,
         Some(mint_params.clone()),
->>>>>>> 18f89bef
         ExitCode::USR_FORBIDDEN,
     );
 
@@ -64,13 +59,8 @@
         VERIFIED_REGISTRY_ACTOR_ADDR,
         DATACAP_TOKEN_ACTOR_ADDR,
         TokenAmount::zero(),
-<<<<<<< HEAD
         DataCapMethod::MintExported as u64,
-        mint_params,
-=======
-        DataCapMethod::Mint as u64,
         Some(mint_params),
->>>>>>> 18f89bef
     );
 
     // confirm allowance was set to infinity
@@ -80,13 +70,8 @@
         owner,
         DATACAP_TOKEN_ACTOR_ADDR,
         TokenAmount::zero(),
-<<<<<<< HEAD
         DataCapMethod::AllowanceExported as u64,
-        GetAllowanceParams { owner: client, operator },
-=======
-        DataCapMethod::Allowance as u64,
         Some(GetAllowanceParams { owner: client, operator }),
->>>>>>> 18f89bef
     );
 
     let alloc = AllocationRequest {
@@ -131,13 +116,8 @@
         operator,
         DATACAP_TOKEN_ACTOR_ADDR,
         TokenAmount::zero(),
-<<<<<<< HEAD
-        DataCapMethod::TransferFromExported as u64,
-        params_piece_too_small,
-=======
-        DataCapMethod::TransferFrom as u64,
+        DataCapMethod::TransferFromExported as u64,
         Some(params_piece_too_small),
->>>>>>> 18f89bef
         ExitCode::USR_ILLEGAL_ARGUMENT,
     );
 
@@ -150,13 +130,8 @@
         operator,
         DATACAP_TOKEN_ACTOR_ADDR,
         TokenAmount::zero(),
-<<<<<<< HEAD
-        DataCapMethod::TransferFromExported as u64,
-        params_mismatched_datacap,
-=======
-        DataCapMethod::TransferFrom as u64,
+        DataCapMethod::TransferFromExported as u64,
         Some(params_mismatched_datacap),
->>>>>>> 18f89bef
         ExitCode::USR_ILLEGAL_ARGUMENT,
     );
 
@@ -174,13 +149,8 @@
         operator,
         DATACAP_TOKEN_ACTOR_ADDR,
         TokenAmount::zero(),
-<<<<<<< HEAD
-        DataCapMethod::TransferFromExported as u64,
-        params_bad_term,
-=======
-        DataCapMethod::TransferFrom as u64,
+        DataCapMethod::TransferFromExported as u64,
         Some(params_bad_term),
->>>>>>> 18f89bef
         ExitCode::USR_ILLEGAL_ARGUMENT,
     );
 
@@ -192,13 +162,8 @@
         owner,
         DATACAP_TOKEN_ACTOR_ADDR,
         TokenAmount::zero(),
-<<<<<<< HEAD
-        DataCapMethod::TransferFromExported as u64,
-        clone_params(&params_bad_receiver),
-=======
-        DataCapMethod::TransferFrom as u64,
+        DataCapMethod::TransferFromExported as u64,
         Some(clone_params(&params_bad_receiver)),
->>>>>>> 18f89bef
         ExitCode::USR_FORBIDDEN, // ExitCode(19) because non-operator has insufficient allowance
     );
 
@@ -208,13 +173,8 @@
         owner,
         DATACAP_TOKEN_ACTOR_ADDR,
         TokenAmount::zero(),
-<<<<<<< HEAD
-        DataCapMethod::TransferFromExported as u64,
-        clone_params(&transfer_from_params),
-=======
-        DataCapMethod::TransferFrom as u64,
+        DataCapMethod::TransferFromExported as u64,
         Some(clone_params(&transfer_from_params)),
->>>>>>> 18f89bef
         ExitCode::USR_INSUFFICIENT_FUNDS, // ExitCode(19) because non-operator has insufficient allowance
     );
 
@@ -223,13 +183,8 @@
         operator,
         DATACAP_TOKEN_ACTOR_ADDR,
         TokenAmount::zero(),
-<<<<<<< HEAD
-        DataCapMethod::TransferFromExported as u64,
-        clone_params(&transfer_from_params),
-=======
-        DataCapMethod::TransferFrom as u64,
+        DataCapMethod::TransferFromExported as u64,
         Some(clone_params(&transfer_from_params)),
->>>>>>> 18f89bef
     );
 
     // Datacap already spent, not enough left
@@ -238,13 +193,8 @@
         operator,
         DATACAP_TOKEN_ACTOR_ADDR,
         TokenAmount::zero(),
-<<<<<<< HEAD
-        DataCapMethod::TransferFromExported as u64,
-        transfer_from_params,
-=======
-        DataCapMethod::TransferFrom as u64,
+        DataCapMethod::TransferFromExported as u64,
         Some(transfer_from_params),
->>>>>>> 18f89bef
         ExitCode::USR_INSUFFICIENT_FUNDS,
     );
 }
@@ -262,13 +212,8 @@
         sender,
         DATACAP_TOKEN_ACTOR_ADDR,
         TokenAmount::zero(),
-<<<<<<< HEAD
         DataCapMethod::NameExported as u64,
-        RawBytes::default(),
-=======
-        DataCapMethod::Name as u64,
         None::<RawBytes>,
->>>>>>> 18f89bef
     )
     .deserialize()
     .unwrap();
@@ -279,13 +224,8 @@
         sender,
         DATACAP_TOKEN_ACTOR_ADDR,
         TokenAmount::zero(),
-<<<<<<< HEAD
         DataCapMethod::SymbolExported as u64,
-        RawBytes::default(),
-=======
-        DataCapMethod::Symbol as u64,
         None::<RawBytes>,
->>>>>>> 18f89bef
     )
     .deserialize()
     .unwrap();
