use fil_actor_bundler::Bundler;
use fil_actors_runtime::runtime::builtins::Type;
use num_traits::cast::FromPrimitive;
use std::error::Error;
use std::io::{BufRead, BufReader};
use std::path::Path;
use std::process::{Command, Stdio};
use std::thread;

/// Cargo package for an actor.
type Package = str;

/// Technical identifier for the actor in legacy CodeCIDs and else.
type ID = str;

const ACTORS: &[(&Package, &ID)] = &[
    ("system", "system"),
    ("init", "init"),
    ("cron", "cron"),
    ("account", "account"),
    ("power", "storagepower"),
    ("miner", "storageminer"),
    ("market", "storagemarket"),
    ("paych", "paymentchannel"),
    ("multisig", "multisig"),
    ("reward", "reward"),
    ("verifreg", "verifiedregistry"),
<<<<<<< HEAD
    ("embryo", "embryo"),
    ("evm", "evm"),
    ("eam", "eam"),
];

/// Default Cargo features to activate during the build.
const DEFAULT_CARGO_FEATURES: &[&str] = &["fil-actor"];

/// Extra Cargo-level features to enable per network.
const EXTRA_CARGO_FEATURES: &[(&str, &[&str])] = &[
    ("devnet-wasm", &["m2-native"]),
    /*("devnet-evm", &["m2-fevm"]),*/
    ("wallaby", &["m2-native"]),
];

=======
    ("datacap", "datacap"),
];

>>>>>>> 2f10a80f
const NETWORK_ENV: &str = "BUILD_FIL_NETWORK";

/// Returns the configured network name, checking both the environment and feature flags.
fn network_name() -> String {
    let env_network = std::env::var_os(NETWORK_ENV);

    let feat_network = if cfg!(feature = "mainnet") {
        Some("mainnet")
    } else if cfg!(feature = "caterpillarnet") {
        Some("caterpillarnet")
    } else if cfg!(feature = "butterflynet") {
        Some("butterflynet")
    } else if cfg!(feature = "calibrationnet") {
        Some("calibrationnet")
    } else if cfg!(feature = "devnet") {
        Some("devnet")
    } else if cfg!(feature = "devnet-wasm") {
        Some("devnet-wasm")
    } else if cfg!(feature = "wallaby") {
        Some("wallaby")
    } else if cfg!(feature = "testing") {
        Some("testing")
    } else if cfg!(feature = "testing-fake-proofs") {
        Some("testing-fake-proofs")
    } else {
        None
    };

    // Make sure they match if they're both set. Otherwise, pick the one
    // that's set, or fallback on "mainnet".
    match (feat_network, &env_network) {
        (Some(from_feature), Some(from_env)) => {
            assert_eq!(from_feature, from_env, "different target network configured via the features than via the {} environment variable", NETWORK_ENV);
            from_feature
        }
        (Some(net), None) => net,
        (None, Some(net)) => net.to_str().expect("network name not utf8"),
        (None, None) => "mainnet",
    }.to_owned()
}

fn main() -> Result<(), Box<dyn Error>> {
    // Cargo executable location.
    let cargo = std::env::var_os("CARGO").expect("no CARGO env var");
    println!("cargo:warning=cargo: {:?}", &cargo);

    let out_dir = std::env::var_os("OUT_DIR")
        .as_ref()
        .map(Path::new)
        .map(|p| p.join("bundle"))
        .expect("no OUT_DIR env var");
    println!("cargo:warning=out_dir: {:?}", &out_dir);

    // Compute the package names.
    let packages =
        ACTORS.iter().map(|(pkg, _)| String::from("fil_actor_") + pkg).collect::<Vec<String>>();

    let manifest_path =
        Path::new(&std::env::var_os("CARGO_MANIFEST_DIR").expect("CARGO_MANIFEST_DIR unset"))
            .join("Cargo.toml");
    println!("cargo:warning=manifest_path={:?}", &manifest_path);

    // Determine the network name.
    let network_name = network_name();
    println!("cargo:warning=network name: {}", network_name);

    // Make sure we re-build if the network name changes.
    println!("cargo:rerun-if-env-changed={}", NETWORK_ENV);

    // Rerun if the source, dependencies, build options, build script _or_ actors have changed. We
    // need to check if the actors have changed because otherwise, when building in a workspace, we
    // won't re-run the build script and therefore won't re-compile them.
    //
    // This _isn't_ an issue when building as a dependency fetched from crates.io (because the crate
    // is immutable).
    for file in ["actors", "Cargo.toml", "Cargo.lock", "src", "build.rs"] {
        println!("cargo:rerun-if-changed={}", file);
    }

<<<<<<< HEAD
    // Compute Cargo features to apply.
    let features = {
        let extra = EXTRA_CARGO_FEATURES
            .iter()
            .find(|(k, _)| k == &network_name)
            .map(|f| f.1)
            .unwrap_or_default();
        [DEFAULT_CARGO_FEATURES, extra].concat()
    };

=======
>>>>>>> 2f10a80f
    // Cargo build command for all actors at once.
    let mut cmd = Command::new(&cargo);
    cmd.arg("build")
        .args(packages.iter().map(|pkg| "-p=".to_owned() + pkg))
        .arg("--target=wasm32-unknown-unknown")
        .arg("--profile=wasm")
        .arg("--locked")
        .arg("--features=".to_owned() + &features.join(","))
        .arg("--manifest-path=".to_owned() + manifest_path.to_str().unwrap())
        .env(NETWORK_ENV, network_name)
        .stdout(Stdio::piped())
        .stderr(Stdio::piped())
        // We are supposed to only generate artifacts under OUT_DIR,
        // so set OUT_DIR as the target directory for this build.
        .env("CARGO_TARGET_DIR", &out_dir)
        // As we are being called inside a build-script, this env variable is set. However, we set
        // our own `RUSTFLAGS` and thus, we need to remove this. Otherwise cargo favors this
        // env variable.
        .env_remove("CARGO_ENCODED_RUSTFLAGS");

    // Print out the command line we're about to run.
    println!("cargo:warning=cmd={:?}", &cmd);

    // Launch the command.
    let mut child = cmd.spawn().expect("failed to launch cargo build");

    // Pipe the output as cargo warnings. Unfortunately this is the only way to
    // get cargo build to print the output.
    let stdout = child.stdout.take().expect("no stdout");
    let stderr = child.stderr.take().expect("no stderr");
    let j1 = thread::spawn(move || {
        for line in BufReader::new(stderr).lines() {
            println!("cargo:warning={:?}", line.unwrap());
        }
    });
    let j2 = thread::spawn(move || {
        for line in BufReader::new(stdout).lines() {
            println!("cargo:warning={:?}", line.unwrap());
        }
    });

    j1.join().unwrap();
    j2.join().unwrap();

    let result = child.wait().expect("failed to wait for build to finish");
    if !result.success() {
        return Err("actor build failed".into());
    }

    let dst = Path::new(&out_dir).join("bundle.car");
    let mut bundler = Bundler::new(&dst);
    for (&(pkg, name), id) in ACTORS.iter().zip(1u32..) {
        assert_eq!(
            name,
            Type::from_u32(id).expect("type not defined").name(),
            "actor types don't match actors included in the bundle"
        );
        let bytecode_path = Path::new(&out_dir)
            .join("wasm32-unknown-unknown/wasm")
            .join(format!("fil_actor_{}.wasm", pkg));

        // This actor version doesn't force synthetic CIDs; it uses genuine
        // content-addressed CIDs.
        let forced_cid = None;

        let cid = bundler
            .add_from_file(id, name.to_owned(), forced_cid, &bytecode_path)
            .unwrap_or_else(|err| {
                panic!("failed to add file {:?} to bundle for actor {}: {}", bytecode_path, id, err)
            });
        println!("cargo:warning=added {} ({}) to bundle with CID {}", name, id, cid);
    }
    bundler.finish().expect("failed to finish bundle");

    println!("cargo:warning=bundle={}", dst.display());

    Ok(())
}<|MERGE_RESOLUTION|>--- conflicted
+++ resolved
@@ -25,10 +25,10 @@
     ("multisig", "multisig"),
     ("reward", "reward"),
     ("verifreg", "verifiedregistry"),
-<<<<<<< HEAD
     ("embryo", "embryo"),
     ("evm", "evm"),
     ("eam", "eam"),
+    ("datacap", "datacap"),
 ];
 
 /// Default Cargo features to activate during the build.
@@ -41,11 +41,7 @@
     ("wallaby", &["m2-native"]),
 ];
 
-=======
-    ("datacap", "datacap"),
-];
-
->>>>>>> 2f10a80f
+
 const NETWORK_ENV: &str = "BUILD_FIL_NETWORK";
 
 /// Returns the configured network name, checking both the environment and feature flags.
@@ -125,7 +121,6 @@
         println!("cargo:rerun-if-changed={}", file);
     }
 
-<<<<<<< HEAD
     // Compute Cargo features to apply.
     let features = {
         let extra = EXTRA_CARGO_FEATURES
@@ -136,8 +131,6 @@
         [DEFAULT_CARGO_FEATURES, extra].concat()
     };
 
-=======
->>>>>>> 2f10a80f
     // Cargo build command for all actors at once.
     let mut cmd = Command::new(&cargo);
     cmd.arg("build")
