// Copyright 2019-2022 ChainSafe Systems
// SPDX-License-Identifier: Apache-2.0, MIT

use cid::Cid;
use fvm_ipld_blockstore::Blockstore;
<<<<<<< HEAD
use fvm_ipld_encoding::{Cbor, CborStore, RawBytes};
=======
use fvm_ipld_encoding::{Cbor, RawBytes};
>>>>>>> 931f7daf
use fvm_shared::address::Address;
use fvm_shared::clock::ChainEpoch;
use fvm_shared::consensus::ConsensusFault;
use fvm_shared::crypto::hash::SupportedHashes;
use fvm_shared::crypto::signature::{
    Signature, SECP_PUB_LEN, SECP_SIG_LEN, SECP_SIG_MESSAGE_HASH_SIZE,
};
use fvm_shared::econ::TokenAmount;
use fvm_shared::piece::PieceInfo;
use fvm_shared::randomness::RANDOMNESS_LENGTH;
use fvm_shared::sector::{
    AggregateSealVerifyProofAndInfos, RegisteredSealProof, ReplicaUpdateInfo, SealVerifyInfo,
    WindowPoStVerifyInfo,
};
use fvm_shared::version::NetworkVersion;
use fvm_shared::{ActorID, MethodNum};
use multihash::Code;

pub use self::actor_code::*;
pub use self::policy::*;
pub use self::randomness::DomainSeparationTag;
use crate::runtime::builtins::Type;
<<<<<<< HEAD
use crate::{actor_error, ActorError};

mod actor_code;
pub mod builtins;
pub mod chainid;
pub mod policy;
mod randomness;

#[cfg(feature = "fil-actor")]
mod actor_blockstore;
#[cfg(feature = "fil-actor")]
pub mod fvm;
=======
use crate::ActorError;

mod actor_code;
pub mod builtins;
pub mod policy;
mod randomness;

#[cfg(feature = "fil-actor")]
mod actor_blockstore;
#[cfg(feature = "fil-actor")]
pub mod fvm;
#[cfg(feature = "fil-actor")]
pub(crate) mod hash_algorithm;
>>>>>>> 931f7daf

pub(crate) mod empty;
pub use empty::EMPTY_ARR_CID;

/// Runtime is the VM's internal runtime object.
/// this is everything that is accessible to actors, beyond parameters.
pub trait Runtime<BS: Blockstore>: Primitives + Verifier + RuntimePolicy {
    /// The network protocol version number at the current epoch.
    fn network_version(&self) -> NetworkVersion;

    /// Information related to the current message being executed.
    fn message(&self) -> &dyn MessageInfo;

    /// The current chain epoch number. The genesis block has epoch zero.
    fn curr_epoch(&self) -> ChainEpoch;

    /// Validates the caller against some predicate.
    /// Exported actor methods must invoke at least one caller validation before returning.
    fn validate_immediate_caller_accept_any(&mut self) -> Result<(), ActorError>;
    fn validate_immediate_caller_is<'a, I>(&mut self, addresses: I) -> Result<(), ActorError>
    where
        I: IntoIterator<Item = &'a Address>;
    /// Validates the caller is a member of a namespace.
    /// Addresses must be of Protocol ID.
    fn validate_immediate_caller_namespace<I>(
        &mut self,
        namespace_manager_addresses: I,
    ) -> Result<(), ActorError>
    where
        I: IntoIterator<Item = u64>;
    fn validate_immediate_caller_type<'a, I>(&mut self, types: I) -> Result<(), ActorError>
    where
        I: IntoIterator<Item = &'a Type>;

    /// The balance of the receiver.
    fn current_balance(&self) -> TokenAmount;

    /// The balance of an actor.
    fn actor_balance(&self, id: ActorID) -> Option<TokenAmount>;

    /// Resolves an address of any protocol to an ID address (via the Init actor's table).
    /// This allows resolution of externally-provided SECP, BLS, or actor addresses to the canonical form.
    /// If the argument is an ID address it is returned directly.
    fn resolve_address(&self, address: &Address) -> Option<ActorID>;
<<<<<<< HEAD

    /// Looks-up the "predictable" address of an actor by ID, if any. Returns None if either the
    /// target actor doesn't exist, or if the target actord doesn't have a predictable address.
    fn lookup_address(&self, id: ActorID) -> Option<Address>;
=======
>>>>>>> 931f7daf

    /// Look up the code ID at an actor address.
    fn get_actor_code_cid(&self, id: &ActorID) -> Option<Cid>;

    /// Randomness returns a (pseudo)random byte array drawing from the latest
    /// ticket chain from a given epoch and incorporating requisite entropy.
    /// This randomness is fork dependant but also biasable because of this.
    fn get_randomness_from_tickets(
        &self,
        personalization: DomainSeparationTag,
        rand_epoch: ChainEpoch,
        entropy: &[u8],
    ) -> Result<[u8; RANDOMNESS_LENGTH], ActorError>;

    /// Randomness returns a (pseudo)random byte array drawing from the latest
    /// beacon from a given epoch and incorporating requisite entropy.
    /// This randomness is not tied to any fork of the chain, and is unbiasable.
    fn get_randomness_from_beacon(
        &self,
        personalization: DomainSeparationTag,
        rand_epoch: ChainEpoch,
        entropy: &[u8],
    ) -> Result<[u8; RANDOMNESS_LENGTH], ActorError>;

    /// Initializes the state object.
    /// This is only valid when the state has not yet been initialized.
    /// NOTE: we should also limit this to being invoked during the constructor method
    fn create<C: Cbor>(&mut self, obj: &C) -> Result<(), ActorError> {
        let root = self.get_state_root()?;
        if root != EMPTY_ARR_CID {
            return Err(
                actor_error!(illegal_state; "failed to create state; expected empty array CID, got: {}", root),
            );
        }
        let new_root = self.store().put_cbor(obj, Code::Blake2b256)
            .map_err(|e| actor_error!(illegal_argument; "failed to write actor state during creation: {}", e.to_string()))?;
        self.set_state_root(&new_root)?;
        Ok(())
    }

    /// Loads a readonly copy of the state of the receiver into the argument.
    fn state<C: Cbor>(&self) -> Result<C, ActorError> {
        Ok(self
            .store()
            .get_cbor(&self.get_state_root()?)
            .map_err(|_| actor_error!(illegal_argument; "failed to get actor for Readonly state"))?
            .expect("State does not exist for actor state root"))
    }

    /// Gets the state-root.
    fn get_state_root(&self) -> Result<Cid, ActorError>;

    /// Sets the state-root.
    fn set_state_root(&mut self, root: &Cid) -> Result<(), ActorError>;

    /// Loads a mutable copy of the state of the receiver, passes it to `f`,
    /// and after `f` completes puts the state object back to the store and sets it as
    /// the receiver's state root.
    ///
    /// During the call to `f`, execution is protected from side-effects, (including message send).
    ///
    /// Returns the result of `f`.
    fn transaction<C, RT, F>(&mut self, f: F) -> Result<RT, ActorError>
    where
        C: Cbor,
        F: FnOnce(&mut C, &mut Self) -> Result<RT, ActorError>;

    /// Returns reference to blockstore
    fn store(&self) -> &BS;

    /// Sends a message to another actor, returning the exit code and return value envelope.
    /// If the invoked method does not return successfully, its state changes
    /// (and that of any messages it sent in turn) will be rolled back.
    /// Note that the current return type cannot distinguish between a successful invocation
    /// that returns an error code, and an error originating from the syscall prior to
    /// invoking the target actor/method.
    fn send(
        &self,
        to: &Address,
        method: MethodNum,
        params: RawBytes,
        value: TokenAmount,
    ) -> Result<RawBytes, ActorError>;

    /// Computes an address for a new actor. The returned address is intended to uniquely refer to
    /// the actor even in the event of a chain re-org (whereas an ID-address might refer to a
    /// different actor after messages are re-ordered).
    /// Always an ActorExec address.
    fn new_actor_address(&mut self) -> Result<Address, ActorError>;

    /// Creates an actor with code `codeID`, an empty state, id `actor_id`, and an optional predictable address.
    /// May only be called by Init actor.
    fn create_actor(
        &mut self,
        code_id: Cid,
        actor_id: ActorID,
        predictable_address: Option<Address>,
    ) -> Result<(), ActorError>;

    /// Deletes the executing actor from the state tree, transferring any balance to beneficiary.
    /// Aborts if the beneficiary does not exist.
    /// May only be called by the actor itself.
    fn delete_actor(&mut self, beneficiary: &Address) -> Result<(), ActorError>;

    /// Returns whether the specified CodeCID belongs to a built-in actor.
    fn resolve_builtin_actor_type(&self, code_id: &Cid) -> Option<Type>;

    /// Returns the CodeCID for a built-in actor type. The kernel will abort
    /// if the supplied type is invalid.
    fn get_code_cid_for_type(&self, typ: Type) -> Cid;

    /// Returns the total token supply in circulation at the beginning of the current epoch.
    /// The circulating supply is the sum of:
    /// - rewards emitted by the reward actor,
    /// - funds vested from lock-ups in the genesis state,
    /// less the sum of:
    /// - funds burnt,
    /// - pledge collateral locked in storage miner actors (recorded in the storage power actor)
    /// - deal collateral locked by the storage market actor
    fn total_fil_circ_supply(&self) -> TokenAmount;

    /// ChargeGas charges specified amount of `gas` for execution.
    /// `name` provides information about gas charging point
    fn charge_gas(&mut self, name: &'static str, compute: i64);

    /// The current network base fee
    fn base_fee(&self) -> TokenAmount;

    /// The gas still available for computation
    fn gas_available(&self) -> u64;

    /// The current tipset's timestamp, as UNIX seconds
    fn tipset_timestamp(&self) -> u64;

    /// The hash of on of the last 256 blocks
    fn tipset_cid(&self, epoch: i64) -> Option<Cid>;
}

/// Message information available to the actor about executing message.
pub trait MessageInfo {
    /// The address of the immediate calling actor. Always an ID-address.
    fn caller(&self) -> Address;

    /// The address of the origin of the current invocation. Always an ID-address
    fn origin(&self) -> Address;

    /// The address of the actor receiving the message. Always an ID-address.
    fn receiver(&self) -> Address;

    /// The value attached to the message being processed, implicitly
    /// added to current_balance() before method invocation.
    fn value_received(&self) -> TokenAmount;

    /// The message gas limit
    fn gas_limit(&self) -> u64;

    /// The message gas premium
    fn gas_premium(&self) -> TokenAmount;
}

/// Pure functions implemented as primitives by the runtime.
pub trait Primitives {
    /// Hashes input data using blake2b with 256 bit output.
    fn hash_blake2b(&self, data: &[u8]) -> [u8; 32];

    /// Hashes input data using a supported hash function.
    fn hash(&self, hasher: SupportedHashes, data: &[u8]) -> Vec<u8>;

    /// Hashes input into a 64 byte buffer
    fn hash_64(&self, hasher: SupportedHashes, data: &[u8]) -> ([u8; 64], usize);

    /// Computes an unsealed sector CID (CommD) from its constituent piece CIDs (CommPs) and sizes.
    fn compute_unsealed_sector_cid(
        &self,
        proof_type: RegisteredSealProof,
        pieces: &[PieceInfo],
    ) -> Result<Cid, anyhow::Error>;

    /// Verifies that a signature is valid for an address and plaintext.
    fn verify_signature(
        &self,
        signature: &Signature,
        signer: &Address,
        plaintext: &[u8],
    ) -> Result<(), anyhow::Error>;

    fn recover_secp_public_key(
        &self,
        hash: &[u8; SECP_SIG_MESSAGE_HASH_SIZE],
        signature: &[u8; SECP_SIG_LEN],
    ) -> Result<[u8; SECP_PUB_LEN], anyhow::Error>;

    #[cfg(feature = "m2-native")]
    fn install_actor(&self, code_cid: &Cid) -> Result<(), anyhow::Error>;
}

/// filcrypto verification primitives provided by the runtime
pub trait Verifier {
    /// Verifies a sector seal proof.
    fn verify_seal(&self, vi: &SealVerifyInfo) -> Result<(), anyhow::Error>;

    /// Verifies a window proof of spacetime.
    fn verify_post(&self, verify_info: &WindowPoStVerifyInfo) -> Result<(), anyhow::Error>;

    /// Verifies that two block headers provide proof of a consensus fault:
    /// - both headers mined by the same actor
    /// - headers are different
    /// - first header is of the same or lower epoch as the second
    /// - at least one of the headers appears in the current chain at or after epoch `earliest`
    /// - the headers provide evidence of a fault (see the spec for the different fault types).
    /// The parameters are all serialized block headers. The third "extra" parameter is consulted only for
    /// the "parent grinding fault", in which case it must be the sibling of h1 (same parent tipset) and one of the
    /// blocks in the parent of h2 (i.e. h2's grandparent).
    /// Returns nil and an error if the headers don't prove a fault.
    fn verify_consensus_fault(
        &self,
        h1: &[u8],
        h2: &[u8],
        extra: &[u8],
    ) -> Result<Option<ConsensusFault>, anyhow::Error>;

    fn batch_verify_seals(&self, batch: &[SealVerifyInfo]) -> anyhow::Result<Vec<bool>>;

    fn verify_aggregate_seals(
        &self,
        aggregate: &AggregateSealVerifyProofAndInfos,
    ) -> Result<(), anyhow::Error>;

    fn verify_replica_update(&self, replica: &ReplicaUpdateInfo) -> Result<(), anyhow::Error>;
}<|MERGE_RESOLUTION|>--- conflicted
+++ resolved
@@ -3,11 +3,7 @@
 
 use cid::Cid;
 use fvm_ipld_blockstore::Blockstore;
-<<<<<<< HEAD
 use fvm_ipld_encoding::{Cbor, CborStore, RawBytes};
-=======
-use fvm_ipld_encoding::{Cbor, RawBytes};
->>>>>>> 931f7daf
 use fvm_shared::address::Address;
 use fvm_shared::clock::ChainEpoch;
 use fvm_shared::consensus::ConsensusFault;
@@ -30,24 +26,11 @@
 pub use self::policy::*;
 pub use self::randomness::DomainSeparationTag;
 use crate::runtime::builtins::Type;
-<<<<<<< HEAD
 use crate::{actor_error, ActorError};
 
 mod actor_code;
 pub mod builtins;
 pub mod chainid;
-pub mod policy;
-mod randomness;
-
-#[cfg(feature = "fil-actor")]
-mod actor_blockstore;
-#[cfg(feature = "fil-actor")]
-pub mod fvm;
-=======
-use crate::ActorError;
-
-mod actor_code;
-pub mod builtins;
 pub mod policy;
 mod randomness;
 
@@ -57,7 +40,6 @@
 pub mod fvm;
 #[cfg(feature = "fil-actor")]
 pub(crate) mod hash_algorithm;
->>>>>>> 931f7daf
 
 pub(crate) mod empty;
 pub use empty::EMPTY_ARR_CID;
@@ -102,13 +84,10 @@
     /// This allows resolution of externally-provided SECP, BLS, or actor addresses to the canonical form.
     /// If the argument is an ID address it is returned directly.
     fn resolve_address(&self, address: &Address) -> Option<ActorID>;
-<<<<<<< HEAD
 
     /// Looks-up the "predictable" address of an actor by ID, if any. Returns None if either the
     /// target actor doesn't exist, or if the target actord doesn't have a predictable address.
     fn lookup_address(&self, id: ActorID) -> Option<Address>;
-=======
->>>>>>> 931f7daf
 
     /// Look up the code ID at an actor address.
     fn get_actor_code_cid(&self, id: &ActorID) -> Option<Cid>;
