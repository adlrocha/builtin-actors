use anyhow::{anyhow, Error};
use cid::multihash::Code;
use cid::Cid;
use fvm_ipld_blockstore::Blockstore;
use fvm_ipld_encoding::ipld_block::IpldBlock;
use fvm_ipld_encoding::CborStore;
#[cfg(feature = "fake-proofs")]
use fvm_ipld_encoding::RawBytes;
use fvm_sdk as fvm;
use fvm_sdk::NO_DATA_BLOCK_ID;
use fvm_shared::address::{Address, Payload};
use fvm_shared::chainid::ChainID;
use fvm_shared::clock::ChainEpoch;
use fvm_shared::crypto::hash::SupportedHashes;
use fvm_shared::crypto::signature::{
    Signature, SECP_PUB_LEN, SECP_SIG_LEN, SECP_SIG_MESSAGE_HASH_SIZE,
};
use fvm_shared::econ::TokenAmount;
use fvm_shared::error::{ErrorNumber, ExitCode};
use fvm_shared::event::ActorEvent;
use fvm_shared::piece::PieceInfo;
use fvm_shared::randomness::RANDOMNESS_LENGTH;
use fvm_shared::sector::{
    AggregateSealVerifyProofAndInfos, RegisteredSealProof, ReplicaUpdateInfo, SealVerifyInfo,
    WindowPoStVerifyInfo,
};
use fvm_shared::sys::SendFlags;
use fvm_shared::version::NetworkVersion;
use fvm_shared::{ActorID, MethodNum};
use num_traits::FromPrimitive;
use serde::de::DeserializeOwned;
use serde::Serialize;
#[cfg(feature = "fake-proofs")]
use sha2::{Digest, Sha256};

use crate::runtime::actor_blockstore::ActorBlockstore;
use crate::runtime::builtins::Type;
use crate::runtime::{
    ActorCode, ConsensusFault, DomainSeparationTag, MessageInfo, Policy, Primitives, RuntimePolicy,
    Verifier,
};
use crate::{actor_error, ActorError, AsActorError, Runtime};

/// A runtime that bridges to the FVM environment through the FVM SDK.
pub struct FvmRuntime<B = ActorBlockstore> {
    blockstore: B,
    /// Indicates whether we are in a state transaction. During such, sending
    /// messages is prohibited.
    in_transaction: bool,
    /// Indicates that the caller has been validated.
    caller_validated: bool,
    /// The runtime policy
    policy: Policy,
}

impl Default for FvmRuntime {
    fn default() -> Self {
        FvmRuntime {
            blockstore: ActorBlockstore,
            in_transaction: false,
            caller_validated: false,
            policy: Policy::default(),
        }
    }
}

impl<B> FvmRuntime<B> {
    fn assert_not_validated(&mut self) -> Result<(), ActorError> {
        if self.caller_validated {
            return Err(actor_error!(
                assertion_failed,
                "Method must validate caller identity exactly once"
            ));
        }
        Ok(())
    }

    #[allow(dead_code)]
    fn policy_mut(&mut self) -> &mut Policy {
        &mut self.policy
    }
}

/// A stub MessageInfo implementation performing FVM syscalls to obtain its fields.
struct FvmMessage;

impl MessageInfo for FvmMessage {
    fn caller(&self) -> Address {
        Address::new_id(fvm::message::caller())
    }

    fn origin(&self) -> Address {
        Address::new_id(fvm::message::origin())
    }

    fn receiver(&self) -> Address {
        Address::new_id(fvm::message::receiver())
    }

    fn value_received(&self) -> TokenAmount {
        fvm::message::value_received()
    }

    fn gas_premium(&self) -> TokenAmount {
        fvm::message::gas_premium()
    }
}

impl<B> Runtime for FvmRuntime<B>
where
    B: Blockstore,
{
    type Blockstore = B;

    fn network_version(&self) -> NetworkVersion {
        fvm::network::version()
    }

    fn message(&self) -> &dyn MessageInfo {
        &FvmMessage
    }

    fn curr_epoch(&self) -> ChainEpoch {
        fvm::network::curr_epoch()
    }

    fn chain_id(&self) -> ChainID {
        fvm::network::chain_id()
    }

    fn validate_immediate_caller_accept_any(&mut self) -> Result<(), ActorError> {
        self.assert_not_validated()?;
        self.caller_validated = true;
        Ok(())
    }

    fn validate_immediate_caller_is<'a, I>(&mut self, addresses: I) -> Result<(), ActorError>
    where
        I: IntoIterator<Item = &'a Address>,
    {
        self.assert_not_validated()?;
        let caller_addr = self.message().caller();
        if addresses.into_iter().any(|a| *a == caller_addr) {
            self.caller_validated = true;
            Ok(())
        } else {
            Err(actor_error!(forbidden;
                "caller {} is not one of supported", caller_addr
            ))
        }
    }

    fn validate_immediate_caller_namespace<I>(&mut self, addresses: I) -> Result<(), ActorError>
    where
        I: IntoIterator<Item = u64>,
    {
        self.assert_not_validated()?;
        let caller_addr = self.message().caller();
        let caller_f4 =
            self.lookup_delegated_address(caller_addr.id().unwrap()).map(|a| *a.payload());
        if addresses
            .into_iter()
            .any(|a| matches!(caller_f4, Some(Payload::Delegated(d)) if d.namespace() == a))
        {
            self.caller_validated = true;
            Ok(())
        } else {
            Err(actor_error!(forbidden;
                "caller's namespace {} is not one of supported", caller_addr
            ))
        }
    }

    fn validate_immediate_caller_type<'a, I>(&mut self, types: I) -> Result<(), ActorError>
    where
        I: IntoIterator<Item = &'a Type>,
    {
        self.assert_not_validated()?;
        let caller_cid = {
            let caller_addr = self.message().caller();
            self.get_actor_code_cid(&caller_addr.id().unwrap())
                .expect("failed to lookup caller code")
        };

        match self.resolve_builtin_actor_type(&caller_cid) {
            Some(typ) if types.into_iter().any(|t| *t == typ) => {
                self.caller_validated = true;
                Ok(())
            }
            _ => Err(actor_error!(forbidden;
                    "caller cid type {} not one of supported", caller_cid)),
        }
    }

    fn current_balance(&self) -> TokenAmount {
        fvm::sself::current_balance()
    }

    fn actor_balance(&self, id: ActorID) -> Option<TokenAmount> {
        fvm::actor::balance_of(id)
    }

    fn resolve_address(&self, address: &Address) -> Option<ActorID> {
        fvm::actor::resolve_address(address)
    }

    fn lookup_delegated_address(&self, id: ActorID) -> Option<Address> {
        fvm::actor::lookup_delegated_address(id)
    }

    fn get_actor_code_cid(&self, id: &ActorID) -> Option<Cid> {
        fvm::actor::get_actor_code_cid(&Address::new_id(*id))
    }

    fn resolve_builtin_actor_type(&self, code_id: &Cid) -> Option<Type> {
        fvm::actor::get_builtin_actor_type(code_id).and_then(Type::from_i32)
    }

    fn get_code_cid_for_type(&self, typ: Type) -> Cid {
        fvm::actor::get_code_cid_for_type(typ as i32)
    }

    fn get_randomness_from_tickets(
        &self,
        personalization: DomainSeparationTag,
        rand_epoch: ChainEpoch,
        entropy: &[u8],
    ) -> Result<[u8; RANDOMNESS_LENGTH], ActorError> {
        self.user_get_randomness_from_chain(personalization as i64, rand_epoch, entropy)
    }

    fn get_randomness_from_beacon(
        &self,
        personalization: DomainSeparationTag,
        rand_epoch: ChainEpoch,
        entropy: &[u8],
    ) -> Result<[u8; RANDOMNESS_LENGTH], ActorError> {
        self.user_get_randomness_from_beacon(personalization as i64, rand_epoch, entropy)
    }

    fn user_get_randomness_from_beacon(
        &self,
        personalization: i64,
        epoch: ChainEpoch,
        entropy: &[u8],
    ) -> Result<[u8; RANDOMNESS_LENGTH], ActorError> {
        fvm::rand::get_beacon_randomness(personalization, epoch, entropy).map_err(|e| {
            match e {
                ErrorNumber::LimitExceeded => {
                    actor_error!(illegal_argument; "randomness lookback exceeded: {}", e)
                }
                e => actor_error!(assertion_failed; "get beacon randomness failed with an unexpected error: {}", e),
            }
        })
    }

    fn user_get_randomness_from_chain(
        &self,
        personalization: i64,
        epoch: ChainEpoch,
        entropy: &[u8],
    ) -> Result<[u8; RANDOMNESS_LENGTH], ActorError> {
        fvm::rand::get_chain_randomness(personalization, epoch, entropy).map_err(|e| {
            match e {
                ErrorNumber::LimitExceeded => {
                    actor_error!(illegal_argument; "randomness lookback exceeded: {}", e)
                }
                e => actor_error!(assertion_failed; "get chain randomness failed with an unexpected error: {}", e),
            }
        })
    }

    fn get_state_root(&self) -> Result<Cid, ActorError> {
        Ok(fvm::sself::root()?)
    }

    fn set_state_root(&mut self, root: &Cid) -> Result<(), ActorError> {
        Ok(fvm::sself::set_root(root)?)
    }

    fn transaction<S, RT, F>(&mut self, f: F) -> Result<RT, ActorError>
    where
        S: Serialize + DeserializeOwned,
        F: FnOnce(&mut S, &mut Self) -> Result<RT, ActorError>,
    {
        let state_cid = fvm::sself::root()
            .map_err(|_| actor_error!(illegal_argument; "failed to get actor root state CID"))?;

        log::debug!("getting cid: {}", state_cid);

        let mut state = ActorBlockstore
            .get_cbor::<S>(&state_cid)
            .map_err(|_| actor_error!(illegal_argument; "failed to get actor state"))?
            .expect("State does not exist for actor state root");

        self.in_transaction = true;
        let result = f(&mut state, self);
        self.in_transaction = false;

        let ret = result?;
        let new_root = ActorBlockstore.put_cbor(&state, Code::Blake2b256)
            .map_err(|e| actor_error!(illegal_argument; "failed to write actor state in transaction: {}", e.to_string()))?;
        fvm::sself::set_root(&new_root)?;
        Ok(ret)
    }

    fn store(&self) -> &B {
        &self.blockstore
    }

    fn send_generalized(
        &self,
        to: &Address,
        method: MethodNum,
        params: Option<IpldBlock>,
        value: TokenAmount,
<<<<<<< HEAD
        gas_limit: Option<u64>,
        flags: SendFlags,
    ) -> Result<RawBytes, ActorError> {
=======
    ) -> Result<Option<IpldBlock>, ActorError> {
>>>>>>> ad437f18
        if self.in_transaction {
            return Err(actor_error!(assertion_failed; "send is not allowed during transaction"));
        }

        match fvm::send::send(to, method, params, value, gas_limit, flags) {
            Ok(ret) => {
                if ret.exit_code.is_success() {
                    Ok(ret.return_data)
                } else {
                    // The returned code can't be simply propagated as it may be a system exit code.
                    // TODO: improve propagation once we return a RuntimeError.
                    // Ref https://github.com/filecoin-project/builtin-actors/issues/144
                    let exit_code = match ret.exit_code {
                        // This means the called actor did something wrong. We can't "make up" a
                        // reasonable exit code.
                        ExitCode::SYS_MISSING_RETURN
                        | ExitCode::SYS_ILLEGAL_INSTRUCTION
                        | ExitCode::SYS_ILLEGAL_EXIT_CODE => ExitCode::USR_UNSPECIFIED,
                        // We don't expect any other system errors.
                        code if code.is_system_error() => ExitCode::USR_ASSERTION_FAILED,
                        // Otherwise, pass it through.
                        code => code,
                    };
                    Err(ActorError::unchecked_with_data(
                        exit_code,
                        format!(
                            "send to {} method {} aborted with code {}",
                            to, method, ret.exit_code
                        ),
                        ret.return_data,
                    ))
                }
            }
            Err(err) => Err(match err {
                // Some of these errors are from operations in the Runtime or SDK layer
                // before or after the underlying VM send syscall.
                ErrorNumber::NotFound => {
                    // This means that the receiving actor doesn't exist.
                    // TODO: we can't reasonably determine the correct "exit code" here.
                    actor_error!(unspecified; "receiver not found")
                }
                ErrorNumber::InsufficientFunds => {
                    // This means that the send failed because we have insufficient funds. We will
                    // get a _syscall error_, not an exit code, because the target actor will not
                    // run (and therefore will not exit).
                    actor_error!(insufficient_funds; "not enough funds")
                }
                ErrorNumber::LimitExceeded => {
                    // This means we've exceeded the recursion limit.
                    // TODO: Define a better exit code.
                    actor_error!(assertion_failed; "recursion limit exceeded")
                }
                ErrorNumber::ReadOnly => ActorError::unchecked(
                    ExitCode::USR_READ_ONLY,
                    "attempted to mutate state while in readonly mode".into(),
                ),
                err => {
                    // We don't expect any other syscall exit codes.
                    actor_error!(assertion_failed; "unexpected error: {}", err)
                }
            }),
        }
    }

    fn new_actor_address(&mut self) -> Result<Address, ActorError> {
        Ok(fvm::actor::next_actor_address())
    }

    fn create_actor(
        &mut self,
        code_id: Cid,
        actor_id: ActorID,
        predictable_address: Option<Address>,
    ) -> Result<(), ActorError> {
        if self.in_transaction {
            return Err(
                actor_error!(assertion_failed; "create_actor is not allowed during transaction"),
            );
        }
        fvm::actor::create_actor(actor_id, &code_id, predictable_address).map_err(|e| match e {
            ErrorNumber::IllegalArgument => {
                ActorError::illegal_argument("failed to create actor".into())
            }
            ErrorNumber::Forbidden => ActorError::forbidden("actor already exists".into()),
            _ => actor_error!(assertion_failed; "create failed with unknown error: {}", e),
        })
    }

    fn delete_actor(&mut self, beneficiary: &Address) -> Result<(), ActorError> {
        if self.in_transaction {
            return Err(
                actor_error!(assertion_failed; "delete_actor is not allowed during transaction"),
            );
        }
        Ok(fvm::sself::self_destruct(beneficiary)?)
    }

    fn total_fil_circ_supply(&self) -> TokenAmount {
        fvm::network::total_fil_circ_supply()
    }

    fn charge_gas(&mut self, name: &'static str, compute: i64) {
        fvm::gas::charge(name, compute as u64)
    }

    fn base_fee(&self) -> TokenAmount {
        fvm::network::base_fee()
    }

    fn gas_available(&self) -> u64 {
        fvm::gas::available()
    }

    fn tipset_timestamp(&self) -> u64 {
        fvm::network::tipset_timestamp()
    }

    fn tipset_cid(&self, epoch: i64) -> Option<Cid> {
        fvm::network::tipset_cid(epoch).ok()
    }

    fn emit_event(&self, event: &ActorEvent) -> Result<(), ActorError> {
        fvm::event::emit_event(event)
            .context_code(ExitCode::USR_ASSERTION_FAILED, "failed to emit event")
    }

    fn exit(&self, code: u32, data: RawBytes, msg: Option<&str>) -> ! {
        fvm::vm::exit(code, data, msg)
    }

    fn read_only(&self) -> bool {
        fvm::vm::read_only()
    }
}

impl<B> Primitives for FvmRuntime<B>
where
    B: Blockstore,
{
    fn verify_signature(
        &self,
        signature: &Signature,
        signer: &Address,
        plaintext: &[u8],
    ) -> Result<(), Error> {
        match fvm::crypto::verify_signature(signature, signer, plaintext) {
            Ok(true) => Ok(()),
            Ok(false) | Err(_) => Err(Error::msg("invalid signature")),
        }
    }

    fn hash_blake2b(&self, data: &[u8]) -> [u8; 32] {
        fvm::crypto::hash_blake2b(data)
    }

    fn compute_unsealed_sector_cid(
        &self,
        proof_type: RegisteredSealProof,
        pieces: &[PieceInfo],
    ) -> Result<Cid, Error> {
        // The only actor that invokes this (market actor) is generating the
        // exit code ErrIllegalArgument. We should probably move that here, or to the syscall itself.
        fvm::crypto::compute_unsealed_sector_cid(proof_type, pieces)
            .map_err(|e| anyhow!("failed to compute unsealed sector CID; exit code: {}", e))
    }

    #[cfg(feature = "m2-native")]
    fn install_actor(&self, code_id: &Cid) -> Result<(), Error> {
        fvm::actor::install_actor(code_id).map_err(|_| Error::msg("failed to install actor"))
    }

    fn hash(&self, hasher: SupportedHashes, data: &[u8]) -> Vec<u8> {
        fvm::crypto::hash_owned(hasher, data)
    }

    fn hash_64(&self, hasher: SupportedHashes, data: &[u8]) -> ([u8; 64], usize) {
        let mut buf = [0u8; 64];
        let len = fvm::crypto::hash_into(hasher, data, &mut buf);
        (buf, len)
    }

    fn recover_secp_public_key(
        &self,
        hash: &[u8; SECP_SIG_MESSAGE_HASH_SIZE],
        signature: &[u8; SECP_SIG_LEN],
    ) -> Result<[u8; SECP_PUB_LEN], anyhow::Error> {
        fvm::crypto::recover_secp_public_key(hash, signature)
            .map_err(|e| anyhow!("failed to recover pubkey; exit code: {}", e))
    }
}

#[cfg(not(feature = "fake-proofs"))]
impl<B> Verifier for FvmRuntime<B>
where
    B: Blockstore,
{
    fn verify_seal(&self, vi: &SealVerifyInfo) -> Result<(), Error> {
        match fvm::crypto::verify_seal(vi) {
            Ok(true) => Ok(()),
            Ok(false) => Err(Error::msg("invalid seal")),
            Err(e) => Err(anyhow!("failed to verify seal: {}", e)),
        }
    }

    fn verify_post(&self, verify_info: &WindowPoStVerifyInfo) -> Result<(), Error> {
        match fvm::crypto::verify_post(verify_info) {
            Ok(true) => Ok(()),
            Ok(false) => Err(Error::msg("invalid post")),
            Err(e) => Err(anyhow!("failed to verify post: {}", e)),
        }
    }

    fn verify_consensus_fault(
        &self,
        h1: &[u8],
        h2: &[u8],
        extra: &[u8],
    ) -> Result<Option<ConsensusFault>, Error> {
        fvm::crypto::verify_consensus_fault(h1, h2, extra)
            .map_err(|e| anyhow!("failed to verify fault: {}", e))
    }

    fn batch_verify_seals(&self, batch: &[SealVerifyInfo]) -> anyhow::Result<Vec<bool>> {
        fvm::crypto::batch_verify_seals(batch)
            .map_err(|e| anyhow!("failed to verify batch seals: {}", e))
    }

    fn verify_aggregate_seals(
        &self,
        aggregate: &AggregateSealVerifyProofAndInfos,
    ) -> Result<(), Error> {
        match fvm::crypto::verify_aggregate_seals(aggregate) {
            Ok(true) => Ok(()),
            Ok(false) => Err(Error::msg("invalid aggregate")),
            Err(e) => Err(anyhow!("failed to verify aggregate: {}", e)),
        }
    }

    fn verify_replica_update(&self, replica: &ReplicaUpdateInfo) -> Result<(), Error> {
        match fvm::crypto::verify_replica_update(replica) {
            Ok(true) => Ok(()),
            Ok(false) => Err(Error::msg("invalid replica")),
            Err(e) => Err(anyhow!("failed to verify replica: {}", e)),
        }
    }
}

#[cfg(feature = "fake-proofs")]
impl<B> Verifier for FvmRuntime<B>
where
    B: Blockstore,
{
    fn verify_seal(&self, _vi: &SealVerifyInfo) -> Result<(), Error> {
        Ok(())
    }

    fn verify_post(&self, verify_info: &WindowPoStVerifyInfo) -> Result<(), Error> {
        let mut info = verify_info.clone();
        if info.proofs.len() != 1 {
            return Err(Error::msg("expected 1 proof entry"));
        }

        info.randomness.0[31] &= 0x3f;
        let mut hasher = Sha256::new();

        hasher.update(info.randomness.0);
        for si in info.challenged_sectors {
            hasher.update(RawBytes::serialize(si)?.bytes());
        }

        let expected_proof = hasher.finalize();

        if *verify_info.proofs[0].proof_bytes.as_slice() == expected_proof[..] {
            return Ok(());
        }

        Err(Error::msg("[fake-post-validation] window post was invalid"))
    }

    fn verify_consensus_fault(
        &self,
        _h1: &[u8],
        _h2: &[u8],
        _extra: &[u8],
    ) -> Result<Option<ConsensusFault>, Error> {
        Ok(None)
    }

    fn batch_verify_seals(&self, batch: &[SealVerifyInfo]) -> anyhow::Result<Vec<bool>> {
        Ok(batch.iter().map(|_| true).collect())
    }

    fn verify_aggregate_seals(
        &self,
        _aggregate: &AggregateSealVerifyProofAndInfos,
    ) -> Result<(), Error> {
        Ok(())
    }

    fn verify_replica_update(&self, _replica: &ReplicaUpdateInfo) -> Result<(), Error> {
        Ok(())
    }
}

impl<B> RuntimePolicy for FvmRuntime<B>
where
    B: Blockstore,
{
    fn policy(&self) -> &Policy {
        &self.policy
    }
}

/// A convenience function that built-in actors can delegate their execution to.
///
/// The trampoline takes care of boilerplate:
///
/// 0.  Initialize logging if debugging is enabled.
/// 1.  Obtains the parameter data from the FVM by fetching the parameters block.
/// 2.  Obtains the method number for the invocation.
/// 3.  Creates an FVM runtime shim.
/// 4.  Invokes the target method.
/// 5a. In case of error, aborts the execution with the emitted exit code, or
/// 5b. In case of success, stores the return data as a block and returns the latter.
pub fn trampoline<C: ActorCode>(params: u32) -> u32 {
    fvm::debug::init_logging();

    std::panic::set_hook(Box::new(|info| {
        fvm::vm::abort(ExitCode::USR_ASSERTION_FAILED.value(), Some(&format!("{}", info)))
    }));

    let method = fvm::message::method_number();
    log::debug!("fetching parameters block: {}", params);
    let params = fvm::message::params_raw(params).expect("params block invalid");

    // Construct a new runtime.
    let mut rt = FvmRuntime::default();
    // Invoke the method, aborting if the actor returns an errored exit code.
    let ret = C::invoke_method(&mut rt, method, params).unwrap_or_else(|mut err| {
        fvm::vm::exit(err.exit_code().value(), err.take_data(), Some(err.msg()))
    });

    // Abort with "assertion failed" if the actor failed to validate the caller somewhere.
    // We do this after handling the error, because the actor may have encountered an error before
    // it even could validate the caller.
    if !rt.caller_validated {
        fvm::vm::abort(ExitCode::USR_ASSERTION_FAILED.value(), Some("failed to validate caller"))
    }

    // Then handle the return value.
    match ret {
        None => NO_DATA_BLOCK_ID,
        Some(ret_block) => fvm::ipld::put_block(ret_block.codec, ret_block.data.as_slice())
            .expect("failed to write result"),
    }
}<|MERGE_RESOLUTION|>--- conflicted
+++ resolved
@@ -4,8 +4,6 @@
 use fvm_ipld_blockstore::Blockstore;
 use fvm_ipld_encoding::ipld_block::IpldBlock;
 use fvm_ipld_encoding::CborStore;
-#[cfg(feature = "fake-proofs")]
-use fvm_ipld_encoding::RawBytes;
 use fvm_sdk as fvm;
 use fvm_sdk::NO_DATA_BLOCK_ID;
 use fvm_shared::address::{Address, Payload};
@@ -314,13 +312,9 @@
         method: MethodNum,
         params: Option<IpldBlock>,
         value: TokenAmount,
-<<<<<<< HEAD
         gas_limit: Option<u64>,
         flags: SendFlags,
-    ) -> Result<RawBytes, ActorError> {
-=======
     ) -> Result<Option<IpldBlock>, ActorError> {
->>>>>>> ad437f18
         if self.in_transaction {
             return Err(actor_error!(assertion_failed; "send is not allowed during transaction"));
         }
@@ -447,7 +441,7 @@
             .context_code(ExitCode::USR_ASSERTION_FAILED, "failed to emit event")
     }
 
-    fn exit(&self, code: u32, data: RawBytes, msg: Option<&str>) -> ! {
+    fn exit(&self, code: u32, data: Option<IpldBlock>, msg: Option<&str>) -> ! {
         fvm::vm::exit(code, data, msg)
     }
 
@@ -588,7 +582,7 @@
 
         hasher.update(info.randomness.0);
         for si in info.challenged_sectors {
-            hasher.update(RawBytes::serialize(si)?.bytes());
+            hasher.update(fvm_ipld_encoding::RawBytes::serialize(si)?.bytes());
         }
 
         let expected_proof = hasher.finalize();
