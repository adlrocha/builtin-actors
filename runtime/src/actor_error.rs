use fvm_ipld_encoding::de::DeserializeOwned;
use fvm_ipld_encoding::ipld_block::IpldBlock;
use std::fmt::Display;

use fvm_shared::error::ExitCode;
use thiserror::Error;

/// The error type returned by actor method calls.
#[derive(Error, Debug, Clone, PartialEq, Eq)]
#[error("ActorError(exit_code: {exit_code:?}, msg: {msg})")]
pub struct ActorError {
    /// The exit code for this invocation.
    /// Codes less than `FIRST_USER_EXIT_CODE` are prohibited and will be overwritten by the VM.
    exit_code: ExitCode,
    /// Optional exit data
    data: Option<IpldBlock>,
    /// Message for debugging purposes,
    msg: String,
    /// Optional exit data
    data: Option<IpldBlock>,
}

impl ActorError {
    /// Creates a new ActorError. This method does not check that the code is in the
    /// range of valid actor abort codes.
    pub fn unchecked(code: ExitCode, msg: String) -> Self {
        Self { exit_code: code, msg, data: None }
    }

    pub fn unchecked_with_data(code: ExitCode, msg: String, data: Option<IpldBlock>) -> Self {
        Self { exit_code: code, msg, data }
    }

    /// Creates a new ActorError. This method checks if the exit code is within the allowed range,
    /// and automatically converts it into a user code.
<<<<<<< HEAD
    pub fn checked(code: ExitCode, msg: String) -> Self {
        let exit_code = match code {
            // This means the called actor did something wrong. We can't "make up" a
            // reasonable exit code.
            ExitCode::SYS_MISSING_RETURN
            | ExitCode::SYS_ILLEGAL_INSTRUCTION
            | ExitCode::SYS_ILLEGAL_EXIT_CODE => ExitCode::USR_UNSPECIFIED,
            // We don't expect any other system errors.
            code if code.is_system_error() => ExitCode::USR_ASSERTION_FAILED,
            // Otherwise, pass it through.
            code => code,
        };
        Self { exit_code, msg, data: None }
    }

    /// Creates a new ActorError. This method checks if the exit code is within the allowed range,
    /// and automatically converts it into a user code.
    pub fn checked_with_data(code: ExitCode, msg: String, data: Option<IpldBlock>) -> Self {
=======
    pub fn checked(code: ExitCode, msg: String, data: Option<IpldBlock>) -> Self {
>>>>>>> 60b992ae
        let exit_code = match code {
            // This means the called actor did something wrong. We can't "make up" a
            // reasonable exit code.
            ExitCode::SYS_MISSING_RETURN
            | ExitCode::SYS_ILLEGAL_INSTRUCTION
            | ExitCode::SYS_ILLEGAL_EXIT_CODE => ExitCode::USR_UNSPECIFIED,
            // We don't expect any other system errors.
            code if code.is_system_error() => ExitCode::USR_ASSERTION_FAILED,
            // Otherwise, pass it through.
            code => code,
        };
        Self { exit_code, msg, data }
    }

    pub fn illegal_argument(msg: String) -> Self {
        Self { exit_code: ExitCode::USR_ILLEGAL_ARGUMENT, msg, data: None }
    }
    pub fn not_found(msg: String) -> Self {
        Self { exit_code: ExitCode::USR_NOT_FOUND, msg, data: None }
    }
    pub fn forbidden(msg: String) -> Self {
        Self { exit_code: ExitCode::USR_FORBIDDEN, msg, data: None }
    }
    pub fn insufficient_funds(msg: String) -> Self {
        Self { exit_code: ExitCode::USR_INSUFFICIENT_FUNDS, msg, data: None }
    }
    pub fn illegal_state(msg: String) -> Self {
        Self { exit_code: ExitCode::USR_ILLEGAL_STATE, msg, data: None }
    }
    pub fn serialization(msg: String) -> Self {
        Self { exit_code: ExitCode::USR_SERIALIZATION, msg, data: None }
    }
    pub fn unhandled_message(msg: String) -> Self {
        Self { exit_code: ExitCode::USR_UNHANDLED_MESSAGE, msg, data: None }
    }
    pub fn unspecified(msg: String) -> Self {
        Self { exit_code: ExitCode::USR_UNSPECIFIED, msg, data: None }
    }
    pub fn assertion_failed(msg: String) -> Self {
        Self { exit_code: ExitCode::USR_ASSERTION_FAILED, msg, data: None }
<<<<<<< HEAD
    }
    pub fn read_only(msg: String) -> Self {
        Self { exit_code: ExitCode::USR_READ_ONLY, msg, data: None }
=======
>>>>>>> 60b992ae
    }

    /// Returns the exit code of the error.
    pub fn exit_code(&self) -> ExitCode {
        self.exit_code
    }

    /// Error message of the actor error.
    pub fn msg(&self) -> &str {
        &self.msg
    }

<<<<<<< HEAD
    /// Returns the optional data that might be associated with the error
    pub fn data(&self) -> &[u8] {
        self.data.as_ref().map_or(&[] as &[u8], |d| d.data.as_slice())
    }

=======
>>>>>>> 60b992ae
    /// Extracts the optional associated data without copying.
    pub fn take_data(&mut self) -> Option<IpldBlock> {
        std::mem::take(&mut self.data)
    }

    /// Prefix error message with a string message.
    pub fn wrap(mut self, msg: impl AsRef<str>) -> Self {
        self.msg = format!("{}: {}", msg.as_ref(), self.msg);
        self
    }
}

/// Converts a raw encoding error into an ErrSerialization.
impl From<fvm_ipld_encoding::Error> for ActorError {
    fn from(e: fvm_ipld_encoding::Error) -> Self {
        Self { exit_code: ExitCode::USR_SERIALIZATION, msg: e.to_string(), data: None }
    }
}

/// Converts an actor deletion error into an actor error with the appropriate exit code. This
/// facilitates propagation.
#[cfg(feature = "fil-actor")]
impl From<fvm_sdk::error::ActorDeleteError> for ActorError {
    fn from(e: fvm_sdk::error::ActorDeleteError) -> Self {
<<<<<<< HEAD
        Self {
            exit_code: match e {
                fvm_sdk::error::ActorDeleteError::ReadOnly => ExitCode::USR_READ_ONLY,
                _ => ExitCode::USR_ILLEGAL_ARGUMENT,
            },
            msg: e.to_string(),
            data: None,
        }
    }
}

/// Converts a state read error into an an actor error with the appropriate exit code (illegal actor).
=======
        Self { exit_code: ExitCode::USR_ILLEGAL_ARGUMENT, msg: e.to_string(), data: None }
    }
}

/// Converts a state-read error into an an actor error with the appropriate exit code (illegal actor).
>>>>>>> 60b992ae
/// This facilitates propagation.
#[cfg(feature = "fil-actor")]
impl From<fvm_sdk::error::StateReadError> for ActorError {
    fn from(e: fvm_sdk::error::StateReadError) -> Self {
<<<<<<< HEAD
        Self { exit_code: ExitCode::USR_ILLEGAL_STATE, msg: e.to_string(), data: None }
    }
}

/// Converts a state read error into an an actor error with the appropriate exit code (illegal actor).
=======
        Self { exit_code: ExitCode::USR_ILLEGAL_STATE, data: None, msg: e.to_string() }
    }
}

/// Converts a state update error into an an actor error with the appropriate exit code.
>>>>>>> 60b992ae
/// This facilitates propagation.
#[cfg(feature = "fil-actor")]
impl From<fvm_sdk::error::StateUpdateError> for ActorError {
    fn from(e: fvm_sdk::error::StateUpdateError) -> Self {
        Self {
            exit_code: match e {
                fvm_sdk::error::StateUpdateError::ActorDeleted => ExitCode::USR_ILLEGAL_STATE,
                fvm_sdk::error::StateUpdateError::ReadOnly => ExitCode::USR_READ_ONLY,
            },
<<<<<<< HEAD
            msg: e.to_string(),
            data: None,
=======
            data: None,
            msg: e.to_string(),
>>>>>>> 60b992ae
        }
    }
}

/// Convenience macro for generating Actor Errors
#[macro_export]
macro_rules! actor_error {
    // Error with only one stringable expression
    ( $code:ident; $msg:expr ) => { $crate::ActorError::$code($msg.to_string()) };

    // String with positional arguments
    ( $code:ident; $msg:literal $(, $ex:expr)+ ) => {
        $crate::ActorError::$code(format!($msg, $($ex,)*))
    };

    // Error with only one stringable expression, with comma separator
    ( $code:ident, $msg:expr ) => { $crate::actor_error!($code; $msg) };

    // String with positional arguments, with comma separator
    ( $code:ident, $msg:literal $(, $ex:expr)+ ) => {
        $crate::actor_error!($code; $msg $(, $ex)*)
    };
}

// Adds context to an actor error's descriptive message.
pub trait ActorContext<T> {
    fn context<C>(self, context: C) -> Result<T, ActorError>
    where
        C: Display + 'static;

    fn with_context<C, F>(self, f: F) -> Result<T, ActorError>
    where
        C: Display + 'static,
        F: FnOnce() -> C;
}

impl<T> ActorContext<T> for Result<T, ActorError> {
    fn context<C>(self, context: C) -> Result<T, ActorError>
    where
        C: Display + 'static,
    {
        self.map_err(|mut err| {
            err.msg = format!("{}: {}", context, err.msg);
            err
        })
    }

    fn with_context<C, F>(self, f: F) -> Result<T, ActorError>
    where
        C: Display + 'static,
        F: FnOnce() -> C,
    {
        self.map_err(|mut err| {
            err.msg = format!("{}: {}", f(), err.msg);
            err
        })
    }
}

// Adapts a target into an actor error.
pub trait AsActorError<T>: Sized {
    fn exit_code(self, code: ExitCode) -> Result<T, ActorError>;

    fn context_code<C>(self, code: ExitCode, context: C) -> Result<T, ActorError>
    where
        C: Display + 'static;

    fn with_context_code<C, F>(self, code: ExitCode, f: F) -> Result<T, ActorError>
    where
        C: Display + 'static,
        F: FnOnce() -> C;
}

// Note: E should be std::error::Error, revert to this after anyhow:Error is no longer used.
impl<T, E: Display> AsActorError<T> for Result<T, E> {
    fn exit_code(self, code: ExitCode) -> Result<T, ActorError> {
        self.map_err(|err| ActorError { exit_code: code, msg: err.to_string(), data: None })
    }

    fn context_code<C>(self, code: ExitCode, context: C) -> Result<T, ActorError>
    where
        C: Display + 'static,
    {
        self.map_err(|err| ActorError {
            exit_code: code,
            msg: format!("{}: {}", context, err),
            data: None,
        })
    }

    fn with_context_code<C, F>(self, code: ExitCode, f: F) -> Result<T, ActorError>
    where
        C: Display + 'static,
        F: FnOnce() -> C,
    {
        self.map_err(|err| ActorError {
            exit_code: code,
            msg: format!("{}: {}", f(), err),
            data: None,
        })
    }
}

impl<T> AsActorError<T> for Option<T> {
    fn exit_code(self, code: ExitCode) -> Result<T, ActorError> {
        self.ok_or_else(|| ActorError { exit_code: code, msg: "None".to_string(), data: None })
    }

    fn context_code<C>(self, code: ExitCode, context: C) -> Result<T, ActorError>
    where
        C: Display + 'static,
    {
        self.ok_or_else(|| ActorError { exit_code: code, msg: context.to_string(), data: None })
    }

    fn with_context_code<C, F>(self, code: ExitCode, f: F) -> Result<T, ActorError>
    where
        C: Display + 'static,
        F: FnOnce() -> C,
    {
        self.ok_or_else(|| ActorError { exit_code: code, msg: f().to_string(), data: None })
    }
}

pub fn deserialize_block<T>(ret: Option<IpldBlock>) -> Result<T, ActorError>
where
    T: DeserializeOwned,
{
    ret.context_code(ExitCode::USR_ASSERTION_FAILED, "return expected".to_string())?
        .deserialize()
        .exit_code(ExitCode::USR_SERIALIZATION)
}<|MERGE_RESOLUTION|>--- conflicted
+++ resolved
@@ -16,8 +16,6 @@
     data: Option<IpldBlock>,
     /// Message for debugging purposes,
     msg: String,
-    /// Optional exit data
-    data: Option<IpldBlock>,
 }
 
 impl ActorError {
@@ -33,28 +31,7 @@
 
     /// Creates a new ActorError. This method checks if the exit code is within the allowed range,
     /// and automatically converts it into a user code.
-<<<<<<< HEAD
-    pub fn checked(code: ExitCode, msg: String) -> Self {
-        let exit_code = match code {
-            // This means the called actor did something wrong. We can't "make up" a
-            // reasonable exit code.
-            ExitCode::SYS_MISSING_RETURN
-            | ExitCode::SYS_ILLEGAL_INSTRUCTION
-            | ExitCode::SYS_ILLEGAL_EXIT_CODE => ExitCode::USR_UNSPECIFIED,
-            // We don't expect any other system errors.
-            code if code.is_system_error() => ExitCode::USR_ASSERTION_FAILED,
-            // Otherwise, pass it through.
-            code => code,
-        };
-        Self { exit_code, msg, data: None }
-    }
-
-    /// Creates a new ActorError. This method checks if the exit code is within the allowed range,
-    /// and automatically converts it into a user code.
-    pub fn checked_with_data(code: ExitCode, msg: String, data: Option<IpldBlock>) -> Self {
-=======
     pub fn checked(code: ExitCode, msg: String, data: Option<IpldBlock>) -> Self {
->>>>>>> 60b992ae
         let exit_code = match code {
             // This means the called actor did something wrong. We can't "make up" a
             // reasonable exit code.
@@ -95,12 +72,9 @@
     }
     pub fn assertion_failed(msg: String) -> Self {
         Self { exit_code: ExitCode::USR_ASSERTION_FAILED, msg, data: None }
-<<<<<<< HEAD
     }
     pub fn read_only(msg: String) -> Self {
         Self { exit_code: ExitCode::USR_READ_ONLY, msg, data: None }
-=======
->>>>>>> 60b992ae
     }
 
     /// Returns the exit code of the error.
@@ -113,14 +87,6 @@
         &self.msg
     }
 
-<<<<<<< HEAD
-    /// Returns the optional data that might be associated with the error
-    pub fn data(&self) -> &[u8] {
-        self.data.as_ref().map_or(&[] as &[u8], |d| d.data.as_slice())
-    }
-
-=======
->>>>>>> 60b992ae
     /// Extracts the optional associated data without copying.
     pub fn take_data(&mut self) -> Option<IpldBlock> {
         std::mem::take(&mut self.data)
@@ -145,43 +111,20 @@
 #[cfg(feature = "fil-actor")]
 impl From<fvm_sdk::error::ActorDeleteError> for ActorError {
     fn from(e: fvm_sdk::error::ActorDeleteError) -> Self {
-<<<<<<< HEAD
-        Self {
-            exit_code: match e {
-                fvm_sdk::error::ActorDeleteError::ReadOnly => ExitCode::USR_READ_ONLY,
-                _ => ExitCode::USR_ILLEGAL_ARGUMENT,
-            },
-            msg: e.to_string(),
-            data: None,
-        }
-    }
-}
-
-/// Converts a state read error into an an actor error with the appropriate exit code (illegal actor).
-=======
         Self { exit_code: ExitCode::USR_ILLEGAL_ARGUMENT, msg: e.to_string(), data: None }
     }
 }
 
 /// Converts a state-read error into an an actor error with the appropriate exit code (illegal actor).
->>>>>>> 60b992ae
 /// This facilitates propagation.
 #[cfg(feature = "fil-actor")]
 impl From<fvm_sdk::error::StateReadError> for ActorError {
     fn from(e: fvm_sdk::error::StateReadError) -> Self {
-<<<<<<< HEAD
-        Self { exit_code: ExitCode::USR_ILLEGAL_STATE, msg: e.to_string(), data: None }
-    }
-}
-
-/// Converts a state read error into an an actor error with the appropriate exit code (illegal actor).
-=======
         Self { exit_code: ExitCode::USR_ILLEGAL_STATE, data: None, msg: e.to_string() }
     }
 }
 
 /// Converts a state update error into an an actor error with the appropriate exit code.
->>>>>>> 60b992ae
 /// This facilitates propagation.
 #[cfg(feature = "fil-actor")]
 impl From<fvm_sdk::error::StateUpdateError> for ActorError {
@@ -191,13 +134,8 @@
                 fvm_sdk::error::StateUpdateError::ActorDeleted => ExitCode::USR_ILLEGAL_STATE,
                 fvm_sdk::error::StateUpdateError::ReadOnly => ExitCode::USR_READ_ONLY,
             },
-<<<<<<< HEAD
-            msg: e.to_string(),
-            data: None,
-=======
             data: None,
             msg: e.to_string(),
->>>>>>> 60b992ae
         }
     }
 }
