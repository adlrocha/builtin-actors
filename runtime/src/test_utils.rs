--- conflicted
+++ resolved
@@ -45,23 +45,6 @@
 use libsecp256k1::{recover, Message, RecoveryId, Signature as EcsdaSignature};
 
 lazy_static::lazy_static! {
-<<<<<<< HEAD
-    pub static ref SYSTEM_ACTOR_CODE_ID: Cid = make_builtin(b"fil/test/system");
-    pub static ref INIT_ACTOR_CODE_ID: Cid = make_builtin(b"fil/test/init");
-    pub static ref CRON_ACTOR_CODE_ID: Cid = make_builtin(b"fil/test/cron");
-    pub static ref ACCOUNT_ACTOR_CODE_ID: Cid = make_builtin(b"fil/test/account");
-    pub static ref POWER_ACTOR_CODE_ID: Cid = make_builtin(b"fil/test/storagepower");
-    pub static ref MINER_ACTOR_CODE_ID: Cid = make_builtin(b"fil/test/storageminer");
-    pub static ref MARKET_ACTOR_CODE_ID: Cid = make_builtin(b"fil/test/storagemarket");
-    pub static ref PAYCH_ACTOR_CODE_ID: Cid = make_builtin(b"fil/test/paymentchannel");
-    pub static ref MULTISIG_ACTOR_CODE_ID: Cid = make_builtin(b"fil/test/multisig");
-    pub static ref REWARD_ACTOR_CODE_ID: Cid = make_builtin(b"fil/test/reward");
-    pub static ref VERIFREG_ACTOR_CODE_ID: Cid = make_builtin(b"fil/test/verifiedregistry");
-    pub static ref DATACAP_TOKEN_ACTOR_CODE_ID: Cid = make_builtin(b"fil/test/datacap");
-    pub static ref EMBRYO_ACTOR_CODE_ID: Cid = make_builtin(b"fil/test/embryo");
-    pub static ref EVM_ACTOR_CODE_ID: Cid = make_builtin(b"fil/test/evm");
-    pub static ref EAM_ACTOR_CODE_ID: Cid = make_builtin(b"fil/test/eam");
-=======
     pub static ref SYSTEM_ACTOR_CODE_ID: Cid = make_identity_cid(b"fil/test/system");
     pub static ref INIT_ACTOR_CODE_ID: Cid = make_identity_cid(b"fil/test/init");
     pub static ref CRON_ACTOR_CODE_ID: Cid = make_identity_cid(b"fil/test/cron");
@@ -74,7 +57,9 @@
     pub static ref REWARD_ACTOR_CODE_ID: Cid = make_identity_cid(b"fil/test/reward");
     pub static ref VERIFREG_ACTOR_CODE_ID: Cid = make_identity_cid(b"fil/test/verifiedregistry");
     pub static ref DATACAP_TOKEN_ACTOR_CODE_ID: Cid = make_identity_cid(b"fil/test/datacap");
->>>>>>> 54c278fe
+    pub static ref EMBRYO_ACTOR_CODE_ID: Cid = make_identity_cid(b"fil/test/embryo");
+    pub static ref EVM_ACTOR_CODE_ID: Cid = make_identity_cid(b"fil/test/evm");
+    pub static ref EAM_ACTOR_CODE_ID: Cid = make_identity_cid(b"fil/test/eam");
     pub static ref ACTOR_TYPES: BTreeMap<Cid, Type> = {
         let mut map = BTreeMap::new();
         map.insert(*SYSTEM_ACTOR_CODE_ID, Type::System);
