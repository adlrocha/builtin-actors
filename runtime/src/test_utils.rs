--- conflicted
+++ resolved
@@ -197,12 +197,9 @@
     pub expect_aggregate_verify_seals: Option<ExpectAggregateVerifySeals>,
     pub expect_replica_verify: Option<ExpectReplicaVerify>,
     pub expect_gas_charge: VecDeque<i64>,
-<<<<<<< HEAD
     pub expect_gas_available: VecDeque<u64>,
     pub expect_emitted_events: VecDeque<ActorEvent>,
-=======
     skip_verification_on_drop: bool,
->>>>>>> 890ed9f8
 }
 
 impl Expectations {
