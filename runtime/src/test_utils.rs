--- conflicted
+++ resolved
@@ -29,7 +29,6 @@
     AggregateSealVerifyInfo, AggregateSealVerifyProofAndInfos, RegisteredSealProof,
     ReplicaUpdateInfo, SealVerifyInfo, WindowPoStVerifyInfo,
 };
-use fvm_shared::sys::SendFlags;
 use fvm_shared::version::NetworkVersion;
 use fvm_shared::{ActorID, MethodNum, Response};
 
@@ -65,12 +64,9 @@
     pub static ref VERIFREG_ACTOR_CODE_ID: Cid = make_identity_cid(b"fil/test/verifiedregistry");
     pub static ref DATACAP_TOKEN_ACTOR_CODE_ID: Cid = make_identity_cid(b"fil/test/datacap");
     pub static ref PLACEHOLDER_ACTOR_CODE_ID: Cid = make_identity_cid(b"fil/test/placeholder");
-<<<<<<< HEAD
     pub static ref EVM_ACTOR_CODE_ID: Cid = make_identity_cid(b"fil/test/evm");
     pub static ref EAM_ACTOR_CODE_ID: Cid = make_identity_cid(b"fil/test/eam");
     pub static ref ETHACCOUNT_ACTOR_CODE_ID: Cid = make_identity_cid(b"fil/test/ethaccount");
-=======
->>>>>>> 90807ba7
     pub static ref ACTOR_TYPES: BTreeMap<Cid, Type> = {
         let mut map = BTreeMap::new();
         map.insert(*SYSTEM_ACTOR_CODE_ID, Type::System);
@@ -150,12 +146,7 @@
     pub base_fee: TokenAmount,
     pub chain_id: ChainID,
     pub id_addresses: HashMap<Address, Address>,
-<<<<<<< HEAD
-    pub delegated_addresses: HashMap<Address, Address>,
-    pub delegated_addresses_source: HashMap<Address, Address>,
-=======
     pub delegated_addresses: HashMap<ActorID, Address>,
->>>>>>> 90807ba7
     pub actor_code_cids: HashMap<Address, Cid>,
     pub new_actor_addr: Option<Address>,
     pub receiver: Address,
@@ -352,10 +343,6 @@
             chain_id: ChainID::from(0),
             id_addresses: Default::default(),
             delegated_addresses: Default::default(),
-<<<<<<< HEAD
-            delegated_addresses_source: Default::default(),
-=======
->>>>>>> 90807ba7
             actor_code_cids: Default::default(),
             new_actor_addr: Default::default(),
             receiver: Address::new_id(0),
@@ -560,24 +547,14 @@
         self.id_addresses.insert(source, target);
     }
 
-<<<<<<< HEAD
-    pub fn add_delegated_address(&mut self, source: Address, target: Address) {
-=======
     pub fn set_delegated_address(&mut self, source: ActorID, target: Address) {
->>>>>>> 90807ba7
         assert_eq!(
             target.protocol(),
             Protocol::Delegated,
             "target must use Delegated address protocol"
         );
-<<<<<<< HEAD
-        assert_eq!(source.protocol(), Protocol::ID, "source must use ID address protocol");
-        self.delegated_addresses.insert(source, target);
-        self.delegated_addresses_source.insert(target, source);
-=======
         self.delegated_addresses.insert(source, target);
         self.id_addresses.insert(target, Address::new_id(source));
->>>>>>> 90807ba7
     }
 
     pub fn call<A: ActorCode>(
@@ -694,7 +671,7 @@
     }
 
     #[allow(dead_code)]
-    pub fn expect_send(
+    pub fn expect_send_simple(
         &mut self,
         to: Address,
         method: MethodNum,
@@ -712,19 +689,13 @@
             send_flags: SendFlags::default(),
             send_return,
             exit_code,
-<<<<<<< HEAD
-            send_flags: SendFlags::default(),
-            gas_limit: None,
-=======
->>>>>>> 90807ba7
             send_error: None,
         })
     }
 
     #[allow(dead_code)]
-<<<<<<< HEAD
     #[allow(clippy::too_many_arguments)]
-    pub fn expect_send_generalized(
+    pub fn expect_send(
         &mut self,
         to: Address,
         method: MethodNum,
@@ -750,8 +721,6 @@
     }
 
     #[allow(dead_code)]
-=======
->>>>>>> 90807ba7
     pub fn expect_create_actor(
         &mut self,
         code_id: Cid,
@@ -1071,12 +1040,6 @@
         if let &Payload::ID(id) = address.payload() {
             return Some(id);
         }
-        if Protocol::Delegated == address.protocol() {
-            return self
-                .delegated_addresses_source
-                .get(address)
-                .and_then(|a| self.resolve_address(a));
-        }
 
         match self.get_id_address(address) {
             None => None,
@@ -1091,11 +1054,7 @@
 
     fn lookup_delegated_address(&self, id: ActorID) -> Option<Address> {
         self.require_in_call();
-<<<<<<< HEAD
-        self.delegated_addresses.get(&Address::new_id(id)).copied()
-=======
         self.delegated_addresses.get(&id).copied()
->>>>>>> 90807ba7
     }
 
     fn get_actor_code_cid(&self, id: &ActorID) -> Option<Cid> {
@@ -1164,7 +1123,7 @@
         &self.store
     }
 
-    fn send_generalized(
+    fn send(
         &self,
         to: &Address,
         method: MethodNum,
@@ -1173,10 +1132,6 @@
         gas_limit: Option<u64>,
         send_flags: SendFlags,
     ) -> Result<Response, ErrorNumber> {
-<<<<<<< HEAD
-        // TODO gas_limit is currently ignored, what should we do about it?
-=======
->>>>>>> 90807ba7
         self.require_in_call();
         if self.in_transaction {
             return Ok(Response { exit_code: ExitCode::USR_ASSERTION_FAILED, return_data: None });
@@ -1292,7 +1247,6 @@
         self.base_fee.clone()
     }
 
-<<<<<<< HEAD
     fn gas_available(&self) -> u64 {
         let mut exs = self.expectations.borrow_mut();
         assert!(!exs.expect_gas_available.is_empty(), "unexpected gas available call");
@@ -1394,17 +1348,12 @@
         std::panic::panic_any("actor exit");
     }
 
+    fn chain_id(&self) -> ChainID {
+        self.chain_id
+    }
+
     fn read_only(&self) -> bool {
         false
-    }
-
-    fn chain_id(&self) -> ChainID {
-        self.chain_id
-=======
-    fn read_only(&self) -> bool {
-        // Unsupported for unit tests
-        unimplemented!()
->>>>>>> 90807ba7
     }
 }
 
