--- conflicted
+++ resolved
@@ -43,13 +43,9 @@
     ActorCode, DomainSeparationTag, MessageInfo, Policy, Primitives, Runtime, RuntimePolicy,
     Verifier, EMPTY_ARR_CID,
 };
-<<<<<<< HEAD
-use crate::{actor_error, ActorError};
+use crate::{actor_error, ActorError, SendError};
 use fvm_shared::event::ActorEvent;
 use libsecp256k1::{recover, Message, RecoveryId, Signature as EcsdaSignature};
-=======
-use crate::{actor_error, ActorError, SendError};
->>>>>>> 28c76e4a
 
 use fvm_ipld_encoding::ipld_block::IpldBlock;
 use fvm_shared::sys::SendFlags;
@@ -676,8 +672,6 @@
 
     #[allow(dead_code)]
     pub fn expect_send_simple(
-<<<<<<< HEAD
-=======
         &mut self,
         to: Address,
         method: MethodNum,
@@ -702,7 +696,6 @@
     #[allow(dead_code)]
     #[allow(clippy::too_many_arguments)]
     pub fn expect_send(
->>>>>>> 28c76e4a
         &mut self,
         to: Address,
         method: MethodNum,
@@ -723,33 +716,6 @@
             send_flags,
             send_return,
             exit_code,
-            send_error,
-        })
-    }
-
-    #[allow(dead_code)]
-    #[allow(clippy::too_many_arguments)]
-    pub fn expect_send(
-        &mut self,
-        to: Address,
-        method: MethodNum,
-        params: Option<IpldBlock>,
-        value: TokenAmount,
-        gas_limit: Option<u64>,
-        send_flags: SendFlags,
-        send_return: Option<IpldBlock>,
-        exit_code: ExitCode,
-        send_error: Option<ErrorNumber>,
-    ) {
-        self.expectations.borrow_mut().expect_sends.push_back(ExpectedMessage {
-            to,
-            method,
-            params,
-            send_return,
-            exit_code,
-            value,
-            send_flags,
-            gas_limit,
             send_error,
         })
     }
