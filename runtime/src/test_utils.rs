// Copyright 2019-2022 ChainSafe Systems
// SPDX-License-Identifier: Apache-2.0, MIT

use core::fmt;
use std::cell::RefCell;
use std::collections::{BTreeMap, HashMap, VecDeque};
use std::rc::Rc;

use anyhow::anyhow;
use cid::multihash::{Code, Multihash as OtherMultihash};
use cid::Cid;
use fvm_ipld_blockstore::{Blockstore, MemoryBlockstore};
use fvm_ipld_encoding::de::DeserializeOwned;
use fvm_ipld_encoding::{Cbor, CborStore, RawBytes};
use fvm_shared::address::{Address, Payload, Protocol};
use fvm_shared::clock::ChainEpoch;
use fvm_shared::commcid::{FIL_COMMITMENT_SEALED, FIL_COMMITMENT_UNSEALED};
use fvm_shared::consensus::ConsensusFault;
use fvm_shared::crypto::hash::SupportedHashes;
use fvm_shared::crypto::signature::{
    Signature, SECP_PUB_LEN, SECP_SIG_LEN, SECP_SIG_MESSAGE_HASH_SIZE,
};
use fvm_shared::econ::TokenAmount;
use fvm_shared::error::ExitCode;
use fvm_shared::piece::PieceInfo;
use fvm_shared::randomness::RANDOMNESS_LENGTH;
use fvm_shared::sector::{
    AggregateSealVerifyInfo, AggregateSealVerifyProofAndInfos, RegisteredSealProof,
    ReplicaUpdateInfo, SealVerifyInfo, WindowPoStVerifyInfo,
};
use fvm_shared::version::NetworkVersion;
use fvm_shared::{ActorID, MethodNum};

use multihash::derive::Multihash;
use multihash::MultihashDigest;

use rand::prelude::*;

use crate::runtime::builtins::Type;
use crate::runtime::{
    ActorCode, DomainSeparationTag, MessageInfo, Policy, Primitives, Runtime, RuntimePolicy,
    Verifier, EMPTY_ARR_CID,
};
use crate::{actor_error, ActorError};
use libsecp256k1::{recover, Message, RecoveryId, Signature as EcsdaSignature};

lazy_static::lazy_static! {
    pub static ref SYSTEM_ACTOR_CODE_ID: Cid = make_builtin(b"fil/test/system");
    pub static ref INIT_ACTOR_CODE_ID: Cid = make_builtin(b"fil/test/init");
    pub static ref CRON_ACTOR_CODE_ID: Cid = make_builtin(b"fil/test/cron");
    pub static ref ACCOUNT_ACTOR_CODE_ID: Cid = make_builtin(b"fil/test/account");
    pub static ref POWER_ACTOR_CODE_ID: Cid = make_builtin(b"fil/test/storagepower");
    pub static ref MINER_ACTOR_CODE_ID: Cid = make_builtin(b"fil/test/storageminer");
    pub static ref MARKET_ACTOR_CODE_ID: Cid = make_builtin(b"fil/test/storagemarket");
    pub static ref PAYCH_ACTOR_CODE_ID: Cid = make_builtin(b"fil/test/paymentchannel");
    pub static ref MULTISIG_ACTOR_CODE_ID: Cid = make_builtin(b"fil/test/multisig");
    pub static ref REWARD_ACTOR_CODE_ID: Cid = make_builtin(b"fil/test/reward");
    pub static ref VERIFREG_ACTOR_CODE_ID: Cid = make_builtin(b"fil/test/verifiedregistry");
    pub static ref DATACAP_TOKEN_ACTOR_CODE_ID: Cid = make_builtin(b"fil/test/datacap");
    pub static ref EMBRYO_ACTOR_CODE_ID: Cid = make_builtin(b"fil/test/embryo");
    pub static ref EVM_ACTOR_CODE_ID: Cid = make_builtin(b"fil/test/evm");
    pub static ref EAM_ACTOR_CODE_ID: Cid = make_builtin(b"fil/test/eam");
    pub static ref ACTOR_TYPES: BTreeMap<Cid, Type> = {
        let mut map = BTreeMap::new();
        map.insert(*SYSTEM_ACTOR_CODE_ID, Type::System);
        map.insert(*INIT_ACTOR_CODE_ID, Type::Init);
        map.insert(*CRON_ACTOR_CODE_ID, Type::Cron);
        map.insert(*ACCOUNT_ACTOR_CODE_ID, Type::Account);
        map.insert(*POWER_ACTOR_CODE_ID, Type::Power);
        map.insert(*MINER_ACTOR_CODE_ID, Type::Miner);
        map.insert(*MARKET_ACTOR_CODE_ID, Type::Market);
        map.insert(*PAYCH_ACTOR_CODE_ID, Type::PaymentChannel);
        map.insert(*MULTISIG_ACTOR_CODE_ID, Type::Multisig);
        map.insert(*REWARD_ACTOR_CODE_ID, Type::Reward);
        map.insert(*VERIFREG_ACTOR_CODE_ID, Type::VerifiedRegistry);
        map.insert(*DATACAP_TOKEN_ACTOR_CODE_ID, Type::DataCap);
        map.insert(*EMBRYO_ACTOR_CODE_ID, Type::Embryo);
        map.insert(*EVM_ACTOR_CODE_ID, Type::EVM);
        map.insert(*EAM_ACTOR_CODE_ID, Type::EAM);
        map
    };
    pub static ref ACTOR_CODES: BTreeMap<Type, Cid> = [
        (Type::System, *SYSTEM_ACTOR_CODE_ID),
        (Type::Init, *INIT_ACTOR_CODE_ID),
        (Type::Cron, *CRON_ACTOR_CODE_ID),
        (Type::Account, *ACCOUNT_ACTOR_CODE_ID),
        (Type::Power, *POWER_ACTOR_CODE_ID),
        (Type::Miner, *MINER_ACTOR_CODE_ID),
        (Type::Market, *MARKET_ACTOR_CODE_ID),
        (Type::PaymentChannel, *PAYCH_ACTOR_CODE_ID),
        (Type::Multisig, *MULTISIG_ACTOR_CODE_ID),
        (Type::Reward, *REWARD_ACTOR_CODE_ID),
        (Type::VerifiedRegistry, *VERIFREG_ACTOR_CODE_ID),
        (Type::DataCap, *DATACAP_TOKEN_ACTOR_CODE_ID),
        (Type::Embryo, *EMBRYO_ACTOR_CODE_ID),
        (Type::EVM, *EVM_ACTOR_CODE_ID),
        (Type::EAM, *EAM_ACTOR_CODE_ID),
    ]
    .into_iter()
    .collect();
    pub static ref NON_SINGLETON_CODES: BTreeMap<Cid, ()> = {
        let mut map = BTreeMap::new();
        map.insert(*ACCOUNT_ACTOR_CODE_ID, ());
        map.insert(*PAYCH_ACTOR_CODE_ID, ());
        map.insert(*MULTISIG_ACTOR_CODE_ID, ());
        map.insert(*MINER_ACTOR_CODE_ID, ());
        map.insert(*EMBRYO_ACTOR_CODE_ID, ());
        map.insert(*EVM_ACTOR_CODE_ID, ());
        map
    };
}

const IPLD_RAW: u64 = 0x55;

/// Returns an identity CID for bz.
pub fn make_builtin(bz: &[u8]) -> Cid {
    Cid::new_v1(IPLD_RAW, OtherMultihash::wrap(0, bz).expect("name too long"))
}

pub struct MockRuntime<BS = MemoryBlockstore> {
    pub epoch: ChainEpoch,
    pub miner: Address,
    pub base_fee: TokenAmount,
    pub id_addresses: HashMap<Address, Address>,
    pub delegated_addresses: HashMap<Address, Address>,
    pub delegated_addresses_source: HashMap<Address, Address>,
    pub actor_code_cids: HashMap<Address, Cid>,
    pub new_actor_addr: Option<Address>,
    pub receiver: Address,
    pub caller: Address,
    pub caller_type: Cid,
    pub origin: Address,
    pub value_received: TokenAmount,
    #[allow(clippy::type_complexity)]
    pub hash_func: Box<dyn Fn(SupportedHashes, &[u8]) -> ([u8; 64], usize)>,
    #[allow(clippy::type_complexity)]
    pub recover_pubkey_fn: Box<
        dyn Fn(
            &[u8; SECP_SIG_MESSAGE_HASH_SIZE],
            &[u8; SECP_SIG_LEN],
        ) -> Result<[u8; SECP_PUB_LEN], ()>,
    >,
    pub network_version: NetworkVersion,

    // Actor State
    pub state: Option<Cid>,
    pub balance: RefCell<TokenAmount>,

    // VM Impl
    pub in_call: bool,
    pub store: Rc<BS>,
    pub in_transaction: bool,

    // Expectations
    pub expectations: RefCell<Expectations>,

    // policy
    pub policy: Policy,

    pub circulating_supply: TokenAmount,

    // iron
    pub gas_limit: u64,
    pub gas_premium: TokenAmount,
    pub actor_balances: HashMap<ActorID, TokenAmount>,
    pub tipset_timestamp: u64,
    pub tipset_cids: Vec<Cid>,
}

#[derive(Default)]
pub struct Expectations {
    pub expect_validate_caller_any: bool,
    pub expect_validate_caller_addr: Option<Vec<Address>>,
    pub expect_validate_caller_f4_namespace: Option<Vec<u64>>,
    pub expect_validate_caller_type: Option<Vec<Type>>,
    pub expect_sends: VecDeque<ExpectedMessage>,
    pub expect_create_actor: Option<ExpectCreateActor>,
    pub expect_delete_actor: Option<Address>,
    pub expect_verify_sigs: VecDeque<ExpectedVerifySig>,
    pub expect_verify_seal: Option<ExpectVerifySeal>,
    pub expect_verify_post: Option<ExpectVerifyPoSt>,
    pub expect_compute_unsealed_sector_cid: VecDeque<ExpectComputeUnsealedSectorCid>,
    pub expect_verify_consensus_fault: Option<ExpectVerifyConsensusFault>,
    pub expect_get_randomness_tickets: VecDeque<ExpectRandomness>,
    pub expect_get_randomness_beacon: VecDeque<ExpectRandomness>,
    pub expect_batch_verify_seals: Option<ExpectBatchVerifySeals>,
    pub expect_aggregate_verify_seals: Option<ExpectAggregateVerifySeals>,
    pub expect_replica_verify: Option<ExpectReplicaVerify>,
    pub expect_gas_charge: VecDeque<i64>,
    pub expect_gas_available: VecDeque<u64>,
}

impl Expectations {
    fn reset(&mut self) {
        *self = Default::default();
    }

    fn verify(&mut self) {
        assert!(!self.expect_validate_caller_any, "expected ValidateCallerAny, not received");
        assert!(
            self.expect_validate_caller_addr.is_none(),
            "expected ValidateCallerAddr {:?}, not received",
            self.expect_validate_caller_addr
        );
        assert!(
            self.expect_validate_caller_f4_namespace.is_none(),
            "expected ValidateNamespace {:?}, not received",
            self.expect_validate_caller_f4_namespace
        );
        assert!(
            self.expect_validate_caller_type.is_none(),
            "expected ValidateCallerType {:?}, not received",
            self.expect_validate_caller_type
        );
        assert!(
            self.expect_sends.is_empty(),
            "expected all message to be send, unsent messages {:?}",
            self.expect_sends
        );
        assert!(
            self.expect_create_actor.is_none(),
            "expected actor to be created, uncreated actor: {:?}",
            self.expect_create_actor
        );
        assert!(
            self.expect_delete_actor.is_none(),
            "expected actor to be deleted: {:?}",
            self.expect_delete_actor
        );
        assert!(
            self.expect_verify_sigs.is_empty(),
            "expect_verify_sigs: {:?}, not received",
            self.expect_verify_sigs
        );
        assert!(
            self.expect_verify_seal.is_none(),
            "expect_verify_seal {:?}, not received",
            self.expect_verify_seal
        );
        assert!(
            self.expect_verify_post.is_none(),
            "expect_verify_post {:?}, not received",
            self.expect_verify_post
        );
        assert!(
            self.expect_compute_unsealed_sector_cid.is_empty(),
            "expect_compute_unsealed_sector_cid: {:?}, not received",
            self.expect_compute_unsealed_sector_cid
        );
        assert!(
            self.expect_verify_consensus_fault.is_none(),
            "expect_verify_consensus_fault {:?}, not received",
            self.expect_verify_consensus_fault
        );
        assert!(
            self.expect_get_randomness_tickets.is_empty(),
            "expect_get_randomness_tickets {:?}, not received",
            self.expect_get_randomness_tickets
        );
        assert!(
            self.expect_get_randomness_beacon.is_empty(),
            "expect_get_randomness_beacon {:?}, not received",
            self.expect_get_randomness_beacon
        );
        assert!(
            self.expect_batch_verify_seals.is_none(),
            "expect_batch_verify_seals {:?}, not received",
            self.expect_batch_verify_seals
        );
        assert!(
            self.expect_aggregate_verify_seals.is_none(),
            "expect_aggregate_verify_seals {:?}, not received",
            self.expect_aggregate_verify_seals
        );
        assert!(
            self.expect_replica_verify.is_none(),
            "expect_replica_verify {:?}, not received",
            self.expect_replica_verify
        );
        assert!(
            self.expect_gas_charge.is_empty(),
            "expect_gas_charge {:?}, not received",
            self.expect_gas_charge
        );
        assert!(
            self.expect_gas_available.is_empty(),
            "expect_gas_charge {:?}, not received",
            self.expect_gas_available
        );
    }
}

impl Default for MockRuntime {
    fn default() -> Self {
        Self::new(Default::default())
    }
}

impl<BS> MockRuntime<BS> {
    pub fn new(store: BS) -> Self {
        Self {
            epoch: Default::default(),
            miner: Address::new_id(0),
            base_fee: Default::default(),
            id_addresses: Default::default(),
            delegated_addresses: Default::default(),
            delegated_addresses_source: Default::default(),
            actor_code_cids: Default::default(),
            new_actor_addr: Default::default(),
            receiver: Address::new_id(0),
            caller: Address::new_id(0),
            caller_type: Default::default(),
            origin: Address::new_id(0),
            value_received: Default::default(),
            hash_func: Box::new(hash),
            recover_pubkey_fn: Box::new(recover_secp_public_key),
            network_version: NetworkVersion::V0,
            state: Default::default(),
            balance: Default::default(),
            in_call: Default::default(),
            store: Rc::new(store),
            in_transaction: Default::default(),
            expectations: Default::default(),
            policy: Default::default(),
            circulating_supply: Default::default(),
            gas_limit: 10_000_000_000u64,
            gas_premium: Default::default(),
            actor_balances: Default::default(),
            tipset_timestamp: Default::default(),
            tipset_cids: Default::default(),
        }
    }
}

#[derive(PartialEq, Eq, Clone, Debug)]
pub struct ExpectCreateActor {
    pub code_id: Cid,
    pub actor_id: ActorID,
    pub predictable_address: Option<Address>,
}

#[derive(Clone, Debug)]
pub struct ExpectedMessage {
    pub to: Address,
    pub method: MethodNum,
    pub params: RawBytes,
    pub value: TokenAmount,

    // returns from applying expectedMessage
    pub send_return: RawBytes,
    pub exit_code: ExitCode,
}

#[derive(Debug)]
pub struct ExpectedVerifySig {
    pub sig: Signature,
    pub signer: Address,
    pub plaintext: Vec<u8>,
    pub result: Result<(), anyhow::Error>,
}

#[derive(Clone, Debug)]
pub struct ExpectVerifySeal {
    seal: SealVerifyInfo,
    exit_code: ExitCode,
}

#[derive(Clone, Debug)]
pub struct ExpectVerifyPoSt {
    post: WindowPoStVerifyInfo,
    exit_code: ExitCode,
}

#[derive(Clone, Debug)]
pub struct ExpectVerifyConsensusFault {
    require_correct_input: bool,
    block_header_1: Vec<u8>,
    block_header_2: Vec<u8>,
    block_header_extra: Vec<u8>,
    fault: Option<ConsensusFault>,
    exit_code: ExitCode,
}

#[derive(Clone, Debug)]
pub struct ExpectComputeUnsealedSectorCid {
    reg: RegisteredSealProof,
    pieces: Vec<PieceInfo>,
    cid: Cid,
    exit_code: ExitCode,
}

#[derive(Clone, Debug)]
pub struct ExpectRandomness {
    tag: DomainSeparationTag,
    epoch: ChainEpoch,
    entropy: Vec<u8>,
    out: [u8; RANDOMNESS_LENGTH],
}

#[derive(Debug)]
pub struct ExpectBatchVerifySeals {
    input: Vec<SealVerifyInfo>,
    result: anyhow::Result<Vec<bool>>,
}

#[derive(Debug)]
pub struct ExpectAggregateVerifySeals {
    in_svis: Vec<AggregateSealVerifyInfo>,
    in_proof: Vec<u8>,
    result: anyhow::Result<()>,
}

#[derive(Debug)]
pub struct ExpectReplicaVerify {
    input: ReplicaUpdateInfo,
    result: anyhow::Result<()>,
}

pub fn expect_empty(res: RawBytes) {
    assert_eq!(res, RawBytes::default());
}

pub fn expect_abort_contains_message<T: fmt::Debug>(
    expect_exit_code: ExitCode,
    expect_msg: &str,
    res: Result<T, ActorError>,
) {
    let err = res.expect_err(&format!(
        "expected abort with exit code {}, but call succeeded",
        expect_exit_code
    ));
    assert_eq!(
        err.exit_code(),
        expect_exit_code,
        "expected failure with exit code {}, but failed with exit code {}; error message: {}",
        expect_exit_code,
        err.exit_code(),
        err.msg(),
    );
    let err_msg = err.msg();
    assert!(
        err.msg().contains(expect_msg),
        "expected err message '{}' to contain '{}'",
        err_msg,
        expect_msg,
    );
}

pub fn expect_abort<T: fmt::Debug>(exit_code: ExitCode, res: Result<T, ActorError>) {
    expect_abort_contains_message(exit_code, "", res);
}

impl<BS: Blockstore> MockRuntime<BS> {
    ///// Runtime access for tests /////

    pub fn get_state<T: Cbor>(&self) -> T {
        self.store_get(self.state.as_ref().unwrap())
    }

    pub fn replace_state<C: Cbor>(&mut self, obj: &C) {
        self.state = Some(self.store_put(obj));
    }

    pub fn set_balance(&mut self, amount: TokenAmount) {
        *self.balance.get_mut() = amount;
    }

    pub fn get_balance(&self) -> TokenAmount {
        self.balance.borrow().to_owned()
    }

    pub fn add_balance(&mut self, amount: TokenAmount) {
        *self.balance.get_mut() += amount;
    }

    pub fn set_value(&mut self, value: TokenAmount) {
        self.value_received = value;
    }

    pub fn set_caller(&mut self, code_id: Cid, address: Address) {
        self.caller = address;
        self.caller_type = code_id;
        self.actor_code_cids.insert(address, code_id);
    }

    pub fn set_origin(&mut self, address: Address) {
        self.origin = address;
    }

    pub fn set_address_actor_type(&mut self, address: Address, actor_type: Cid) {
        self.actor_code_cids.insert(address, actor_type);
    }

    pub fn get_id_address(&self, address: &Address) -> Option<Address> {
        if address.protocol() == Protocol::ID {
            return Some(*address);
        }
        self.id_addresses.get(address).cloned()
    }

    pub fn add_id_address(&mut self, source: Address, target: Address) {
        assert_eq!(target.protocol(), Protocol::ID, "target must use ID address protocol");
        self.id_addresses.insert(source, target);
    }

    pub fn add_delegated_address(&mut self, source: Address, target: Address) {
        assert_eq!(
            target.protocol(),
            Protocol::Delegated,
            "target must use Delegated address protocol"
        );
        assert_eq!(source.protocol(), Protocol::ID, "source must use ID address protocol");
        self.delegated_addresses.insert(source, target);
        self.delegated_addresses_source.insert(target, source);
    }

    pub fn call<A: ActorCode>(
        &mut self,
        method_num: MethodNum,
        params: &RawBytes,
    ) -> Result<RawBytes, ActorError> {
        self.in_call = true;
        let prev_state = self.state;
        let res = A::invoke_method(self, method_num, params);

        if res.is_err() {
            self.state = prev_state;
        }
        self.in_call = false;
        res
    }

    /// Verifies that all mock expectations have been met.
    pub fn verify(&mut self) {
        self.expectations.borrow_mut().verify()
    }

    /// Clears all mock expectations.
    pub fn reset(&mut self) {
        self.expectations.borrow_mut().reset();
    }

    ///// Mock expectations /////

    #[allow(dead_code)]
    pub fn expect_validate_caller_addr(&mut self, addr: Vec<Address>) {
        assert!(!addr.is_empty(), "addrs must be non-empty");
        self.expectations.get_mut().expect_validate_caller_addr = Some(addr);
    }

    #[allow(dead_code)]
    pub fn expect_verify_signature(&self, exp: ExpectedVerifySig) {
        self.expectations.borrow_mut().expect_verify_sigs.push_back(exp);
    }

    #[allow(dead_code)]
    pub fn expect_verify_consensus_fault(
        &self,
        h1: Vec<u8>,
        h2: Vec<u8>,
        extra: Vec<u8>,
        fault: Option<ConsensusFault>,
        exit_code: ExitCode,
    ) {
        self.expectations.borrow_mut().expect_verify_consensus_fault =
            Some(ExpectVerifyConsensusFault {
                require_correct_input: true,
                block_header_1: h1,
                block_header_2: h2,
                block_header_extra: extra,
                fault,
                exit_code,
            });
    }

    #[allow(dead_code)]
    pub fn expect_compute_unsealed_sector_cid(
        &self,
        reg: RegisteredSealProof,
        pieces: Vec<PieceInfo>,
        cid: Cid,
        exit_code: ExitCode,
    ) {
        let exp = ExpectComputeUnsealedSectorCid { reg, pieces, cid, exit_code };
        self.expectations.borrow_mut().expect_compute_unsealed_sector_cid.push_back(exp);
    }

    #[allow(dead_code)]
    pub fn expect_validate_caller_type(&mut self, types: Vec<Type>) {
        assert!(!types.is_empty(), "addrs must be non-empty");
        self.expectations.borrow_mut().expect_validate_caller_type = Some(types);
    }

    #[allow(dead_code)]
    pub fn expect_validate_caller_any(&self) {
        self.expectations.borrow_mut().expect_validate_caller_any = true;
    }

    #[allow(dead_code)]
    pub fn expect_validate_caller_namespace(&self, namespaces: Vec<u64>) {
        assert!(!namespaces.is_empty(), "f4 namespaces must be non-empty");
        self.expectations.borrow_mut().expect_validate_caller_f4_namespace = Some(namespaces);
    }

    #[allow(dead_code)]
    pub fn expect_delete_actor(&mut self, beneficiary: Address) {
        self.expectations.borrow_mut().expect_delete_actor = Some(beneficiary);
    }

    #[allow(dead_code)]
    pub fn expect_send(
        &mut self,
        to: Address,
        method: MethodNum,
        params: RawBytes,
        value: TokenAmount,
        send_return: RawBytes,
        exit_code: ExitCode,
    ) {
        self.expectations.borrow_mut().expect_sends.push_back(ExpectedMessage {
            to,
            method,
            params,
            value,
            send_return,
            exit_code,
        })
    }

    #[allow(dead_code)]
    pub fn expect_create_actor(
        &mut self,
        code_id: Cid,
        actor_id: ActorID,
        predictable_address: Option<Address>,
    ) {
        let a = ExpectCreateActor { code_id, actor_id, predictable_address };
        self.expectations.borrow_mut().expect_create_actor = Some(a);
    }

    #[allow(dead_code)]
    pub fn expect_verify_seal(&mut self, seal: SealVerifyInfo, exit_code: ExitCode) {
        let a = ExpectVerifySeal { seal, exit_code };
        self.expectations.borrow_mut().expect_verify_seal = Some(a);
    }

    #[allow(dead_code)]
    pub fn expect_verify_post(&mut self, post: WindowPoStVerifyInfo, exit_code: ExitCode) {
        let a = ExpectVerifyPoSt { post, exit_code };
        self.expectations.borrow_mut().expect_verify_post = Some(a);
    }

    #[allow(dead_code)]
    pub fn set_received(&mut self, amount: TokenAmount) {
        self.value_received = amount;
    }

    #[allow(dead_code)]
    pub fn set_base_fee(&mut self, base_fee: TokenAmount) {
        self.base_fee = base_fee;
    }

    #[allow(dead_code)]
    pub fn set_circulating_supply(&mut self, circ_supply: TokenAmount) {
        self.circulating_supply = circ_supply;
    }

    #[allow(dead_code)]
    pub fn set_epoch(&mut self, epoch: ChainEpoch) {
        self.epoch = epoch;
    }

    pub fn expect_get_randomness_from_tickets(
        &mut self,
        tag: DomainSeparationTag,
        epoch: ChainEpoch,
        entropy: Vec<u8>,
        out: [u8; RANDOMNESS_LENGTH],
    ) {
        let a = ExpectRandomness { tag, epoch, entropy, out };
        self.expectations.borrow_mut().expect_get_randomness_tickets.push_back(a);
    }

    #[allow(dead_code)]
    pub fn expect_get_randomness_from_beacon(
        &mut self,
        tag: DomainSeparationTag,
        epoch: ChainEpoch,
        entropy: Vec<u8>,
        out: [u8; RANDOMNESS_LENGTH],
    ) {
        let a = ExpectRandomness { tag, epoch, entropy, out };
        self.expectations.borrow_mut().expect_get_randomness_beacon.push_back(a);
    }

    #[allow(dead_code)]
    pub fn expect_batch_verify_seals(
        &mut self,
        input: Vec<SealVerifyInfo>,
        result: anyhow::Result<Vec<bool>>,
    ) {
        let a = ExpectBatchVerifySeals { input, result };
        self.expectations.borrow_mut().expect_batch_verify_seals = Some(a);
    }

    #[allow(dead_code)]
    pub fn expect_aggregate_verify_seals(
        &mut self,
        in_svis: Vec<AggregateSealVerifyInfo>,
        in_proof: Vec<u8>,
        result: anyhow::Result<()>,
    ) {
        let a = ExpectAggregateVerifySeals { in_svis, in_proof, result };
        self.expectations.borrow_mut().expect_aggregate_verify_seals = Some(a);
    }

    #[allow(dead_code)]
    pub fn expect_replica_verify(&mut self, input: ReplicaUpdateInfo, result: anyhow::Result<()>) {
        let a = ExpectReplicaVerify { input, result };
        self.expectations.borrow_mut().expect_replica_verify = Some(a);
    }

    #[allow(dead_code)]
    pub fn expect_gas_charge(&mut self, value: i64) {
        self.expectations.borrow_mut().expect_gas_charge.push_back(value);
    }

    #[allow(dead_code)]
    pub fn expect_gas_available(&mut self, value: u64) {
        self.expectations.borrow_mut().expect_gas_available.push_back(value);
    }

    ///// Private helpers /////

    fn require_in_call(&self) {
        assert!(self.in_call, "invalid runtime invocation outside of method call")
    }

    fn store_put<C: Cbor>(&self, o: &C) -> Cid {
        self.store.put_cbor(&o, Code::Blake2b256).unwrap()
    }

    fn store_get<T: DeserializeOwned>(&self, cid: &Cid) -> T {
        self.store.get_cbor(cid).unwrap().unwrap()
    }
}

impl<BS> MessageInfo for MockRuntime<BS> {
    fn caller(&self) -> Address {
        self.caller
    }
    fn origin(&self) -> Address {
        self.origin
    }
    fn receiver(&self) -> Address {
        self.receiver
    }
    fn value_received(&self) -> TokenAmount {
        self.value_received.clone()
    }
    fn gas_limit(&self) -> u64 {
        self.gas_limit
    }
    fn gas_premium(&self) -> TokenAmount {
        self.gas_premium.clone()
    }
}

<<<<<<< HEAD
impl<BS: Blockstore> Runtime<Rc<BS>> for MockRuntime<BS> {
=======
impl<BS: Blockstore> Runtime for MockRuntime<BS> {
    type Blockstore = Rc<BS>;

>>>>>>> fdcf50b4
    fn network_version(&self) -> NetworkVersion {
        self.network_version
    }

    fn message(&self) -> &dyn MessageInfo {
        self.require_in_call();
        self
    }

    fn curr_epoch(&self) -> ChainEpoch {
        self.require_in_call();
        self.epoch
    }

    fn validate_immediate_caller_accept_any(&mut self) -> Result<(), ActorError> {
        self.require_in_call();
        assert!(
            self.expectations.borrow_mut().expect_validate_caller_any,
            "unexpected validate-caller-any"
        );
        self.expectations.borrow_mut().expect_validate_caller_any = false;
        Ok(())
    }

    fn validate_immediate_caller_is<'a, I>(&mut self, addresses: I) -> Result<(), ActorError>
    where
        I: IntoIterator<Item = &'a Address>,
    {
        self.require_in_call();

        let addrs: Vec<Address> = addresses.into_iter().cloned().collect();

        let mut expectations = self.expectations.borrow_mut();
        assert!(
            expectations.expect_validate_caller_addr.is_some(),
            "unexpected validate caller addrs"
        );

        let expected_addrs = expectations.expect_validate_caller_addr.as_ref().unwrap();
        assert_eq!(
            &addrs, expected_addrs,
            "unexpected validate caller addrs {:?}, expected {:?}",
            addrs, &expectations.expect_validate_caller_addr
        );

        for expected in &addrs {
            if self.message().caller() == *expected {
                expectations.expect_validate_caller_addr = None;
                return Ok(());
            }
        }
        expectations.expect_validate_caller_addr = None;
        Err(actor_error!(forbidden;
                "caller address {:?} forbidden, allowed: {:?}",
                self.message().caller(), &addrs
        ))
    }

    fn validate_immediate_caller_namespace<I>(&mut self, namespaces: I) -> Result<(), ActorError>
    where
        I: IntoIterator<Item = u64>,
    {
        self.require_in_call();

        let namespaces: Vec<u64> = namespaces.into_iter().collect();

        let mut expectations = self.expectations.borrow_mut();
        assert!(
            expectations.expect_validate_caller_f4_namespace.is_some(),
            "unexpected validate caller namespace"
        );

        let expected_namespaces =
            expectations.expect_validate_caller_f4_namespace.as_ref().unwrap();

        assert_eq!(
            &namespaces, expected_namespaces,
            "unexpected validate caller namespace {:?}, expected {:?}",
            namespaces, &expectations.expect_validate_caller_f4_namespace
        );

        let caller_f4 = self.lookup_address(self.caller().id().unwrap());

        assert!(caller_f4.is_some(), "unexpected caller doesn't have a delegated address");

        for id in namespaces.iter() {
            let bound_address = match caller_f4.unwrap().payload() {
                Payload::Delegated(d) => d.namespace(),
                _ => unreachable!("lookup_address should always return a delegated address"),
            };
            if bound_address == *id {
                expectations.expect_validate_caller_f4_namespace = None;
                return Ok(());
            }
        }
        expectations.expect_validate_caller_addr = None;
        Err(actor_error!(forbidden;
                "caller address {:?} forbidden, allowed: {:?}",
                self.message().caller(), &namespaces
        ))
    }

    fn validate_immediate_caller_type<'a, I>(&mut self, types: I) -> Result<(), ActorError>
    where
        I: IntoIterator<Item = &'a Type>,
    {
        self.require_in_call();
        assert!(
            self.expectations.borrow_mut().expect_validate_caller_type.is_some(),
            "unexpected validate caller code"
        );

        let types: Vec<Type> = types.into_iter().copied().collect();
        let expected_caller_type =
            self.expectations.borrow_mut().expect_validate_caller_type.clone().unwrap();
        assert_eq!(
            &types, &expected_caller_type,
            "unexpected validate caller code {:?}, expected {:?}",
            types, expected_caller_type,
        );

        let call_type = self.resolve_builtin_actor_type(&self.caller_type).unwrap();
        for expected in &types {
            if &call_type == expected {
                self.expectations.borrow_mut().expect_validate_caller_type = None;
                return Ok(());
            }
        }

        self.expectations.borrow_mut().expect_validate_caller_type = None;
        Err(actor_error!(forbidden; "caller type {:?} forbidden, allowed: {:?}",
                self.caller_type, types))
    }

    fn current_balance(&self) -> TokenAmount {
        self.require_in_call();
        self.balance.borrow().clone()
    }

    fn actor_balance(&self, id: ActorID) -> Option<TokenAmount> {
        self.require_in_call();
        self.actor_balances.get(&id).cloned()
    }

    fn resolve_address(&self, address: &Address) -> Option<ActorID> {
        self.require_in_call();
        if let &Payload::ID(id) = address.payload() {
            return Some(id);
        }
        if Protocol::Delegated == address.protocol() {
            return self
                .delegated_addresses_source
                .get(address)
                .and_then(|a| self.resolve_address(a));
        }

        match self.get_id_address(address) {
            None => None,
            Some(addr) => {
                if let &Payload::ID(id) = addr.payload() {
                    return Some(id);
                }
                None
            }
        }
    }

    fn lookup_address(&self, id: ActorID) -> Option<Address> {
        self.require_in_call();
        self.delegated_addresses.get(&Address::new_id(id)).copied()
    }

    fn get_actor_code_cid(&self, id: &ActorID) -> Option<Cid> {
        self.require_in_call();
        self.actor_code_cids.get(&Address::new_id(*id)).cloned()
    }

    fn get_randomness_from_tickets(
        &self,
        tag: DomainSeparationTag,
        epoch: ChainEpoch,
        entropy: &[u8],
    ) -> Result<[u8; RANDOMNESS_LENGTH], ActorError> {
        let expected = self
            .expectations
            .borrow_mut()
            .expect_get_randomness_tickets
            .pop_front()
            .expect("unexpected call to get_randomness_from_tickets");

        assert!(epoch <= self.epoch, "attempt to get randomness from future");
        assert_eq!(
            expected.tag, tag,
            "unexpected domain separation tag, expected: {:?}, actual: {:?}",
            expected.tag, tag
        );
        assert_eq!(
            expected.epoch, epoch,
            "unexpected epoch, expected: {:?}, actual: {:?}",
            expected.epoch, epoch
        );
        assert_eq!(
            expected.entropy, *entropy,
            "unexpected entroy, expected {:?}, actual: {:?}",
            expected.entropy, entropy
        );

        Ok(expected.out)
    }

    fn get_randomness_from_beacon(
        &self,
        tag: DomainSeparationTag,
        epoch: ChainEpoch,
        entropy: &[u8],
    ) -> Result<[u8; RANDOMNESS_LENGTH], ActorError> {
        let expected = self
            .expectations
            .borrow_mut()
            .expect_get_randomness_beacon
            .pop_front()
            .expect("unexpected call to get_randomness_from_beacon");

        assert!(epoch <= self.epoch, "attempt to get randomness from future");
        assert_eq!(
            expected.tag, tag,
            "unexpected domain separation tag, expected: {:?}, actual: {:?}",
            expected.tag, tag
        );
        assert_eq!(
            expected.epoch, epoch,
            "unexpected epoch, expected: {:?}, actual: {:?}",
            expected.epoch, epoch
        );
        assert_eq!(
            expected.entropy, *entropy,
            "unexpected entroy, expected {:?}, actual: {:?}",
            expected.entropy, entropy
        );

        Ok(expected.out)
    }

    fn create<C: Cbor>(&mut self, obj: &C) -> Result<(), ActorError> {
        if self.state.is_some() {
            return Err(actor_error!(illegal_state; "state already constructed"));
        }
        self.state = Some(self.store_put(obj));
        Ok(())
    }

    fn state<C: Cbor>(&self) -> Result<C, ActorError> {
        Ok(self.store_get(self.state.as_ref().unwrap()))
    }

    fn get_state_root(&self) -> Result<Cid, ActorError> {
        Ok(self.state.unwrap_or(EMPTY_ARR_CID))
    }

    fn set_state_root(&mut self, root: &Cid) -> Result<(), ActorError> {
        self.state = Some(*root);
        Ok(())
    }

    fn transaction<C, RT, F>(&mut self, f: F) -> Result<RT, ActorError>
    where
        C: Cbor,
        F: FnOnce(&mut C, &mut Self) -> Result<RT, ActorError>,
    {
        if self.in_transaction {
            return Err(actor_error!(assertion_failed; "nested transaction"));
        }
        let mut read_only = self.state()?;
        self.in_transaction = true;
        let ret = f(&mut read_only, self);
        if ret.is_ok() {
            self.state = Some(self.store_put(&read_only));
        }
        self.in_transaction = false;
        ret
    }

    fn store(&self) -> &Rc<BS> {
        &self.store
    }

    fn send(
        &self,
        to: &Address,
        method: MethodNum,
        params: RawBytes,
        value: TokenAmount,
    ) -> Result<RawBytes, ActorError> {
        self.require_in_call();
        if self.in_transaction {
            return Err(actor_error!(assertion_failed; "side-effect within transaction"));
        }

        assert!(
            !self.expectations.borrow_mut().expect_sends.is_empty(),
            "unexpected message to: {:?} method: {:?}, value: {:?}, params: {:?}",
            to,
            method,
            value,
            params
        );

        let expected_msg = self.expectations.borrow_mut().expect_sends.pop_front().unwrap();

        assert!(
            expected_msg.to == *to
                && expected_msg.method == method
                && expected_msg.params == params
                && expected_msg.value == value,
            "message sent does not match expectation.\n\
             message  - to: {:?}, method: {:?}, value: {:?}, params: {:?}\n\
             expected - to: {:?}, method: {:?}, value: {:?}, params: {:?}",
            to,
            method,
            value,
            params,
            expected_msg.to,
            expected_msg.method,
            expected_msg.value,
            expected_msg.params,
        );

        {
            let mut balance = self.balance.borrow_mut();
            if value > *balance {
                return Err(ActorError::unchecked(
                    ExitCode::SYS_SENDER_STATE_INVALID,
                    format!("cannot send value: {:?} exceeds balance: {:?}", value, *balance),
                ));
            }
            *balance -= value;
        }

        match expected_msg.exit_code {
            ExitCode::OK => Ok(expected_msg.send_return),
            x => Err(ActorError::unchecked(x, "Expected message Fail".to_string())),
        }
    }

    fn new_actor_address(&mut self) -> Result<Address, ActorError> {
        self.require_in_call();
        let ret = *self.new_actor_addr.as_ref().expect("unexpected call to new actor address");
        self.new_actor_addr = None;
        Ok(ret)
    }

    fn create_actor(
        &mut self,
        code_id: Cid,
        actor_id: ActorID,
        predictable_address: Option<Address>,
    ) -> Result<(), ActorError> {
        self.require_in_call();
        if self.in_transaction {
            return Err(actor_error!(assertion_failed; "side-effect within transaction"));
        }
        let expect_create_actor = self
            .expectations
            .borrow_mut()
            .expect_create_actor
            .take()
            .expect("unexpected call to create actor");

        assert_eq!(
            expect_create_actor,
            ExpectCreateActor { code_id, actor_id, predictable_address },
            "unexpected actor being created"
        );
        Ok(())
    }

    fn delete_actor(&mut self, addr: &Address) -> Result<(), ActorError> {
        self.require_in_call();
        if self.in_transaction {
            return Err(actor_error!(assertion_failed; "side-effect within transaction"));
        }
        let exp_act = self.expectations.borrow_mut().expect_delete_actor.take();
        if exp_act.is_none() {
            panic!("unexpected call to delete actor: {}", addr);
        }
        if exp_act.as_ref().unwrap() != addr {
            panic!("attempt to delete wrong actor. Expected: {}, got: {}", exp_act.unwrap(), addr);
        }
        Ok(())
    }

    fn resolve_builtin_actor_type(&self, code_id: &Cid) -> Option<Type> {
        self.require_in_call();
        (*ACTOR_TYPES).get(code_id).cloned()
    }

    fn get_code_cid_for_type(&self, typ: Type) -> Cid {
        self.require_in_call();
        (*ACTOR_TYPES)
            .iter()
            .find_map(|(cid, t)| if *t == typ { Some(cid) } else { None })
            .cloned()
            .unwrap()
    }

    fn total_fil_circ_supply(&self) -> TokenAmount {
        self.circulating_supply.clone()
    }

    fn charge_gas(&mut self, _: &'static str, value: i64) {
        let mut exs = self.expectations.borrow_mut();
        assert!(!exs.expect_gas_charge.is_empty(), "unexpected gas charge {:?}", value);
        let expected = exs.expect_gas_charge.pop_front().unwrap();
        assert_eq!(expected, value, "expected gas charge {:?}, actual {:?}", expected, value);
    }

    fn base_fee(&self) -> TokenAmount {
        self.base_fee.clone()
    }

    fn gas_available(&self) -> u64 {
        let mut exs = self.expectations.borrow_mut();
        assert!(!exs.expect_gas_available.is_empty(), "unexpected gas available call");
        exs.expect_gas_available.pop_front().unwrap()
    }

    fn tipset_timestamp(&self) -> u64 {
        self.tipset_timestamp
    }

    fn tipset_cid(&self, epoch: i64) -> Option<Cid> {
        if epoch > self.epoch || epoch < 0 {
            return None;
        }
        self.tipset_cids.get((self.epoch - epoch) as usize).copied()
    }
}

impl<BS> Primitives for MockRuntime<BS> {
    fn verify_signature(
        &self,
        signature: &Signature,
        signer: &Address,
        plaintext: &[u8],
    ) -> anyhow::Result<()> {
        if self.expectations.borrow_mut().expect_verify_sigs.is_empty() {
            panic!(
                "Unexpected signature verification sig: {:?}, signer: {}, plaintext: {}",
                signature,
                signer,
                hex::encode(plaintext)
            );
        }
        let exp = self.expectations.borrow_mut().expect_verify_sigs.pop_front();
        if let Some(exp) = exp {
            if exp.sig != *signature || exp.signer != *signer || &exp.plaintext[..] != plaintext {
                panic!(
                    "unexpected signature verification\n\
                    sig: {:?}, signer: {}, plaintext: {}\n\
                    expected sig: {:?}, signer: {}, plaintext: {}",
                    signature,
                    signer,
                    hex::encode(plaintext),
                    exp.sig,
                    exp.signer,
                    hex::encode(exp.plaintext)
                )
            }
            exp.result?
        } else {
            panic!(
                "unexpected syscall to verify signature: {:?}, signer: {}, plaintext: {}",
                signature,
                signer,
                hex::encode(plaintext)
            )
        }
        Ok(())
    }

    fn hash_blake2b(&self, data: &[u8]) -> [u8; 32] {
        let (digest, _) = (*self.hash_func)(SupportedHashes::Blake2b256, data);
        let mut ret = [0u8; 32];
        ret.copy_from_slice(&digest[..32]);
        ret
    }

    fn hash(&self, hasher: SupportedHashes, data: &[u8]) -> Vec<u8> {
        let (digest, len) = (*self.hash_func)(hasher, data);
        Vec::from(&digest[..len])
    }

    fn compute_unsealed_sector_cid(
        &self,
        reg: RegisteredSealProof,
        pieces: &[PieceInfo],
    ) -> anyhow::Result<Cid> {
        let exp = self
            .expectations
            .borrow_mut()
            .expect_compute_unsealed_sector_cid
            .pop_front()
            .expect("Unexpected syscall to ComputeUnsealedSectorCID");

        assert_eq!(exp.reg, reg, "Unexpected compute_unsealed_sector_cid : reg mismatch");
        assert!(
            exp.pieces[..].eq(pieces),
            "Unexpected compute_unsealed_sector_cid : pieces mismatch, exp: {:?}, got: {:?}",
            exp.pieces,
            pieces,
        );

        if exp.exit_code != ExitCode::OK {
            return Err(anyhow!(ActorError::unchecked(
                exp.exit_code,
                "Expected Failure".to_string(),
            )));
        }
        Ok(exp.cid)
    }

    #[cfg(feature = "m2-native")]
    fn install_actor(&self, _code_cid: &Cid) -> anyhow::Result<(), anyhow::Error> {
        Ok(())
    }

    fn recover_secp_public_key(
        &self,
        hash: &[u8; SECP_SIG_MESSAGE_HASH_SIZE],
        signature: &[u8; SECP_SIG_LEN],
    ) -> Result<[u8; SECP_PUB_LEN], anyhow::Error> {
        (*self.recover_pubkey_fn)(hash, signature).map_err(|_| anyhow!("failed to recover pubkey."))
    }

    fn hash_64(&self, hasher: SupportedHashes, data: &[u8]) -> ([u8; 64], usize) {
        (*self.hash_func)(hasher, data)
    }
}

impl<BS> Verifier for MockRuntime<BS> {
    fn verify_seal(&self, seal: &SealVerifyInfo) -> anyhow::Result<()> {
        let exp = self
            .expectations
            .borrow_mut()
            .expect_verify_seal
            .take()
            .expect("Unexpected syscall to verify seal");

        assert_eq!(exp.seal, *seal, "Unexpected seal verification");
        if exp.exit_code != ExitCode::OK {
            return Err(anyhow!(ActorError::unchecked(
                exp.exit_code,
                "Expected Failure".to_string(),
            )));
        }
        Ok(())
    }

    fn verify_post(&self, post: &WindowPoStVerifyInfo) -> anyhow::Result<()> {
        let exp = self
            .expectations
            .borrow_mut()
            .expect_verify_post
            .take()
            .expect("Unexpected syscall to verify PoSt");

        assert_eq!(exp.post, *post, "Unexpected PoSt verification");
        if exp.exit_code != ExitCode::OK {
            return Err(anyhow!(ActorError::unchecked(
                exp.exit_code,
                "Expected Failure".to_string(),
            )));
        }
        Ok(())
    }

    fn verify_consensus_fault(
        &self,
        h1: &[u8],
        h2: &[u8],
        extra: &[u8],
    ) -> anyhow::Result<Option<ConsensusFault>> {
        let exp = self
            .expectations
            .borrow_mut()
            .expect_verify_consensus_fault
            .take()
            .expect("Unexpected syscall to verify_consensus_fault");

        if exp.require_correct_input {
            assert_eq!(exp.block_header_1, h1, "Header 1 mismatch");
            assert_eq!(exp.block_header_2, h2, "Header 2 mismatch");
            assert_eq!(exp.block_header_extra, extra, "Header extra mismatch");
        }
        if exp.exit_code != ExitCode::OK {
            return Err(anyhow!(ActorError::unchecked(
                exp.exit_code,
                "Expected Failure".to_string(),
            )));
        }
        Ok(exp.fault)
    }

    fn batch_verify_seals(&self, batch: &[SealVerifyInfo]) -> anyhow::Result<Vec<bool>> {
        let exp = self
            .expectations
            .borrow_mut()
            .expect_batch_verify_seals
            .take()
            .expect("unexpected call to batch verify seals");
        assert_eq!(exp.input.len(), batch.len(), "length mismatch");

        for (i, exp_svi) in exp.input.iter().enumerate() {
            assert_eq!(
                exp_svi.sealed_cid, batch[i].sealed_cid,
                "sealed CID mismatch at index {}",
                i
            );
            assert_eq!(
                exp_svi.unsealed_cid, batch[i].unsealed_cid,
                "unsealed CID mismatch at index {}",
                i
            );
        }
        exp.result
    }

    fn verify_aggregate_seals(
        &self,
        aggregate: &AggregateSealVerifyProofAndInfos,
    ) -> anyhow::Result<()> {
        let exp = self
            .expectations
            .borrow_mut()
            .expect_aggregate_verify_seals
            .take()
            .expect("unexpected call to verify aggregate seals");
        assert_eq!(exp.in_svis.len(), aggregate.infos.len(), "length mismatch");
        for (i, exp_svi) in exp.in_svis.iter().enumerate() {
            assert_eq!(exp_svi.sealed_cid, aggregate.infos[i].sealed_cid, "mismatched sealed CID");
            assert_eq!(
                exp_svi.unsealed_cid, aggregate.infos[i].unsealed_cid,
                "mismatched unsealed CID"
            );
        }
        assert_eq!(exp.in_proof, aggregate.proof, "proof mismatch");
        exp.result
    }

    fn verify_replica_update(&self, replica: &ReplicaUpdateInfo) -> anyhow::Result<()> {
        let exp = self
            .expectations
            .borrow_mut()
            .expect_replica_verify
            .take()
            .expect("unexpected call to verify replica update");
        assert_eq!(exp.input.update_proof_type, replica.update_proof_type, "mismatched proof type");
        assert_eq!(exp.input.new_sealed_cid, replica.new_sealed_cid, "mismatched new sealed CID");
        assert_eq!(exp.input.old_sealed_cid, replica.old_sealed_cid, "mismatched old sealed CID");
        assert_eq!(
            exp.input.new_unsealed_cid, replica.new_unsealed_cid,
            "mismatched new unsealed CID"
        );
        exp.result
    }
}

impl<BS> RuntimePolicy for MockRuntime<BS> {
    fn policy(&self) -> &Policy {
        &self.policy
    }
}

pub fn blake2b_256(data: &[u8]) -> [u8; 32] {
    blake2b_simd::Params::new()
        .hash_length(32)
        .to_state()
        .update(data)
        .finalize()
        .as_bytes()
        .try_into()
        .unwrap()
}

pub fn hash(hasher: SupportedHashes, data: &[u8]) -> ([u8; 64], usize) {
    let hasher = Code::try_from(hasher as u64).unwrap();
    let (_, digest, written) = hasher.digest(data).into_inner();
    (digest, written as usize)
}

#[allow(clippy::result_unit_err)]
pub fn recover_secp_public_key(
    hash: &[u8; SECP_SIG_MESSAGE_HASH_SIZE],
    signature: &[u8; SECP_SIG_LEN],
) -> Result<[u8; SECP_PUB_LEN], ()> {
    // generate types to recover key from
    let rec_id = RecoveryId::parse(signature[64]).map_err(|_| ())?;
    let message = Message::parse(hash);

    // Signature value without recovery byte
    let mut s = [0u8; 64];
    s.copy_from_slice(signature[..64].as_ref());

    // generate Signature
    let sig = EcsdaSignature::parse_standard(&s).map_err(|_| ())?;
    Ok(recover(&message, &sig, &rec_id).map_err(|_| ())?.serialize())
}

// multihash library doesn't support poseidon hashing, so we fake it
#[derive(Clone, Copy, Debug, PartialEq, Eq, Multihash)]
#[mh(alloc_size = 64)]
enum MhCode {
    #[mh(code = 0xb401, hasher = multihash::Sha2_256)]
    PoseidonFake,
    #[mh(code = 0x1012, hasher = multihash::Sha2_256)]
    Sha256TruncPaddedFake,
}

fn make_cid(input: &[u8], prefix: u64, hash: MhCode) -> Cid {
    let hash = hash.digest(input);
    Cid::new_v1(prefix, hash)
}

pub fn make_cid_sha(input: &[u8], prefix: u64) -> Cid {
    make_cid(input, prefix, MhCode::Sha256TruncPaddedFake)
}

pub fn make_cid_poseidon(input: &[u8], prefix: u64) -> Cid {
    make_cid(input, prefix, MhCode::PoseidonFake)
}

pub fn make_piece_cid(input: &[u8]) -> Cid {
    make_cid_sha(input, FIL_COMMITMENT_UNSEALED)
}

pub fn make_sealed_cid(input: &[u8]) -> Cid {
    make_cid_poseidon(input, FIL_COMMITMENT_SEALED)
}

pub fn new_bls_addr(s: u8) -> Address {
    let seed = [s; 32];
    let mut rng: StdRng = SeedableRng::from_seed(seed);
    let mut key = [0u8; 48];
    rng.fill_bytes(&mut key);
    Address::new_bls(&key).unwrap()
}<|MERGE_RESOLUTION|>--- conflicted
+++ resolved
@@ -766,13 +766,9 @@
     }
 }
 
-<<<<<<< HEAD
-impl<BS: Blockstore> Runtime<Rc<BS>> for MockRuntime<BS> {
-=======
 impl<BS: Blockstore> Runtime for MockRuntime<BS> {
     type Blockstore = Rc<BS>;
 
->>>>>>> fdcf50b4
     fn network_version(&self) -> NetworkVersion {
         self.network_version
     }
