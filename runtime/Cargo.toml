[package]
name = "fil_actors_runtime"
description = "System actors for the Filecoin protocol"
version = "10.0.0-alpha.1"
license = "MIT OR Apache-2.0"
authors = ["ChainSafe Systems <info@chainsafe.io>", "Protocol Labs", "Filecoin Core Devs"]
edition = "2021"
repository = "https://github.com/filecoin-project/builtin-actors"

[dependencies]
fvm_ipld_hamt = "0.6.1"
fvm_ipld_amt = { version = "0.5.0", features = ["go-interop"] }
fvm_shared = { version = "3.0.0-alpha.15", default-features = false }
num = { version = "0.4", features = ["serde"] }
num-traits = "0.2.14"
num-derive = "0.3.3"
serde = { version = "1.0.136", features = ["derive"] }
lazy_static = { version = "1.4.0", optional = true }
unsigned-varint = "0.7.1"
byteorder = "1.4.3"
cid = { version = "0.8.3", default-features = false, features = ["serde-codec"] }
log = "0.4.14"
thiserror = "1.0.30"
anyhow = "1.0.65"
<<<<<<< HEAD
=======
fvm_sdk = { version = "2.2.0", optional = true }
blake2b_simd = "1.0"
>>>>>>> ad437f18
fvm_ipld_blockstore = "0.1.1"
fvm_ipld_encoding = "0.3.2"
fvm_ipld_bitfield = "0.5.2"
multihash = { version = "0.16.1", default-features = false }
serde_repr = "0.1.8"
regex = "1"
itertools = "0.10"
paste = "1.0.9"
castaway = "0.2.2"

# A fake-proofs dependency but... we can't select on that feature here because we enable it from
# build.rs.
sha2 = "0.10"

# fil-actor
fvm_sdk = { version = "3.0.0-alpha.19", optional = true }

# test_util
rand = { version = "0.8.5", default-features = false, optional = true }
hex = { version = "0.4.3", optional = true }
blake2b_simd = { version = "1.0", optional = true }
pretty_env_logger = {version = "0.4.0", optional = true }

[dependencies.libsecp256k1]
version = "0.7.1"
default-features = false
features = ["static-context", "std"]
optional = true

[dev-dependencies]
derive_builder = "0.10.2"
hex = "0.4.3"
rand = { version = "0.8.5" }

[features]
default = []
fil-actor = ["fvm_sdk"]
m2-native = ["fvm_sdk/m2-native"]

# Enable 2k sectors
sector-2k = []
# Enable 8m sectors
sector-8m = []
# Enable 512m sectors
sector-512m = []
# Enable 32g sectors
sector-32g = []
# Enable 64g sectors
sector-64g = []
# Enable the "default" sectors types.
sector-default = ["sector-64g", "sector-32g"]

# Reduce min verified deal size from 1MiB to 256B
small-deals = []
# Reduce pre-commit delay from 150 epochs, to 10.
short-precommit = []

# Lower the minimum power requirement to 2k
min-power-2k = []
# Lower the minimum power requirement to 2g
min-power-2g = []

# no collateral for deals (for testing)
no-provider-deal-collateral = []

# fake proofs (for testing)
fake-proofs = []

test_utils = ["hex", "multihash/sha2", "libsecp256k1", "blake2b_simd", "rand", "rand/std_rng", "lazy_static", "pretty_env_logger"]<|MERGE_RESOLUTION|>--- conflicted
+++ resolved
@@ -22,11 +22,6 @@
 log = "0.4.14"
 thiserror = "1.0.30"
 anyhow = "1.0.65"
-<<<<<<< HEAD
-=======
-fvm_sdk = { version = "2.2.0", optional = true }
-blake2b_simd = "1.0"
->>>>>>> ad437f18
 fvm_ipld_blockstore = "0.1.1"
 fvm_ipld_encoding = "0.3.2"
 fvm_ipld_bitfield = "0.5.2"
@@ -42,7 +37,7 @@
 sha2 = "0.10"
 
 # fil-actor
-fvm_sdk = { version = "3.0.0-alpha.19", optional = true }
+fvm_sdk = { version = "3.0.0-alpha.21", optional = true }
 
 # test_util
 rand = { version = "0.8.5", default-features = false, optional = true }
