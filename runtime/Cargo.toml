[package]
name = "fil_actors_runtime"
description = "System actors for the Filecoin protocol"
version = "10.0.0-alpha.1"
license = "MIT OR Apache-2.0"
authors = ["ChainSafe Systems <info@chainsafe.io>", "Protocol Labs", "Filecoin Core Devs"]
edition = "2021"
repository = "https://github.com/filecoin-project/builtin-actors"

[dependencies]
<<<<<<< HEAD
fvm_ipld_hamt = "0.6.0"
fvm_ipld_amt = { version = "0.5.0", features = ["go-interop"] }
fvm_shared = { version = "3.0.0-alpha.8", default-features = false }
=======
fvm_ipld_hamt = "0.5.1"
fvm_ipld_amt = { version = "0.4.2", features = ["go-interop"] }
fvm_shared = { version = "2.0.0-alpha.2", default-features = false }
>>>>>>> 931f7daf
num-traits = "0.2.14"
num-derive = "0.3.3"
serde = { version = "1.0.136", features = ["derive"] }
lazy_static = { version = "1.4.0", optional = true }
unsigned-varint = "0.7.1"
byteorder = "1.4.3"
cid = { version = "0.8.3", default-features = false, features = ["serde-codec"] }
log = "0.4.14"
thiserror = "1.0.30"
<<<<<<< HEAD
anyhow = "1.0.56"
fvm_ipld_blockstore = "0.1.1"
fvm_ipld_encoding = "0.3.0"
=======
# enforce wasm compat
getrandom = { version = "0.2.5", features = ["js"] }
hex = { version = "0.4.3", optional = true }
anyhow = "1.0.65"
fvm_sdk = { version = "2.0.0-alpha.3", optional = true }
blake2b_simd = "1.0"
fvm_ipld_blockstore = "0.1.1"
fvm_ipld_encoding = "0.2.2"
fvm_ipld_bitfield = "0.5.2"
>>>>>>> 931f7daf
multihash = { version = "0.16.1", default-features = false }
serde_repr = "0.1.8"
regex = "1"
itertools = "0.10"
paste = "1.0.9"
<<<<<<< HEAD

# A fake-proofs dependency but... we can't select on that feature here because we enable it from
# build.rs.
sha2 = "0.10"

# fil-actor
fvm_sdk = { version = "3.0.0-alpha.8", optional = true }

# test_util
rand = { version = "0.8.5", default-features = false, optional = true }
hex = { version = "0.4.3", optional = true }
blake2b_simd = { version = "1.0", optional = true }
=======
>>>>>>> 931f7daf

[dependencies.libsecp256k1]
version = "0.7.1"
default-features = false
features = ["static-context", "std"]
optional = true

[dev-dependencies]
derive_builder = "0.10.2"
hex = "0.4.3"
rand = { version = "0.8.5" }

[features]
default = []
fil-actor = ["fvm_sdk"]
m2-native = ["fvm_sdk/m2-native"]

# Enable 2k sectors
sector-2k = []
# Enable 8m sectors
sector-8m = []
# Enable 512m sectors
sector-512m = []
# Enable 32g sectors
sector-32g = []
# Enable 64g sectors
sector-64g = []
# Enable the "default" sectors types.
sector-default = ["sector-64g", "sector-32g"]

# Reduce min verified deal size from 1MiB to 256B
small-deals = []
# Reduce pre-commit delay from 150 epochs, to 10.
short-precommit = []

# Lower the minimum power requirement to 2k
min-power-2k = []
# Lower the minimum power requirement to 2g
min-power-2g = []

# no collateral for deals (for testing)
no-provider-deal-collateral = []

# fake proofs (for testing)
fake-proofs = []

<<<<<<< HEAD
test_utils = ["hex", "multihash/sha2", "libsecp256k1", "blake2b_simd", "rand", "rand/std_rng", "lazy_static"]
=======
test_utils = ["hex", "multihash/sha2", "lazy_static"]
>>>>>>> 931f7daf
<|MERGE_RESOLUTION|>--- conflicted
+++ resolved
@@ -8,15 +8,9 @@
 repository = "https://github.com/filecoin-project/builtin-actors"
 
 [dependencies]
-<<<<<<< HEAD
 fvm_ipld_hamt = "0.6.0"
 fvm_ipld_amt = { version = "0.5.0", features = ["go-interop"] }
 fvm_shared = { version = "3.0.0-alpha.8", default-features = false }
-=======
-fvm_ipld_hamt = "0.5.1"
-fvm_ipld_amt = { version = "0.4.2", features = ["go-interop"] }
-fvm_shared = { version = "2.0.0-alpha.2", default-features = false }
->>>>>>> 931f7daf
 num-traits = "0.2.14"
 num-derive = "0.3.3"
 serde = { version = "1.0.136", features = ["derive"] }
@@ -26,27 +20,14 @@
 cid = { version = "0.8.3", default-features = false, features = ["serde-codec"] }
 log = "0.4.14"
 thiserror = "1.0.30"
-<<<<<<< HEAD
-anyhow = "1.0.56"
+anyhow = "1.0.65"
 fvm_ipld_blockstore = "0.1.1"
 fvm_ipld_encoding = "0.3.0"
-=======
-# enforce wasm compat
-getrandom = { version = "0.2.5", features = ["js"] }
-hex = { version = "0.4.3", optional = true }
-anyhow = "1.0.65"
-fvm_sdk = { version = "2.0.0-alpha.3", optional = true }
-blake2b_simd = "1.0"
-fvm_ipld_blockstore = "0.1.1"
-fvm_ipld_encoding = "0.2.2"
-fvm_ipld_bitfield = "0.5.2"
->>>>>>> 931f7daf
 multihash = { version = "0.16.1", default-features = false }
 serde_repr = "0.1.8"
 regex = "1"
 itertools = "0.10"
 paste = "1.0.9"
-<<<<<<< HEAD
 
 # A fake-proofs dependency but... we can't select on that feature here because we enable it from
 # build.rs.
@@ -59,8 +40,6 @@
 rand = { version = "0.8.5", default-features = false, optional = true }
 hex = { version = "0.4.3", optional = true }
 blake2b_simd = { version = "1.0", optional = true }
-=======
->>>>>>> 931f7daf
 
 [dependencies.libsecp256k1]
 version = "0.7.1"
@@ -107,8 +86,4 @@
 # fake proofs (for testing)
 fake-proofs = []
 
-<<<<<<< HEAD
-test_utils = ["hex", "multihash/sha2", "libsecp256k1", "blake2b_simd", "rand", "rand/std_rng", "lazy_static"]
-=======
-test_utils = ["hex", "multihash/sha2", "lazy_static"]
->>>>>>> 931f7daf
+test_utils = ["hex", "multihash/sha2", "libsecp256k1", "blake2b_simd", "rand", "rand/std_rng", "lazy_static"]